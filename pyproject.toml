[tool.poetry]
name = "rpaframework-meta"
version = "0.0.1"
description = "Metapackage for RPA Framework"
authors = ["RPA Framework <rpafw@robocorp.com>"]

[tool.poetry.dependencies]
python = "^3.7"
<<<<<<< HEAD
rpaframework = { path = "packages/main", extras = [
	"cv",
	"playwright",
], develop = true }
rpaframework-aws = "^5.2.1"
rpaframework-google = "^6.1.2"
rpaframework-windows = "^6.2.0"

[tool.poetry.dev-dependencies]
robotframeworklexer = "^1.1"
Sphinx = "^5.3.0"
sphinx-rtd-theme = "^1.1.1"
Jinja2 = "^3.1.2"
=======
robotframework-browser = { version = "^14.4.1", python = ">=3.7,<4.0" }
rpaframework = { path = "packages/main", develop = true }
rpaframework-aws = "^5.2.5"
rpaframework-google = "^6.1.5"
rpaframework-recognition = "^5.0.1"
rpaframework-windows = "^7.0.2"

[tool.poetry.dev-dependencies]
robotframeworklexer = "^1.1"
sphinx = "^5.3.0"
sphinx-rtd-theme = "^1.1.1"
jinja2 = "^3.1.2"
>>>>>>> 23103a28
markupsafe = "^2.1.1"
toml = "^0.10.2"
sphinx-markdown-builder = "^0.5.4"
robotframework-docgen = "^0.15.0"
pylint = "^2.4.4, <2.13"
sphinx-issues = "^3.0.1"
docutils = "0.16"
black = "^22.3.0"
invoke = "^1.6.0"
colorama = "^0.4.5"
keyring = "^23.9.0"
PyYAML = "^5.4.1"


[tool.poetry.group.dev.dependencies]
flake8-docstrings = "^1.6.0"
flake8-rst-docstrings = "^0.2.7"
sphinx-lint = "^0.6.6"

[build-system]
requires = ["setuptools", "poetry>=0.12"]
build-backend = "poetry.masonry.api"<|MERGE_RESOLUTION|>--- conflicted
+++ resolved
@@ -6,21 +6,6 @@
 
 [tool.poetry.dependencies]
 python = "^3.7"
-<<<<<<< HEAD
-rpaframework = { path = "packages/main", extras = [
-	"cv",
-	"playwright",
-], develop = true }
-rpaframework-aws = "^5.2.1"
-rpaframework-google = "^6.1.2"
-rpaframework-windows = "^6.2.0"
-
-[tool.poetry.dev-dependencies]
-robotframeworklexer = "^1.1"
-Sphinx = "^5.3.0"
-sphinx-rtd-theme = "^1.1.1"
-Jinja2 = "^3.1.2"
-=======
 robotframework-browser = { version = "^14.4.1", python = ">=3.7,<4.0" }
 rpaframework = { path = "packages/main", develop = true }
 rpaframework-aws = "^5.2.5"
@@ -33,7 +18,6 @@
 sphinx = "^5.3.0"
 sphinx-rtd-theme = "^1.1.1"
 jinja2 = "^3.1.2"
->>>>>>> 23103a28
 markupsafe = "^2.1.1"
 toml = "^0.10.2"
 sphinx-markdown-builder = "^0.5.4"
