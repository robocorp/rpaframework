import os
import platform
from pathlib import Path
import re
from typing import Optional
from colorama import Fore, Style
from invoke import Context

from invocations.errors import WrongBranchError
from invocations.util import (
    REPO_ROOT,
    get_package_paths,
    remove_blank_lines,
    safely_load_config,
)

POETRY = "poetry"
PIP = "pip"
SPHINX = "sphinx-build"
DOCGEN = "docgen"
PYTHON_EXECUTOR = "python"
INVOKE = "invoke"
GIT = "git"

SEMANTIC_VERSION_PATTERN = re.compile(
    r"(0|[1-9][0-9]*)\.(0|[1-9][0-9]*)\.(0|[1-9][0-9]*)(\-((0|[1-9A-Za-z-]+)((\.(0|[1-9A-Za-z-]+))+)?))?(\+(([0-9A-Za-z-]+)((\.([0-9A-Za-z-]+))+)?))?"  # noqa
)

TOOLS_DIR = REPO_ROOT / "tools"

if platform.system() != "Windows":
    REL_ACTIVATE_PATH = Path(".venv") / "bin" / "activate"
    ACTIVATE_TEMPLATE = "source {}"
else:
    REL_ACTIVATE_PATH = Path(".venv") / "Scripts" / "activate"
    ACTIVATE_TEMPLATE = "{}.bat"


def get_venv_activate_cmd(ctx: Context) -> str:
    """Determines and returns the path to the package's .venv
    activation scripts based on the context passed in.
    """
    if safely_load_config(ctx, "is_meta"):
        abs_activate_path = REPO_ROOT / REL_ACTIVATE_PATH
    else:
        abs_activate_path = (
            Path(safely_load_config(ctx, "package_dir")) / REL_ACTIVATE_PATH
        )
    return ACTIVATE_TEMPLATE.format(abs_activate_path.resolve())


def run(ctx: Context, app: str, command: str, **kwargs):
    """Generic run command for any shell executables"""
    return ctx.run(f"{app} {command}", **kwargs)


def poetry(ctx: Context, command: str, **kwargs):
    """Executes poetry commands on the shell."""
    return run(ctx, POETRY, f"{command}", **kwargs)


def run_in_venv(ctx: Context, app: str, command: str, **kwargs):
    """Execute a command within the poetry venv using
    ``poetry run``
    """
    return poetry(ctx, f"run {app} {command}", **kwargs)


def pip(ctx: Context, command: str, **kwargs):
    """Execute a pip command on the shell"""
    return run(ctx, PIP, command, **kwargs)


def sphinx(ctx: Context, command: str, **kwargs):
    """Execute a sphinx command using the venv"""
    return run_in_venv(ctx, SPHINX, command, **kwargs)


def docgen(ctx: Context, command: str, *flags, **kwargs):
    """Execute a docgen command using the venv"""
    cmd = f"{' '.join(flags)} {command}"
    return run_in_venv(ctx, DOCGEN, cmd, **kwargs)


def git(ctx: Context, command: str, **kwargs):
    """Executes a git command on the shell"""
    return run(ctx, GIT, command, **kwargs)


def invoke(ctx: Context, command: str, **kwargs):
    """Executes an invoke command within the current context."""
    return run(ctx, INVOKE, command, **kwargs)


def meta_tool(ctx: Context, tool: str, *args, command: str = None, **kwargs):
    """Runs a python script within the tools directory at the
    root of the repository. If supplied, args will be joined with a
    space on the terminal and ``command`` will be ignored. Alternatively,
    a full ``command`` string can be provided as long as no ``args`` are
    provided.
    """
    if tool[-3:] != ".py":
        tool_path = TOOLS_DIR / f"{tool}.py"
    else:
        tool_path = TOOLS_DIR / tool
    return run_in_venv(
        ctx,
        PYTHON_EXECUTOR,
        f"{tool_path} {' '.join([str(a) for a in args]) if args else command}",
        **kwargs,
    )


def package_invoke(ctx: Context, directory: Path, command: str, **kwargs):
    """Runs invoke within the specified package directory."""
    with ctx.cd(directory):
        return run(ctx, INVOKE, command, **kwargs)


def invoke_each(ctx: Context, command, **kwargs):
    """Runs invoke within each package"""
    our_packages = get_package_paths()
    promises = {}
    for _, pkg in our_packages.items():
        print(
            f"Starting asyncronous task 'invoke {command}' for package '{pkg['name']}'"
        )
        promises[pkg["name"]] = package_invoke(
            ctx, pkg["path"], command, asynchronous=True, warn=True, **kwargs
        )
    print("\nPlease wait for invocations to finish...\n")
    results = []
    for pkg_name, promise in promises.items():
        result = promise.join()
        result_header = (
            Fore.BLUE + f"Results from 'invoke {command}' for package '{pkg_name}':"
        )
        result_msg = Style.RESET_ALL + remove_blank_lines(result.stdout)
        print(result_header)
        print(result_msg)
        if hasattr(result, "stderr"):
            print(remove_blank_lines(result.stderr))
        print(os.linesep)
        results.append(result)
    total_errors = [r.ok for r in results].count(False)
    color = Fore.RED if total_errors > 0 else Fore.GREEN
    print(
        color
        + "Invocations complete."
        + (f" {total_errors} tasks failed." if total_errors else "")
        + Style.RESET_ALL
    )
    return results


def is_poetry_version_2(ctx: Context) -> bool:
    """Determins if the version of Poetry available in the
    provided context is version 1.2 and returns True if so.
    """
    results = poetry(ctx, "--version", hide=True)
    poetry_version = (
        re.search(SEMANTIC_VERSION_PATTERN, results.stdout).group().split(".")
    )
    return poetry_version[0] >= "1" and poetry_version[1] >= "2"


def require_git_branch(ctx: Context, expected_branch: Optional[str] = None) -> None:
    """Checks if the current git branch matched the ``expected_branch``,
    which defaults to the ``master`` branch. You can also set this via
    context config item ``master_branch_name``.
    """
    if expected_branch is None:
        master_branch_name = safely_load_config(ctx, "ctx.master_branch_name", "master")
    else:
        master_branch_name = expected_branch
    branch = git(
        ctx, "rev-parse --abbrev-ref HEAD", echo=False, hide=True
    ).stdout.strip()
<<<<<<< HEAD
    if branch != expected_branch:
=======
    if branch != master_branch_name:
>>>>>>> 8e18ed7a
        raise WrongBranchError(branch, master_branch_name)<|MERGE_RESOLUTION|>--- conflicted
+++ resolved
@@ -176,9 +176,5 @@
     branch = git(
         ctx, "rev-parse --abbrev-ref HEAD", echo=False, hide=True
     ).stdout.strip()
-<<<<<<< HEAD
-    if branch != expected_branch:
-=======
     if branch != master_branch_name:
->>>>>>> 8e18ed7a
         raise WrongBranchError(branch, master_branch_name)