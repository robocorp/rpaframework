--- conflicted
+++ resolved
@@ -1,22 +1,9 @@
-<<<<<<< HEAD
 from subprocess import Popen
-=======
-import atexit
-import os
-import signal
->>>>>>> c814adc2
 from logging import getLogger
 from subprocess import Popen, SubprocessError
 from typing import Optional
 
 from flet import flet as ft
-<<<<<<< HEAD
-from flet import Page
-from flet_core.connection import Connection
-=======
-from flet.connection import Connection
-from flet.utils import is_macos, is_windows
->>>>>>> c814adc2
 
 _connect_internal_sync = ft.__connect_internal_sync
 
@@ -24,7 +11,7 @@
 class BackgroundFlet:
     def __init__(self):
         self.logger = getLogger(__name__)
-        self._conn: Optional[Connection] = None
+        self._conn: Optional[ft.Connection] = None
         self._fvp: Optional[Popen] = None
         self._pid_file: Optional[str] = None
 
@@ -45,14 +32,6 @@
         # We access Flet internals because it is simplest way to control the specifics
         # In the future we should migrate / ask for a stable API that fits our needs
         # pylint: disable=protected-access
-<<<<<<< HEAD
-=======
-        def on_session_created(conn, session_data):
-            page = ft.Page(conn, session_data.sessionID)
-            conn.sessions[session_data.sessionID] = page
-            target(page)
->>>>>>> c814adc2
-
         conn = _connect_internal_sync(
             page_name=name,
             view=ft.FLET_APP,
