--- conflicted
+++ resolved
@@ -2,35 +2,20 @@
 from collections import namedtuple
 from logging import getLogger
 from timeit import default_timer as timer
-<<<<<<< HEAD
-from typing import Callable, NamedTuple, Optional, Tuple, Union, List
-from typing_extensions import Literal
+from typing import Callable, List, NamedTuple, Optional, Tuple, Union
 
 import flet
 from flet import (
     Container,
-    MainAxisAlignment,
     Page,
     ScrollMode,
-    Theme,
-    ThemeVisualDensity,
 )
 from flet_core import Control
 from flet_core.control_event import ControlEvent
+from typing_extensions import Literal
 
 from RPA.Assistant.background_flet import BackgroundFlet
 from RPA.Assistant.types import WindowLocation, Result
-=======
-from typing import Callable, List, Optional, Tuple, Union
-
-import flet
-from flet import Container, Page, ScrollMode
-from flet.control_event import ControlEvent
-from typing_extensions import Literal
-
-from RPA.Assistant.background_flet import BackgroundFlet
-from RPA.Assistant.types import Location, Result
->>>>>>> c814adc2
 
 
 def resolve_absolute_position(
@@ -193,12 +178,8 @@
         lists
         """
         if not self.page:
-<<<<<<< HEAD
-            raise RuntimeError("No dialog open, tried to update")
-=======
             raise ValueError("No page open when update_elements was called")
 
->>>>>>> c814adc2
         for element in self._elements.visible:
             self.page.add(element)
         for element in self._elements.invisible:
