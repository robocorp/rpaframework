--- conflicted
+++ resolved
@@ -5,9 +5,8 @@
 
 
 *** Variables ***
-<<<<<<< HEAD
-${S3_BUCKET_NAME}       %{AWS_BUCKET=testresources}
-${RESOURCES}            ${CURDIR}${/}..${/}resources
+${S3_BUCKET_NAME}  %{AWS_BUCKET=testresources}
+${RESOURCES}    ${CURDIR}${/}..${/}resources
 
 
 *** Test Cases ***
@@ -34,10 +33,6 @@
     Upload Local File To S3    ${analysis_bucket}    ${RESOURCES}${/}NASDAQ_AAPL_2019.pdf    nasdaq_aapl
     Analyze File in S3 storage    ${analysis_bucket}    nasdaq_aapl
 
-=======
-${S3_BUCKET_NAME}  %{AWS_BUCKET=testresources}
-${RESOURCES}    ${CURDIR}${/}..${/}resources
->>>>>>> 70728a7d
 
 *** Keywords ***
 Init AWS Services
@@ -55,7 +50,6 @@
     Log To Console    Downloaded ${count} files
 
 Analyze File in S3 storage
-<<<<<<< HEAD
     [Arguments]    ${bucketname}    ${objectname}
     ${jobid}=    Start Document Analysis    ${bucketname}    ${objectname}
     ${response}=    Get Document Analysis    ${jobid}
@@ -69,20 +63,6 @@
         #    Log    ${page.form}
         #END
     END
-=======
-  [Arguments]  ${bucketname}  ${objectname}
-  ${jobid}  Start Document Analysis  ${bucketname}  ${objectname}
-  ${response}  Get Document Analysis  ${jobid}
-  ${model}=  Convert Textract Response To Model  ${response}
-  FOR  ${page_num}  ${page}  IN ENUMERATE  @{model.pages}
-    Log To Console  page num: ${page_num}
-    #Log To Console  ${page.tables}
-    #  Log Many  ${page.form}
-    #  Log Many  ${page}
-    #  Log  ${page}
-    #  Log  ${page.form}
-    #END
-  END
 
 *** Test Cases ***
 Start Textract Document Text Detection Job
@@ -106,5 +86,4 @@
 Longer Textract Document Analysis Job
   Init AWS Services
   Upload Local File To S3  ${analysis_bucket}  ${RESOURCES}${/}NASDAQ_AAPL_2019.pdf  nasdaq_aapl
-  Analyze File in S3 storage  ${analysis_bucket}  nasdaq_aapl
->>>>>>> 70728a7d
+  Analyze File in S3 storage  ${analysis_bucket}  nasdaq_aapl