<<<<<<< HEAD
[tool.poetry]
name = "rpaframework-windows"
version = "2.3.0"
description = "Windows library for RPA Framework"
authors = [
	"RPA Framework <rpafw@robocorp.com>",
]
license = "Apache-2.0"
readme = "README.rst"

homepage = "https://rpaframework.org/"
documentation = "https://rpaframework.org/"
repository = "https://github.com/robocorp/rpaframework"

keywords = ["robotframework", "rpa", "automation", "google"]
classifiers = [
	"License :: OSI Approved :: Apache Software License",
	"Development Status :: 3 - Alpha",
	"Operating System :: OS Independent",
	"Intended Audience :: Developers",
	"Topic :: Software Development :: Libraries :: Python Modules",
	"Topic :: Software Development :: Libraries",
	"Framework :: Robot Framework :: Library",
	"Framework :: Robot Framework",
	"Programming Language :: Python :: 3.6",
	"Programming Language :: Python :: 3.7",
	"Programming Language :: Python :: 3.8",
]

include = ["*.libspec"]

packages = [
	{ include = "RPA", from = "src" }
]

[tool.poetry.dependencies]
python = "^3.6.2"
dataclasses = { version = "^0.7", python=">=3.6,<3.7" }
rpaframework-core = "^6.5.4"
robotframework = ">=4.0.0,!=4.0.1,<5.0.0"
robotframework-pythonlibcore = "^3.0.0"
pynput-robocorp-fork = "^4.0.0"
uiautomation = "^2.0.15"
comtypes = { version = "1.1.11", platform = "win32" }
psutil = { version = "^5.9.0", platform = "win32" }
pywin32 = { version = ">=300,<304", platform = "win32", python = "!=3.8.1,!=3.7.6" }
pillow = "^8.4.0"
fire = "^0.4.0"

[tool.poetry.dev-dependencies]
black = {version = "^21.5b0", allow-prereleases = true}
flake8 = "^3.7.9"
pylint = "^2.6.0"
pytest = "^6.1.2"
mock = "^4.0.2"
pytest-cov = "^2.10.1"
invoke = "^1.6.0"
sphinx = "^2.3.1"
sphinx_rtd_theme = "^0.4.3"
toml = "^0.10.1"
sphinx-markdown-builder = "^0.5.4"
robotframework-docgen = "^0.14.0"
sphinx-issues = "^1.2.0"
docutils = "0.16"

[tool.poetry.scripts]
windows-record = 'RPA.scripts.record:main'

[tool.black]
target-version = ["py36", "py37", "py38", "py39"]

[build-system]
requires = ["poetry>=0.12"]
build-backend = "poetry.masonry.api"

[tool.pytest.ini_options]
addopts = "-v --cov=src --cov-report term-missing --cov-branch"
testpaths = ["tests"]
=======
[tool.poetry]
name = "rpaframework-windows"
version = "2.3.1"
description = "Windows library for RPA Framework"
authors = [
	"RPA Framework <rpafw@robocorp.com>",
]
license = "Apache-2.0"
readme = "README.rst"

homepage = "https://rpaframework.org/"
documentation = "https://rpaframework.org/"
repository = "https://github.com/robocorp/rpaframework"

keywords = ["robotframework", "rpa", "automation", "google"]
classifiers = [
	"License :: OSI Approved :: Apache Software License",
	"Development Status :: 3 - Alpha",
	"Operating System :: OS Independent",
	"Intended Audience :: Developers",
	"Topic :: Software Development :: Libraries :: Python Modules",
	"Topic :: Software Development :: Libraries",
	"Framework :: Robot Framework :: Library",
	"Framework :: Robot Framework",
	"Programming Language :: Python :: 3.6",
	"Programming Language :: Python :: 3.7",
	"Programming Language :: Python :: 3.8",
]

include = ["*.libspec"]

packages = [
	{ include = "RPA", from = "src" }
]

[tool.poetry.dependencies]
python = "^3.6.2"
dataclasses = { version = "^0.7", python=">=3.6,<3.7" }
rpaframework-core = "^6.5.4"
robotframework = ">=4.0.0,!=4.0.1,<5.0.0"
robotframework-pythonlibcore = "^3.0.0"
pynput-robocorp-fork = "^4.0.0"
uiautomation = "^2.0.15"
comtypes = { version = "1.1.11", platform = "win32" }
psutil = { version = "^5.9.0", platform = "win32" }
pywin32 = { version = ">=300,<304", platform = "win32", python = "!=3.8.1,!=3.7.6" }
pillow = "^8.4.0"

[tool.poetry.dev-dependencies]
black = {version = "^21.5b0", allow-prereleases = true}
flake8 = "^3.7.9"
pylint = "^2.6.0"
pytest = "^6.1.2"
mock = "^4.0.2"
pytest-cov = "^2.10.1"
invoke = "^1.6.0"
sphinx = "^2.3.1"
sphinx_rtd_theme = "^0.4.3"
toml = "^0.10.1"
sphinx-markdown-builder = "^0.5.4"
robotframework-docgen = "^0.14.0"
sphinx-issues = "^1.2.0"
docutils = "0.16"

[tool.poetry.scripts]
windows-record = 'RPA.scripts.record:main'

[tool.black]
target-version = ["py36", "py37", "py38", "py39"]

[build-system]
requires = ["poetry>=0.12"]
build-backend = "poetry.masonry.api"

[tool.pytest.ini_options]
addopts = "-v --cov=src --cov-report term-missing --cov-branch"
testpaths = ["tests"]
>>>>>>> 0a75dcfa
<|MERGE_RESOLUTION|>--- conflicted
+++ resolved
@@ -1,7 +1,6 @@
-<<<<<<< HEAD
 [tool.poetry]
 name = "rpaframework-windows"
-version = "2.3.0"
+version = "2.3.1"
 description = "Windows library for RPA Framework"
 authors = [
 	"RPA Framework <rpafw@robocorp.com>",
@@ -76,83 +75,4 @@
 
 [tool.pytest.ini_options]
 addopts = "-v --cov=src --cov-report term-missing --cov-branch"
-testpaths = ["tests"]
-=======
-[tool.poetry]
-name = "rpaframework-windows"
-version = "2.3.1"
-description = "Windows library for RPA Framework"
-authors = [
-	"RPA Framework <rpafw@robocorp.com>",
-]
-license = "Apache-2.0"
-readme = "README.rst"
-
-homepage = "https://rpaframework.org/"
-documentation = "https://rpaframework.org/"
-repository = "https://github.com/robocorp/rpaframework"
-
-keywords = ["robotframework", "rpa", "automation", "google"]
-classifiers = [
-	"License :: OSI Approved :: Apache Software License",
-	"Development Status :: 3 - Alpha",
-	"Operating System :: OS Independent",
-	"Intended Audience :: Developers",
-	"Topic :: Software Development :: Libraries :: Python Modules",
-	"Topic :: Software Development :: Libraries",
-	"Framework :: Robot Framework :: Library",
-	"Framework :: Robot Framework",
-	"Programming Language :: Python :: 3.6",
-	"Programming Language :: Python :: 3.7",
-	"Programming Language :: Python :: 3.8",
-]
-
-include = ["*.libspec"]
-
-packages = [
-	{ include = "RPA", from = "src" }
-]
-
-[tool.poetry.dependencies]
-python = "^3.6.2"
-dataclasses = { version = "^0.7", python=">=3.6,<3.7" }
-rpaframework-core = "^6.5.4"
-robotframework = ">=4.0.0,!=4.0.1,<5.0.0"
-robotframework-pythonlibcore = "^3.0.0"
-pynput-robocorp-fork = "^4.0.0"
-uiautomation = "^2.0.15"
-comtypes = { version = "1.1.11", platform = "win32" }
-psutil = { version = "^5.9.0", platform = "win32" }
-pywin32 = { version = ">=300,<304", platform = "win32", python = "!=3.8.1,!=3.7.6" }
-pillow = "^8.4.0"
-
-[tool.poetry.dev-dependencies]
-black = {version = "^21.5b0", allow-prereleases = true}
-flake8 = "^3.7.9"
-pylint = "^2.6.0"
-pytest = "^6.1.2"
-mock = "^4.0.2"
-pytest-cov = "^2.10.1"
-invoke = "^1.6.0"
-sphinx = "^2.3.1"
-sphinx_rtd_theme = "^0.4.3"
-toml = "^0.10.1"
-sphinx-markdown-builder = "^0.5.4"
-robotframework-docgen = "^0.14.0"
-sphinx-issues = "^1.2.0"
-docutils = "0.16"
-
-[tool.poetry.scripts]
-windows-record = 'RPA.scripts.record:main'
-
-[tool.black]
-target-version = ["py36", "py37", "py38", "py39"]
-
-[build-system]
-requires = ["poetry>=0.12"]
-build-backend = "poetry.masonry.api"
-
-[tool.pytest.ini_options]
-addopts = "-v --cov=src --cov-report term-missing --cov-branch"
-testpaths = ["tests"]
->>>>>>> 0a75dcfa
+testpaths = ["tests"]