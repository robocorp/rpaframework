--- conflicted
+++ resolved
@@ -96,11 +96,8 @@
             return super().get_browser_version_from_os(browser_type)
 
         # Add support for IE version retrieval.
-<<<<<<< HEAD
-=======
         # NOTE(cmin764; 15 Sep 2023): This got slightly different due to posted issue:
         #  https://github.com/SergeyPirogov/webdriver_manager/issues/625
->>>>>>> 26fad7b1
         program_files = os.getenv("PROGRAMFILES", r"C:\Program Files")
         paths = [
             rf"{program_files}\Internet Explorer\iexplore.exe",
