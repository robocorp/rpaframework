[[package]]
category = "main"
description = "A small Python module for determining appropriate platform-specific dirs, e.g. a \"user data dir\"."
name = "appdirs"
optional = false
python-versions = "*"
version = "1.4.4"

[[package]]
category = "dev"
description = "An abstract syntax tree for Python with inference support."
name = "astroid"
optional = false
python-versions = ">=3.5"
version = "2.4.2"

[package.dependencies]
lazy-object-proxy = ">=1.4.0,<1.5.0"
six = ">=1.12,<2.0"
wrapt = ">=1.11,<2.0"

[package.dependencies.typed-ast]
python = "<3.8"
version = ">=1.4.0,<1.5"

[[package]]
category = "dev"
description = "Atomic file writes."
marker = "sys_platform == \"win32\""
name = "atomicwrites"
optional = false
python-versions = ">=2.7, !=3.0.*, !=3.1.*, !=3.2.*, !=3.3.*"
version = "1.4.0"

[[package]]
category = "main"
description = "Classes Without Boilerplate"
name = "attrs"
optional = false
python-versions = ">=2.7, !=3.0.*, !=3.1.*, !=3.2.*, !=3.3.*"
version = "20.3.0"

[package.extras]
dev = ["coverage (>=5.0.2)", "hypothesis", "pympler", "pytest (>=4.3.0)", "six", "zope.interface", "furo", "sphinx", "pre-commit"]
docs = ["furo", "sphinx", "zope.interface"]
tests = ["coverage (>=5.0.2)", "hypothesis", "pympler", "pytest (>=4.3.0)", "six", "zope.interface"]
tests_no_zope = ["coverage (>=5.0.2)", "hypothesis", "pympler", "pytest (>=4.3.0)", "six"]

[[package]]
category = "main"
description = "The ultimate Python library in building OAuth and OpenID Connect servers."
name = "authlib"
optional = false
python-versions = "*"
version = "0.15.2"

[package.dependencies]
cryptography = "*"

[package.extras]
client = ["requests"]

[[package]]
category = "main"
description = "Backport of Python 3.7's datetime.fromisoformat"
marker = "python_version < \"3.7\""
name = "backports-datetime-fromisoformat"
optional = false
python-versions = "*"
version = "1.0.0"

[[package]]
<<<<<<< HEAD
name = "backports.cached-property"
version = "1.0.0.post2"
description = "cached_property() - computed once per instance, cached as attribute"
category = "main"
optional = true
python-versions = ">=3.6.0"

[[package]]
name = "backports.zoneinfo"
version = "0.2.1"
description = "Backport of the standard library zoneinfo module"
=======
>>>>>>> 6624d90d
category = "main"
description = "Backport of the standard library zoneinfo module"
marker = "python_version < \"3.9\""
name = "backports.zoneinfo"
optional = false
python-versions = ">=3.6"
version = "0.2.1"

[package.dependencies]
[package.dependencies.importlib-resources]
python = "<3.7"
version = "*"

[package.extras]
tzdata = ["tzdata"]

[[package]]
category = "main"
description = "Screen-scraping library"
name = "beautifulsoup4"
optional = false
python-versions = "*"
version = "4.9.3"

[package.dependencies]
[package.dependencies.soupsieve]
python = ">=3.0"
version = ">1.2"

[package.extras]
html5lib = ["html5lib"]
lxml = ["lxml"]

[[package]]
category = "dev"
description = "The uncompromising code formatter."
name = "black"
optional = false
python-versions = ">=3.6"
version = "20.8b1"

[package.dependencies]
appdirs = "*"
click = ">=7.1.2"
mypy-extensions = ">=0.4.3"
pathspec = ">=0.6,<1"
regex = ">=2020.1.8"
toml = ">=0.10.1"
typed-ast = ">=1.4.0"
typing-extensions = ">=3.7.4"

[package.dependencies.dataclasses]
python = "<3.7"
version = ">=0.6"

[package.extras]
colorama = ["colorama (>=0.4.3)"]
d = ["aiohttp (>=3.3.2)", "aiohttp-cors"]

[[package]]
<<<<<<< HEAD
name = "boto3"
version = "1.16.30"
description = "The AWS SDK for Python"
=======
>>>>>>> 6624d90d
category = "main"
description = "The AWS SDK for Python"
name = "boto3"
optional = true
python-versions = "*"
version = "1.16.31"

[package.dependencies]
<<<<<<< HEAD
botocore = ">=1.19.30,<1.20.0"
=======
botocore = ">=1.19.31,<1.20.0"
>>>>>>> 6624d90d
jmespath = ">=0.7.1,<1.0.0"
s3transfer = ">=0.3.0,<0.4.0"

[[package]]
<<<<<<< HEAD
name = "botocore"
version = "1.19.30"
description = "Low-level, data-driven core of boto 3."
=======
>>>>>>> 6624d90d
category = "main"
description = "Low-level, data-driven core of boto 3."
name = "botocore"
optional = true
python-versions = "*"
version = "1.19.31"

[package.dependencies]
jmespath = ">=0.7.1,<1.0.0"
python-dateutil = ">=2.1,<3.0.0"

[package.dependencies.urllib3]
python = "<3.4.0 || >=3.5.0"
version = ">=1.25.4,<1.27"

[[package]]
category = "main"
description = "A decorator for caching properties in classes."
name = "cached-property"
optional = false
python-versions = "*"
version = "1.5.2"

[[package]]
category = "main"
description = "Extensible memoizing collections and decorators"
name = "cachetools"
optional = true
python-versions = "~=3.5"
version = "4.1.1"

[[package]]
<<<<<<< HEAD
name = "certifi"
version = "2020.12.5"
description = "Python package for providing Mozilla's CA Bundle."
=======
>>>>>>> 6624d90d
category = "main"
description = "Python package for providing Mozilla's CA Bundle."
name = "certifi"
optional = false
python-versions = "*"
version = "2020.12.5"

[[package]]
category = "main"
description = "Foreign Function Interface for Python calling C code."
name = "cffi"
optional = false
python-versions = "*"
version = "1.14.4"

[package.dependencies]
pycparser = "*"

[[package]]
category = "main"
description = "Universal encoding detector for Python 2 and 3"
name = "chardet"
optional = false
python-versions = "*"
version = "3.0.4"

[[package]]
category = "main"
description = "Composable command line interface toolkit"
name = "click"
optional = false
python-versions = ">=2.7, !=3.0.*, !=3.1.*, !=3.2.*, !=3.3.*, !=3.4.*"
version = "7.1.2"

[[package]]
category = "dev"
description = "Cross-platform colored terminal text."
marker = "sys_platform == \"win32\""
name = "colorama"
optional = false
python-versions = ">=2.7, !=3.0.*, !=3.1.*, !=3.2.*, !=3.3.*, !=3.4.*"
version = "0.4.4"

[[package]]
category = "main"
description = "Pure Python COM package"
marker = "python_version < \"3.7.6\" and sys_platform == \"win32\" or python_version > \"3.7.6\" and python_version < \"3.8.1\" and sys_platform == \"win32\" or python_version > \"3.8.1\" and sys_platform == \"win32\""
name = "comtypes"
optional = false
python-versions = "*"
version = "1.1.7"

[[package]]
category = "dev"
description = "Code coverage measurement for Python"
name = "coverage"
optional = false
python-versions = ">=2.7, !=3.0.*, !=3.1.*, !=3.2.*, !=3.3.*, !=3.4.*, <4"
version = "5.3"

[package.extras]
toml = ["toml"]

[[package]]
category = "main"
description = "cryptography is a package which provides cryptographic recipes and primitives to Python developers."
name = "cryptography"
optional = false
python-versions = ">=2.7,!=3.0.*,!=3.1.*,!=3.2.*,!=3.3.*,!=3.4.*"
version = "2.9.2"

[package.dependencies]
cffi = ">=1.8,<1.11.3 || >1.11.3"
six = ">=1.4.1"

[package.extras]
docs = ["sphinx (>=1.6.5,!=1.8.0)", "sphinx-rtd-theme"]
docstest = ["doc8", "pyenchant (>=1.6.11)", "twine (>=1.12.0)", "sphinxcontrib-spelling (>=4.0.1)"]
idna = ["idna (>=2.1)"]
pep8test = ["flake8", "flake8-import-order", "pep8-naming"]
test = ["pytest (>=3.6.0,!=3.9.0,!=3.9.1,!=3.9.2)", "pretend", "iso8601", "pytz", "hypothesis (>=1.11.4,!=3.79.2)"]

[[package]]
category = "main"
description = "A backport of the dataclasses module for Python 3.6"
marker = "python_version >= \"3.6\" and python_version < \"3.7\" or python_version < \"3.7\""
name = "dataclasses"
optional = false
python-versions = ">=3.6, <3.7"
version = "0.7"

[[package]]
category = "main"
description = "Decorators for Humans"
name = "decorator"
optional = false
python-versions = ">=2.6, !=3.0.*, !=3.1.*"
version = "4.4.2"

[[package]]
category = "main"
description = "XML bomb protection for Python stdlib modules"
name = "defusedxml"
optional = false
python-versions = ">=2.7, !=3.0.*, !=3.1.*, !=3.2.*, !=3.3.*, !=3.4.*"
version = "0.6.0"

[[package]]
category = "main"
description = "DNS toolkit"
name = "dnspython"
optional = false
python-versions = ">=3.6"
version = "2.0.0"

[package.extras]
curio = ["curio (>=1.2)", "sniffio (>=1.1)"]
dnssec = ["cryptography (>=2.6)"]
doh = ["requests", "requests-toolbelt"]
idna = ["idna (>=2.1)"]
trio = ["trio (>=0.14.0)", "sniffio (>=1.1)"]

[[package]]
category = "main"
description = "Docutils -- Python Documentation Utilities"
name = "docutils"
optional = false
python-versions = ">=2.7, !=3.0.*, !=3.1.*, !=3.2.*, !=3.3.*, !=3.4.*"
version = "0.16"

[[package]]
category = "main"
description = "An implementation of lxml.xmlfile for the standard library"
name = "et-xmlfile"
optional = false
python-versions = "*"
version = "1.0.1"

[[package]]
category = "main"
description = "Client for Microsoft Exchange Web Services (EWS)"
name = "exchangelib"
optional = false
python-versions = ">=3.6"
version = "3.3.2"

[package.dependencies]
cached-property = "*"
defusedxml = ">=0.6.0"
dnspython = ">=2.0.0"
isodate = "*"
lxml = ">3.0"
oauthlib = "*"
pygments = "*"
requests = ">=2.7"
requests-ntlm = ">=0.2.0"
requests-oauthlib = "*"
tzdata = "*"
tzlocal = "*"

[package.dependencies.backports-datetime-fromisoformat]
python = "<3.7"
version = "*"

[package.dependencies."backports.zoneinfo"]
python = "<3.9"
version = "*"

[package.extras]
complete = ["requests-gssapi", "requests-negotiate-sspi"]
kerberos = ["requests-gssapi"]
sspi = ["requests-negotiate-sspi"]

[[package]]
category = "dev"
description = "the modular source code checker: pep8 pyflakes and co"
name = "flake8"
optional = false
python-versions = "!=3.0.*,!=3.1.*,!=3.2.*,!=3.3.*,>=2.7"
version = "3.8.4"

[package.dependencies]
mccabe = ">=0.6.0,<0.7.0"
pycodestyle = ">=2.6.0a1,<2.7.0"
pyflakes = ">=2.2.0,<2.3.0"

[package.dependencies.importlib-metadata]
python = "<3.8"
version = "*"

[[package]]
category = "main"
description = "Simple PDF generation for Python"
name = "fpdf"
optional = false
python-versions = "*"
version = "1.7.2"

[[package]]
category = "main"
description = "URL manipulation made simple."
name = "furl"
optional = false
python-versions = "*"
version = "2.1.0"

[package.dependencies]
orderedmultidict = ">=1.0.1"
six = ">=1.8.0"

[[package]]
category = "main"
description = "Google API client core library"
name = "google-api-core"
optional = true
python-versions = ">=2.7,!=3.0.*,!=3.1.*,!=3.2.*,!=3.3.*"
version = "1.23.0"

[package.dependencies]
google-auth = ">=1.21.1,<2.0dev"
googleapis-common-protos = ">=1.6.0,<2.0dev"
protobuf = ">=3.12.0"
pytz = "*"
requests = ">=2.18.0,<3.0.0dev"
setuptools = ">=34.0.0"
six = ">=1.13.0"

[package.dependencies.grpcio]
optional = true
version = ">=1.29.0,<2.0dev"

[package.extras]
grpc = ["grpcio (>=1.29.0,<2.0dev)"]
grpcgcp = ["grpcio-gcp (>=0.2.2)"]
grpcio-gcp = ["grpcio-gcp (>=0.2.2)"]

[[package]]
category = "main"
description = "Google API Client Library for Python"
name = "google-api-python-client"
optional = true
python-versions = ">=2.7,!=3.0.*,!=3.1.*,!=3.2.*,!=3.3.*"
version = "1.12.8"

[package.dependencies]
google-api-core = ">=1.21.0,<2dev"
google-auth = ">=1.16.0"
google-auth-httplib2 = ">=0.0.3"
httplib2 = ">=0.15.0,<1dev"
six = ">=1.13.0,<2dev"
uritemplate = ">=3.0.0,<4dev"

[[package]]
category = "main"
description = "Google Authentication Library"
name = "google-auth"
optional = true
python-versions = ">=2.7,!=3.0.*,!=3.1.*,!=3.2.*,!=3.3.*"
version = "1.23.0"

[package.dependencies]
cachetools = ">=2.0.0,<5.0"
pyasn1-modules = ">=0.2.1"
setuptools = ">=40.3.0"
six = ">=1.9.0"

[package.dependencies.rsa]
python = ">=3.5"
version = ">=3.1.4,<5"

[package.extras]
aiohttp = ["aiohttp (>=3.6.2,<4.0.0dev)"]

[[package]]
category = "main"
description = "Google Authentication Library: httplib2 transport"
name = "google-auth-httplib2"
optional = true
python-versions = "*"
version = "0.0.4"

[package.dependencies]
google-auth = "*"
httplib2 = ">=0.9.1"
six = "*"

[[package]]
category = "main"
description = "Google Authentication Library"
name = "google-auth-oauthlib"
optional = true
python-versions = ">=3.6"
version = "0.4.2"

[package.dependencies]
google-auth = "*"
requests-oauthlib = ">=0.7.0"

[package.extras]
tool = ["click"]

[[package]]
category = "main"
description = "Google Cloud API client core library"
name = "google-cloud-core"
optional = true
python-versions = ">=2.7,!=3.0.*,!=3.1.*,!=3.2.*,!=3.3.*"
version = "1.4.4"

[package.dependencies]
google-api-core = ">=1.21.0,<2.0.0dev"
six = ">=1.12.0"

[package.extras]
grpc = ["grpcio (>=1.8.2,<2.0dev)"]

[[package]]
category = "main"
description = "Google Cloud Natural Language API client library"
name = "google-cloud-language"
optional = true
python-versions = ">=2.7,!=3.0.*,!=3.1.*,!=3.2.*,!=3.3.*"
version = "1.3.0"

[package.dependencies]
[package.dependencies.google-api-core]
extras = ["grpc"]
version = ">=1.14.0,<2.0.0dev"

[[package]]
category = "main"
description = "Google Cloud Speech API client library"
name = "google-cloud-speech"
optional = true
python-versions = ">=2.7,!=3.0.*,!=3.1.*,!=3.2.*,!=3.3.*"
version = "1.3.2"

[package.dependencies]
[package.dependencies.google-api-core]
extras = ["grpc"]
version = ">=1.14.0,<2.0.0dev"

[[package]]
category = "main"
description = "Google Cloud Storage API client library"
name = "google-cloud-storage"
optional = true
python-versions = ">=2.7,!=3.0.*,!=3.1.*,!=3.2.*,!=3.3.*,!=3.4.*,!=3.5.*"
version = "1.33.0"

[package.dependencies]
google-auth = ">=1.11.0,<2.0dev"
google-cloud-core = ">=1.4.1,<2.0dev"
google-resumable-media = ">=1.0.0,<2.0dev"
requests = ">=2.18.0,<3.0.0dev"

[[package]]
category = "main"
description = "Google Cloud Text-to-Speech API client library"
name = "google-cloud-texttospeech"
optional = true
python-versions = ">=2.7,!=3.0.*,!=3.1.*,!=3.2.*,!=3.3.*"
version = "1.0.1"

[package.dependencies]
[package.dependencies.google-api-core]
extras = ["grpc"]
version = ">=1.14.0,<2.0.0dev"

[[package]]
category = "main"
description = "Google Cloud Translation API client library"
name = "google-cloud-translate"
optional = true
python-versions = ">=2.7,!=3.0.*,!=3.1.*,!=3.2.*,!=3.3.*"
version = "2.0.2"

[package.dependencies]
google-cloud-core = ">=1.1.0,<2.0dev"

[package.dependencies.google-api-core]
extras = ["grpc"]
version = ">=1.15.0,<2.0.0dev"

[[package]]
category = "main"
description = "Google Cloud Video Intelligence API client library"
name = "google-cloud-videointelligence"
optional = true
python-versions = ">=2.7,!=3.0.*,!=3.1.*,!=3.2.*,!=3.3.*"
version = "1.16.1"

[package.dependencies]
[package.dependencies.google-api-core]
extras = ["grpc"]
version = ">=1.14.0,<2.0.0dev"

[[package]]
category = "main"
description = "Cloud Vision API API client library"
name = "google-cloud-vision"
optional = true
python-versions = ">=2.7,!=3.0.*,!=3.1.*,!=3.2.*,!=3.3.*"
version = "1.0.0"

[package.dependencies]
[package.dependencies.google-api-core]
extras = ["grpc"]
version = ">=1.14.0,<2.0.0dev"

[[package]]
category = "main"
description = "A python wrapper of the C library 'Google CRC32C'"
marker = "python_version >= \"3.5\""
name = "google-crc32c"
optional = true
python-versions = ">=3.5"
version = "1.0.0"

[package.dependencies]
cffi = ">=1.0.0"

[package.extras]
testing = ["pytest"]

[[package]]
category = "main"
description = "Utilities for Google Media Downloads and Resumable Uploads"
name = "google-resumable-media"
optional = true
python-versions = ">=2.7,!=3.0.*,!=3.1.*,!=3.2.*,!=3.3.*,!=3.4.*"
version = "1.1.0"

[package.dependencies]
six = "*"

[package.dependencies.google-crc32c]
python = ">=3.5"
version = ">=1.0,<2.0dev"

[package.extras]
aiohttp = ["aiohttp (>=3.6.2,<4.0.0dev)"]
requests = ["requests (>=2.18.0,<3.0.0dev)"]

[[package]]
category = "main"
description = "Common protobufs used in Google APIs"
name = "googleapis-common-protos"
optional = true
python-versions = ">=2.7,!=3.0.*,!=3.1.*,!=3.2.*,!=3.3.*"
version = "1.52.0"

[package.dependencies]
protobuf = ">=3.6.0"

[package.extras]
grpc = ["grpcio (>=1.0.0)"]

[[package]]
category = "main"
description = "Simple Python interface for Graphviz"
name = "graphviz"
optional = false
python-versions = ">=2.7,!=3.0.*,!=3.1.*,!=3.2.*,!=3.3.*,!=3.4.*"
version = "0.13.2"

[package.extras]
dev = ["tox (>=3.0)", "flake8", "pep8-naming", "wheel", "twine"]
docs = ["sphinx (>=1.7)", "sphinx-rtd-theme"]
test = ["mock (>=2)", "pytest (>=3.4,!=3.10.0)", "pytest-mock (>=1.8)", "pytest-cov"]

[[package]]
<<<<<<< HEAD
name = "grpcio"
version = "1.33.2"
description = "HTTP/2-based RPC framework"
=======
>>>>>>> 6624d90d
category = "main"
description = "HTTP/2-based RPC framework"
name = "grpcio"
optional = true
python-versions = "*"
version = "1.34.0"

[package.dependencies]
six = ">=1.5.2"

[package.extras]
protobuf = ["grpcio-tools (>=1.33.2)"]

[[package]]
name = "grpcio-tools"
version = "1.33.2"
description = "Protobuf code generator for gRPC"
category = "main"
optional = true
python-versions = "*"

[package.dependencies]
grpcio = ">=1.33.2"
protobuf = ">=3.5.0.post1,<4.0dev"

[[package]]
category = "main"
description = "A comprehensive HTTP client library."
name = "httplib2"
optional = true
python-versions = "*"
version = "0.18.1"

[[package]]
category = "main"
description = "Internationalized Domain Names in Applications (IDNA)"
name = "idna"
optional = false
python-versions = ">=2.7, !=3.0.*, !=3.1.*, !=3.2.*, !=3.3.*"
version = "2.10"

[[package]]
category = "main"
description = "Read metadata from Python packages"
marker = "python_version < \"3.8\""
name = "importlib-metadata"
optional = false
python-versions = ">=3.6"
version = "3.1.1"

[package.dependencies]
zipp = ">=0.5"

[package.extras]
docs = ["sphinx", "jaraco.packaging (>=3.2)", "rst.linker (>=1.9)"]
testing = ["pytest (>=3.5,!=3.7.3)", "pytest-checkdocs (>=1.2.3)", "pytest-flake8", "pytest-cov", "jaraco.test (>=3.2.0)", "packaging", "pep517", "pyfakefs", "flufl.flake8", "pytest-black (>=0.3.7)", "pytest-mypy", "importlib-resources (>=1.3)"]

[[package]]
category = "main"
description = "Read resources from Python packages"
marker = "python_version < \"3.7\""
name = "importlib-resources"
optional = false
python-versions = "!=3.0.*,!=3.1.*,!=3.2.*,!=3.3.*,!=3.4.*,!=3.5.*,>=2.7"
version = "3.3.0"

[package.dependencies]
[package.dependencies.zipp]
python = "<3.8"
version = ">=0.4"

[package.extras]
docs = ["sphinx", "rst.linker", "jaraco.packaging"]

[[package]]
category = "dev"
description = "iniconfig: brain-dead simple config-ini parsing"
name = "iniconfig"
optional = false
python-versions = "*"
version = "1.1.1"

[[package]]
category = "main"
description = "An ISO 8601 date/time/duration parser and formatter"
name = "isodate"
optional = false
python-versions = "*"
version = "0.6.0"

[package.dependencies]
six = "*"

[[package]]
category = "dev"
description = "A Python utility / library to sort Python imports."
name = "isort"
optional = false
python-versions = ">=3.6,<4.0"
version = "5.6.4"

[package.extras]
colors = ["colorama (>=0.4.3,<0.5.0)"]
pipfile_deprecated_finder = ["pipreqs", "requirementslib"]
requirements_deprecated_finder = ["pipreqs", "pip-api"]

[[package]]
category = "main"
description = "Julian dates from proleptic Gregorian and Julian calendars."
name = "jdcal"
optional = false
python-versions = "*"
version = "1.4.1"

[[package]]
category = "main"
description = "JSON Matching Expressions"
name = "jmespath"
optional = true
python-versions = ">=2.6, !=3.0.*, !=3.1.*, !=3.2.*"
version = "0.10.0"

[[package]]
category = "main"
description = "A final implementation of JSONPath for Python that aims to be standard compliant, including arithmetic and binary comparison operators and providing clear AST for metaprogramming."
name = "jsonpath-ng"
optional = false
python-versions = "*"
version = "1.5.2"

[package.dependencies]
decorator = "*"
ply = "*"
six = "*"

[[package]]
category = "main"
description = "An implementation of JSON Schema validation for Python"
name = "jsonschema"
optional = false
python-versions = "*"
version = "3.2.0"

[package.dependencies]
attrs = ">=17.4.0"
pyrsistent = ">=0.14.0"
setuptools = "*"
six = ">=1.11.0"

[package.dependencies.importlib-metadata]
python = "<3.8"
version = "*"

[package.extras]
format = ["idna", "jsonpointer (>1.13)", "rfc3987", "strict-rfc3339", "webcolors"]
format_nongpl = ["idna", "jsonpointer (>1.13)", "webcolors", "rfc3986-validator (>0.1.0)", "rfc3339-validator"]

[[package]]
category = "dev"
description = "A fast and thorough lazy object proxy."
name = "lazy-object-proxy"
optional = false
python-versions = ">=2.7, !=3.0.*, !=3.1.*, !=3.2.*, !=3.3.*"
version = "1.4.3"

[[package]]
category = "main"
description = "Powerful and Pythonic XML processing library combining libxml2/libxslt with the ElementTree API."
name = "lxml"
optional = false
python-versions = ">=2.7, !=3.0.*, !=3.1.*, !=3.2.*, !=3.3.*, != 3.4.*"
version = "4.6.2"

[package.extras]
cssselect = ["cssselect (>=0.7)"]
html5 = ["html5lib"]
htmlsoup = ["beautifulsoup4"]
source = ["Cython (>=0.29.7)"]

[[package]]
category = "dev"
description = "McCabe checker, plugin for flake8"
name = "mccabe"
optional = false
python-versions = "*"
version = "0.6.1"

[[package]]
category = "dev"
description = "Rolling backport of unittest.mock for all Pythons"
name = "mock"
optional = false
python-versions = ">=3.6"
version = "4.0.2"

[package.extras]
build = ["twine", "wheel", "blurb"]
docs = ["sphinx"]
test = ["pytest", "pytest-cov"]

[[package]]
category = "main"
description = "An ultra fast cross-platform multiple screenshots module in pure python using ctypes."
name = "mss"
optional = false
python-versions = ">=3.5"
version = "6.1.0"

[[package]]
category = "dev"
description = "Optional static typing for Python"
name = "mypy"
optional = false
python-versions = ">=3.5"
version = "0.782"

[package.dependencies]
mypy-extensions = ">=0.4.3,<0.5.0"
typed-ast = ">=1.4.0,<1.5.0"
typing-extensions = ">=3.7.4"

[package.extras]
dmypy = ["psutil (>=4.0)"]

[[package]]
category = "dev"
description = "Experimental type system extensions for programs checked with the mypy typechecker."
name = "mypy-extensions"
optional = false
python-versions = "*"
version = "0.4.3"

[[package]]
category = "main"
description = "Python SDK for accessing the NetSuite SOAP webservice"
name = "netsuitesdk"
optional = false
python-versions = "*"
version = "1.12.0"

[package.dependencies]
zeep = "*"

[[package]]
category = "main"
description = "The easy way to send notifications"
name = "notifiers"
optional = false
python-versions = ">=3.6"
version = "1.2.1"

[package.dependencies]
click = ">=7.0"
jsonschema = ">=3.0.0"
requests = ">=2.21.0"
rfc3987 = ">=1.3.8"

[package.extras]
dev = ["alabaster (==0.7.11)", "aspy.yaml (==1.1.1)", "atomicwrites (==1.1.5)", "attrs (==18.1.0)", "babel (==2.6.0)", "bumpversion (==0.5.3)", "certifi (==2018.4.16)", "cfgv (==2.0.0)", "chardet (==3.0.4)", "click (==6.7)", "codecov (==2.0.15)", "coverage (==4.5.1)", "docutils (==0.14)", "hypothesis (==4.32.3)", "identify (==1.1.4)", "idna (==2.7)", "imagesize (==1.0.0)", "importlib-metadata (==0.18)", "jinja2 (==2.10.1)", "markupsafe (==1.0)", "more-itertools (==4.2.0)", "nodeenv (==1.3.2)", "packaging (==17.1)", "pip-tools (==4.0.0)", "pluggy (==0.12.0)", "pre-commit (==1.18.2)", "py (==1.5.4)", "pygments (==2.2.0)", "pyparsing (==2.2.0)", "pytest-cov (==2.7.1)", "pytest (==5.0.1)", "pytz (==2018.5)", "pyyaml (==5.1)", "requests (==2.22.0)", "six (==1.11.0)", "snowballstemmer (==1.2.1)", "sphinx-autodoc-annotation (==1.0.post1)", "sphinx-rtd-theme (==0.4.3)", "sphinx (==2.2.0)", "sphinxcontrib-applehelp (==1.0.1)", "sphinxcontrib-devhelp (==1.0.1)", "sphinxcontrib-htmlhelp (==1.0.2)", "sphinxcontrib-jsmath (==1.0.1)", "sphinxcontrib-qthelp (==1.0.2)", "sphinxcontrib-serializinghtml (==1.1.3)", "toml (==0.9.4)", "urllib3 (==1.24.2)", "virtualenv (==16.0.0)", "wcwidth (==0.1.7)", "zipp (==0.5.1)"]

[[package]]
category = "main"
description = "Creates NTLM authentication structures"
name = "ntlm-auth"
optional = false
python-versions = ">=2.6,!=3.0.*,!=3.1.*,!=3.2.*,!=3.3.*"
version = "1.5.0"

[package.extras]
cryptography = ["cryptography (<2.2)", "cryptography"]

[[package]]
category = "main"
description = "NumPy is the fundamental package for array computing with Python."
name = "numpy"
optional = true
python-versions = ">=3.6"
version = "1.19.3"

[[package]]
category = "main"
description = "A generic, spec-compliant, thorough implementation of the OAuth request-signing logic"
name = "oauthlib"
optional = false
python-versions = ">=2.7, !=3.0.*, !=3.1.*, !=3.2.*, !=3.3.*"
version = "3.1.0"

[package.extras]
rsa = ["cryptography"]
signals = ["blinker"]
signedtoken = ["cryptography", "pyjwt (>=1.0.0)"]

[[package]]
category = "main"
description = "Wrapper package for OpenCV python bindings."
name = "opencv-python"
optional = true
python-versions = ">=3.6"
<<<<<<< HEAD
=======
version = "4.4.0.46"
>>>>>>> 6624d90d

[[package]]
category = "main"
description = "A Python library to read/write Excel 2010 xlsx/xlsm files"
name = "openpyxl"
optional = false
python-versions = ">=3.6,"
version = "3.0.5"

[package.dependencies]
et-xmlfile = "*"
jdcal = "*"

[[package]]
category = "main"
description = "Ordered Multivalue Dictionary"
name = "orderedmultidict"
optional = false
python-versions = "*"
version = "1.0.1"

[package.dependencies]
six = ">=1.8.0"

[[package]]
category = "dev"
description = "Core utilities for Python packages"
name = "packaging"
optional = false
python-versions = ">=2.7, !=3.0.*, !=3.1.*, !=3.2.*, !=3.3.*"
version = "20.7"

[package.dependencies]
pyparsing = ">=2.0.2"

[[package]]
category = "dev"
description = "Utility library for gitignore style pattern matching of file paths."
name = "pathspec"
optional = false
python-versions = ">=2.7, !=3.0.*, !=3.1.*, !=3.2.*, !=3.3.*, !=3.4.*"
version = "0.8.1"

[[package]]
category = "main"
description = "PDF parser and analyzer"
name = "pdfminer.six"
optional = false
python-versions = ">=3.4"
version = "20201018"

[package.dependencies]
cryptography = "*"
sortedcontainers = "*"

[package.dependencies.chardet]
python = ">=3.1"
version = "*"

[package.extras]
dev = ["nose", "tox"]
docs = ["sphinx", "sphinx-argparse"]

[[package]]
category = "main"
description = "Python Imaging Library (Fork)"
name = "pillow"
optional = false
python-versions = ">=3.6"
version = "8.0.1"

[[package]]
category = "dev"
description = "plugin and hook calling mechanisms for python"
name = "pluggy"
optional = false
python-versions = ">=2.7, !=3.0.*, !=3.1.*, !=3.2.*, !=3.3.*"
version = "0.13.1"

[package.dependencies]
[package.dependencies.importlib-metadata]
python = "<3.8"
version = ">=0.12"

[package.extras]
dev = ["pre-commit", "tox"]

[[package]]
category = "main"
description = "Python Lex & Yacc"
name = "ply"
optional = false
python-versions = "*"
version = "3.11"

[[package]]
category = "main"
description = "Protocol Buffers"
name = "protobuf"
optional = true
python-versions = "*"
version = "3.14.0"

[package.dependencies]
six = ">=1.9"

[[package]]
category = "main"
description = "Cross-platform lib for process and system monitoring in Python."
marker = "sys_platform == \"win32\""
name = "psutil"
optional = false
python-versions = ">=2.6, !=3.0.*, !=3.1.*, !=3.2.*, !=3.3.*"
version = "5.7.3"

[package.extras]
test = ["ipaddress", "mock", "unittest2", "enum34", "pywin32", "wmi"]

[[package]]
category = "dev"
description = "library with cross-python path, ini-parsing, io, code, log facilities"
name = "py"
optional = false
python-versions = ">=2.7, !=3.0.*, !=3.1.*, !=3.2.*, !=3.3.*"
version = "1.9.0"

[[package]]
category = "main"
description = "ASN.1 types and codecs"
name = "pyasn1"
optional = true
python-versions = "*"
version = "0.4.8"

[[package]]
category = "main"
description = "A collection of ASN.1-based protocols modules."
name = "pyasn1-modules"
optional = true
python-versions = "*"
version = "0.2.8"

[package.dependencies]
pyasn1 = ">=0.4.6,<0.5.0"

[[package]]
category = "dev"
description = "Python style guide checker"
name = "pycodestyle"
optional = false
python-versions = ">=2.7, !=3.0.*, !=3.1.*, !=3.2.*, !=3.3.*"
version = "2.6.0"

[[package]]
category = "main"
description = "C parser in Python"
name = "pycparser"
optional = false
python-versions = ">=2.7, !=3.0.*, !=3.1.*, !=3.2.*, !=3.3.*"
version = "2.20"

[[package]]
category = "dev"
description = "passive checker of Python programs"
name = "pyflakes"
optional = false
python-versions = ">=2.7, !=3.0.*, !=3.1.*, !=3.2.*, !=3.3.*"
version = "2.2.0"

[[package]]
<<<<<<< HEAD
name = "pygments"
version = "2.7.3"
description = "Pygments is a syntax highlighting package written in Python."
=======
>>>>>>> 6624d90d
category = "main"
description = "Pygments is a syntax highlighting package written in Python."
name = "pygments"
optional = false
python-versions = ">=3.5"
version = "2.7.3"

[[package]]
category = "dev"
description = "python code static checker"
name = "pylint"
optional = false
python-versions = ">=3.5.*"
version = "2.6.0"

[package.dependencies]
astroid = ">=2.4.0,<=2.5"
colorama = "*"
isort = ">=4.2.5,<6"
mccabe = ">=0.6,<0.7"
toml = ">=0.7.1"

[[package]]
category = "main"
description = "Monitor and control user input devices"
name = "pynput-robocorp-fork"
optional = false
python-versions = "*"
version = "2.0.0"

[package.dependencies]
pyobjc-core = ">=6.0,<7.0"
pyobjc-framework-Cocoa = ">=6.0,<7.0"
pyobjc-framework-Quartz = ">=6.0,<7.0"
python-xlib = ">=0.17"
six = "*"

[[package]]
category = "main"
description = "Python<->ObjC Interoperability Module"
marker = "sys_platform == \"darwin\""
name = "pyobjc-core"
optional = false
python-versions = ">=3.6"
version = "6.2.2"

[[package]]
category = "main"
description = "Wrappers for the Cocoa frameworks on macOS"
marker = "sys_platform == \"darwin\""
name = "pyobjc-framework-cocoa"
optional = false
python-versions = ">=3.6"
version = "6.2.2"

[package.dependencies]
pyobjc-core = ">=6.2.2"

[[package]]
category = "main"
description = "Wrappers for the Quartz frameworks on macOS"
marker = "sys_platform == \"darwin\""
name = "pyobjc-framework-quartz"
optional = false
python-versions = ">=3.6"
version = "6.2.2"

[package.dependencies]
pyobjc-core = ">=6.2.2"
pyobjc-framework-Cocoa = ">=6.2.2"

[[package]]
category = "dev"
description = "Python parsing module"
name = "pyparsing"
optional = false
python-versions = ">=2.6, !=3.0.*, !=3.1.*, !=3.2.*"
version = "2.4.7"

[[package]]
category = "main"
description = "PDF toolkit"
name = "pypdf2"
optional = false
python-versions = "*"
version = "1.26.0"

[[package]]
category = "main"
description = "A cross-platform clipboard module for Python. (Only handles plain text for now.)"
name = "pyperclip"
optional = false
python-versions = "*"
version = "1.8.1"

[[package]]
category = "main"
description = "Persistent/Functional/Immutable data structures"
name = "pyrsistent"
optional = false
python-versions = ">=3.5"
version = "0.17.3"

[[package]]
category = "main"
description = "Python-tesseract is a python wrapper for Google's Tesseract-OCR"
name = "pytesseract"
optional = true
python-versions = "*"
version = "0.3.6"

[package.dependencies]
Pillow = "*"

[[package]]
category = "dev"
description = "pytest: simple powerful testing with Python"
name = "pytest"
optional = false
python-versions = ">=3.5"
version = "6.1.2"

[package.dependencies]
atomicwrites = ">=1.0"
attrs = ">=17.4.0"
colorama = "*"
iniconfig = "*"
packaging = "*"
pluggy = ">=0.12,<1.0"
py = ">=1.8.2"
toml = "*"

[package.dependencies.importlib-metadata]
python = "<3.8"
version = ">=0.12"

[package.extras]
checkqa_mypy = ["mypy (==0.780)"]
testing = ["argcomplete", "hypothesis (>=3.56)", "mock", "nose", "requests", "xmlschema"]

[[package]]
category = "dev"
description = "Pytest plugin for measuring coverage."
name = "pytest-cov"
optional = false
python-versions = ">=2.7, !=3.0.*, !=3.1.*, !=3.2.*, !=3.3.*, !=3.4.*"
version = "2.10.1"

[package.dependencies]
coverage = ">=4.4"
pytest = ">=4.6"

[package.extras]
testing = ["fields", "hunter", "process-tests (==2.0.2)", "six", "pytest-xdist", "virtualenv"]

[[package]]
category = "main"
description = "Extensions to the standard Python datetime module"
name = "python-dateutil"
optional = true
python-versions = "!=3.0.*,!=3.1.*,!=3.2.*,>=2.7"
version = "2.8.1"

[package.dependencies]
six = ">=1.5"

[[package]]
category = "main"
description = "Python X Library"
marker = "sys_platform in \"linux\" or sys_platform == \"linux\""
name = "python-xlib"
optional = false
python-versions = "*"
version = "0.29"

[package.dependencies]
six = ">=1.10.0"

[[package]]
category = "main"
description = "World timezone definitions, modern and historical"
name = "pytz"
optional = false
python-versions = "*"
version = "2020.4"

[[package]]
category = "main"
description = "Python for Window Extensions"
marker = "python_version < \"3.7.6\" and sys_platform == \"win32\" or python_version > \"3.7.6\" and python_version < \"3.8.1\" and sys_platform == \"win32\" or python_version > \"3.8.1\" and sys_platform == \"win32\" or sys_platform == \"win32\""
name = "pywin32"
optional = false
python-versions = "*"
version = "227"

[[package]]
category = "main"
description = "A set of Python modules to automate the Microsoft Windows GUI"
marker = "python_version < \"3.7.6\" and sys_platform == \"win32\" or python_version > \"3.7.6\" and python_version < \"3.8.1\" and sys_platform == \"win32\" or python_version > \"3.8.1\" and sys_platform == \"win32\""
name = "pywinauto"
optional = false
python-versions = "*"
version = "0.6.8"

[package.dependencies]
comtypes = "*"
pywin32 = "*"
six = "*"

[[package]]
category = "dev"
description = "Alternative regular expression module, to replace re."
name = "regex"
optional = false
python-versions = "*"
version = "2020.11.13"

[[package]]
category = "main"
description = "Python HTTP for Humans."
name = "requests"
optional = false
python-versions = ">=2.7, !=3.0.*, !=3.1.*, !=3.2.*, !=3.3.*, !=3.4.*"
version = "2.25.0"

[package.dependencies]
certifi = ">=2017.4.17"
chardet = ">=3.0.2,<4"
idna = ">=2.5,<3"
urllib3 = ">=1.21.1,<1.27"

[package.extras]
security = ["pyOpenSSL (>=0.14)", "cryptography (>=1.3.4)"]
socks = ["PySocks (>=1.5.6,!=1.5.7)", "win-inet-pton"]

[[package]]
category = "main"
description = "File transport adapter for Requests"
name = "requests-file"
optional = false
python-versions = "*"
version = "1.5.1"

[package.dependencies]
requests = ">=1.0.0"
six = "*"

[[package]]
category = "main"
description = "This package allows for HTTP NTLM authentication using the requests library."
name = "requests-ntlm"
optional = false
python-versions = "*"
version = "1.1.0"

[package.dependencies]
cryptography = ">=1.3"
ntlm-auth = ">=1.0.2"
requests = ">=2.0.0"

[[package]]
category = "main"
description = "OAuthlib authentication support for Requests."
name = "requests-oauthlib"
optional = false
python-versions = ">=2.7, !=3.0.*, !=3.1.*, !=3.2.*, !=3.3.*"
version = "1.3.0"

[package.dependencies]
oauthlib = ">=3.0.0"
requests = ">=2.0.0"

[package.extras]
rsa = ["oauthlib (>=3.0.0)"]

[[package]]
category = "main"
description = "A utility belt for advanced users of python-requests"
name = "requests-toolbelt"
optional = false
python-versions = "*"
version = "0.9.1"

[package.dependencies]
requests = ">=2.0.1,<3.0.0"

[[package]]
category = "main"
description = "Parsing and validation of URIs (RFC 3986) and IRIs (RFC 3987)"
name = "rfc3987"
optional = false
python-versions = "*"
version = "1.3.8"

[[package]]
category = "main"
description = "Generic automation framework for acceptance testing and robotic process automation (RPA)"
name = "robotframework"
optional = false
python-versions = "*"
version = "3.2.2"

[[package]]
<<<<<<< HEAD
name = "robotframework-browser"
version = "2.3.4"
description = "Robot Framework Browser library powered by Playwright. Aiming for speed, reliability and visibility."
category = "main"
optional = true
python-versions = ">=3.7,<4.0"

[package.dependencies]
"backports.cached-property" = ">=1.0.0"
grpcio = "1.33.2"
grpcio-tools = "1.33.2"
protobuf = "3.14.0"
robotframework = ">=3.2.2"
robotframework-pythonlibcore = ">=2.1.0"
typing-extensions = ">=3.7.4.3"
wrapt = ">=1.12.1"

[[package]]
name = "robotframework-pythonlibcore"
version = "2.1.0"
description = "Tools to ease creating larger test libraries for Robot Framework using Python."
=======
>>>>>>> 6624d90d
category = "main"
description = "Tools to ease creating larger test libraries for Robot Framework using Python."
name = "robotframework-pythonlibcore"
optional = false
python-versions = ">=2.7.*, !=3.0.*, !=3.1.*, !=3.2.*, !=3.3.*, !=3.4.*, !=3.5.*, <4"
version = "2.1.0"

[[package]]
category = "main"
description = "Robot Framework keyword library wrapper around requests"
name = "robotframework-requests"
optional = false
python-versions = "*"
version = "0.7.2"

[package.dependencies]
requests = "*"
robotframework = "*"

[package.extras]
test = ["pytest", "flask", "coverage", "flake8"]

[[package]]
category = "main"
description = "A Robot Framework Library for automating the SAP GUI desktop client"
marker = "sys_platform == \"win32\""
name = "robotframework-sapguilibrary"
optional = false
python-versions = "*"
version = "1.1"

[package.dependencies]
pywin32 = ">=222"
robotframework = ">=2.9"

[[package]]
category = "main"
description = "Web testing library for Robot Framework"
name = "robotframework-seleniumlibrary"
optional = false
python-versions = ">=2.7.*, !=3.0.*, !=3.1.*, !=3.2.*, !=3.3.*, !=3.4.*, !=3.5.*, <4"
version = "4.5.0"

[package.dependencies]
robotframework = ">=3.1.2"
robotframework-pythonlibcore = ">=2.1.0"
selenium = ">=3.141.0"

[[package]]
category = "main"
description = "SeleniumTestability library that helps speed up tests withasyncronous evens"
name = "robotframework-seleniumtestability"
optional = false
python-versions = "*"
version = "1.1.0"

[package.dependencies]
furl = "*"
robotframework-seleniumlibrary = ">=4.0.0"
wrapt = "*"

[[package]]
category = "main"
description = "Core utilities used by RPA Framework"
name = "rpaframework-core"
optional = false
python-versions = ">=3.6,<4.0"
version = "4.0.2"

[package.dependencies]
selenium = ">=3.141.0,<4.0.0"
webdrivermanager = ">=0.9.0,<0.10.0"

[[package]]
category = "main"
description = "Core utilities used by RPA Framework"
name = "rpaframework-recognition"
optional = true
python-versions = ">=3.6,<4.0"
version = "0.5.0"

[package.dependencies]
numpy = "1.19.3"
opencv-python = ">=4.4.0,<5.0.0"
pillow = ">=8.0.1,<9.0.0"
pytesseract = ">=0.3.6,<0.4.0"
rpaframework-core = ">=4.0.1,<5.0.0"

[[package]]
category = "main"
description = "Pure-Python RSA implementation"
marker = "python_version >= \"3.5\""
name = "rsa"
optional = true
python-versions = ">=3.5, <4"
version = "4.6"

[package.dependencies]
pyasn1 = ">=0.1.3"

[[package]]
category = "main"
description = "An Amazon S3 Transfer Manager"
name = "s3transfer"
optional = true
python-versions = "*"
version = "0.3.3"

[package.dependencies]
botocore = ">=1.12.36,<2.0a.0"

[[package]]
category = "main"
description = "Python bindings for Selenium"
name = "selenium"
optional = false
python-versions = "*"
version = "3.141.0"

[package.dependencies]
urllib3 = "*"

[[package]]
category = "main"
description = "A basic Salesforce.com REST API client."
name = "simple-salesforce"
optional = false
python-versions = "*"
version = "1.10.1"

[package.dependencies]
authlib = "*"
requests = ">=2.22.0"

[[package]]
category = "main"
description = "Python 2 and 3 compatibility utilities"
name = "six"
optional = false
python-versions = ">=2.7, !=3.0.*, !=3.1.*, !=3.2.*"
version = "1.15.0"

[[package]]
category = "main"
description = "Sorted Containers -- Sorted List, Sorted Dict, Sorted Set"
name = "sortedcontainers"
optional = false
python-versions = "*"
version = "2.3.0"

[[package]]
category = "main"
description = "A modern CSS selector implementation for Beautiful Soup."
marker = "python_version >= \"3.0\""
name = "soupsieve"
optional = false
python-versions = ">=3.5"
version = "2.0.1"

[[package]]
category = "dev"
description = "Python Library for Tom's Obvious, Minimal Language"
name = "toml"
optional = false
python-versions = ">=2.6, !=3.0.*, !=3.1.*, !=3.2.*"
version = "0.10.2"

[[package]]
<<<<<<< HEAD
name = "tqdm"
version = "4.54.1"
description = "Fast, Extensible Progress Meter"
=======
>>>>>>> 6624d90d
category = "main"
description = "Fast, Extensible Progress Meter"
name = "tqdm"
optional = false
python-versions = "!=3.0.*,!=3.1.*,!=3.2.*,!=3.3.*,>=2.7"
version = "4.54.1"

[package.extras]
dev = ["py-make (>=0.1.0)", "twine", "argopt", "pydoc-markdown", "wheel"]

[[package]]
category = "main"
description = "Twitter library for Python"
name = "tweepy"
optional = false
python-versions = ">=2.7, !=3.0.*, !=3.1.*, !=3.2.*, !=3.3.*, !=3.4.*"
version = "3.9.0"

[package.dependencies]
requests-oauthlib = ">=0.7.0"
six = ">=1.10.0"

[package.dependencies.requests]
extras = ["socks"]
version = ">=2.11.1"

[package.extras]
dev = ["coveralls (>=1.8.2)", "tox (>=2.4.0)"]
test = ["mock (>=1.0.1)", "nose (>=1.3.3)", "vcrpy (>=1.10.3)"]

[[package]]
category = "dev"
description = "a fork of Python 2 and 3 ast modules with type comment support"
name = "typed-ast"
optional = false
python-versions = "*"
version = "1.4.1"

[[package]]
<<<<<<< HEAD
name = "typing-extensions"
version = "3.7.4.3"
description = "Backported and Experimental Type Hints for Python 3.5+"
category = "main"
=======
category = "dev"
description = "Backported and Experimental Type Hints for Python 3.5+"
name = "typing-extensions"
>>>>>>> 6624d90d
optional = false
python-versions = "*"
version = "3.7.4.3"

[[package]]
category = "main"
description = "Provider of IANA time zone data"
name = "tzdata"
optional = false
python-versions = ">=2"
version = "2020.4"

[[package]]
category = "main"
description = "tzinfo object for the local timezone"
name = "tzlocal"
optional = false
python-versions = "*"
version = "2.1"

[package.dependencies]
pytz = "*"

[[package]]
category = "main"
description = "URI templates"
name = "uritemplate"
optional = true
python-versions = ">=2.7, !=3.0.*, !=3.1.*, !=3.2.*, !=3.3.*"
version = "3.0.1"

[[package]]
category = "main"
description = "HTTP library with thread-safe connection pooling, file post, and more."
name = "urllib3"
optional = false
python-versions = ">=2.7, !=3.0.*, !=3.1.*, !=3.2.*, !=3.3.*, !=3.4.*, <4"
version = "1.26.2"

[package.extras]
brotli = ["brotlipy (>=0.6.0)"]
secure = ["pyOpenSSL (>=0.14)", "cryptography (>=1.3.4)", "idna (>=2.0.0)", "certifi", "ipaddress"]
socks = ["PySocks (>=1.5.6,!=1.5.7,<2.0)"]

[[package]]
category = "main"
description = "Module for facilitating download and deploy of WebDriver binaries."
name = "webdrivermanager"
optional = false
python-versions = "*"
version = "0.9.0"

[package.dependencies]
BeautifulSoup4 = "*"
appdirs = "*"
lxml = "*"
requests = "*"
tqdm = "*"

[[package]]
category = "main"
description = "Module for decorators, wrappers and monkey patching."
name = "wrapt"
optional = false
python-versions = "*"
version = "1.12.1"

[[package]]
category = "main"
description = "Library for developers to extract data from Microsoft Excel (tm) spreadsheet files"
name = "xlrd"
optional = false
python-versions = ">=2.7, !=3.0.*, !=3.1.*, !=3.2.*, !=3.3.*"
version = "1.2.0"

[[package]]
category = "main"
description = "Utilities for working with Excel files that require both xlrd and xlwt"
name = "xlutils"
optional = false
python-versions = "*"
version = "2.0.0"

[package.dependencies]
xlrd = ">=0.7.2"
xlwt = ">=0.7.4"

[package.extras]
build = ["pkginfo", "setuptools-git", "sphinx", "twine", "wheel"]
test = ["coveralls", "errorhandler", "manuel", "mock", "nose", "nose-cov", "nose-fixes", "testfixtures", "tox"]

[[package]]
category = "main"
description = "Library to create spreadsheet files compatible with MS Excel 97/2000/XP/2003 XLS files, on any platform, with Python 2.6, 2.7, 3.3+"
name = "xlwt"
optional = false
python-versions = "*"
version = "1.3.0"

[[package]]
category = "main"
description = "A modern/fast Python SOAP client based on lxml / requests"
name = "zeep"
optional = false
python-versions = ">=3.6"
version = "4.0.0"

[package.dependencies]
appdirs = ">=1.4.0"
attrs = ">=17.2.0"
cached-property = ">=1.3.0"
defusedxml = ">=0.4.1"
isodate = ">=0.5.4"
lxml = ">=3.1.0"
pytz = "*"
requests = ">=2.7.0"
requests-file = ">=1.5.1"
requests-toolbelt = ">=0.7.1"

[package.extras]
async = ["httpx"]
docs = ["sphinx (>=1.4.0)"]
<<<<<<< HEAD
test = ["coverage[toml] (==5.2.1)", "freezegun (==0.3.15)", "mock (==2.0.0)", "pretend (==1.0.9)", "pytest-cov (==2.8.1)", "pytest-httpx", "pytest-asyncio", "pytest (==6.0.1)", "requests-mock (>=0.7.0)", "isort (==5.3.2)", "flake8 (==3.8.3)", "flake8-blind-except (==0.1.1)", "flake8-debugger (==3.2.1)", "flake8-imports (==0.1.1)"]
=======
test = ["coverage (5.2.1)", "freezegun (0.3.15)", "mock (2.0.0)", "pretend (1.0.9)", "pytest-cov (2.8.1)", "pytest-httpx", "pytest-asyncio", "pytest (6.0.1)", "requests-mock (>=0.7.0)", "isort (5.3.2)", "flake8 (3.8.3)", "flake8-blind-except (0.1.1)", "flake8-debugger (3.2.1)", "flake8-imports (0.1.1)"]
>>>>>>> 6624d90d
xmlsec = ["xmlsec (>=0.6.1)"]

[[package]]
category = "main"
description = "Backport of pathlib-compatible object wrapper for zip files"
marker = "python_version < \"3.8\""
name = "zipp"
optional = false
python-versions = ">=3.6"
version = "3.4.0"

[package.extras]
docs = ["sphinx", "jaraco.packaging (>=3.2)", "rst.linker (>=1.9)"]
testing = ["pytest (>=3.5,!=3.7.3)", "pytest-checkdocs (>=1.2.3)", "pytest-flake8", "pytest-cov", "jaraco.test (>=3.2.0)", "jaraco.itertools", "func-timeout", "pytest-black (>=0.3.7)", "pytest-mypy"]

[extras]
aws = ["boto3"]
cv = ["rpaframework-recognition"]
google = ["google-api-python-client", "google-auth-httplib2", "google-auth-oauthlib", "google-cloud-language", "google-cloud-speech", "google-cloud-storage", "google-cloud-texttospeech", "google-cloud-translate", "google-cloud-videointelligence", "google-cloud-vision", "grpcio"]

[metadata]
<<<<<<< HEAD
lock-version = "1.1"
python-versions = "^3.6"
content-hash = "8e976292f3f5db54d5c9ee88dc4f7bcfac2f8fe596e91b6a112ea84bf3e5405e"
=======
content-hash = "3851955ed5e3eb2f2480abebad5d2065ae3883daab9714793211756e0fc308ce"
python-versions = "^3.6"
>>>>>>> 6624d90d

[metadata.files]
appdirs = [
    {file = "appdirs-1.4.4-py2.py3-none-any.whl", hash = "sha256:a841dacd6b99318a741b166adb07e19ee71a274450e68237b4650ca1055ab128"},
    {file = "appdirs-1.4.4.tar.gz", hash = "sha256:7d5d0167b2b1ba821647616af46a749d1c653740dd0d2415100fe26e27afdf41"},
]
astroid = [
    {file = "astroid-2.4.2-py3-none-any.whl", hash = "sha256:bc58d83eb610252fd8de6363e39d4f1d0619c894b0ed24603b881c02e64c7386"},
    {file = "astroid-2.4.2.tar.gz", hash = "sha256:2f4078c2a41bf377eea06d71c9d2ba4eb8f6b1af2135bec27bbbb7d8f12bb703"},
]
atomicwrites = [
    {file = "atomicwrites-1.4.0-py2.py3-none-any.whl", hash = "sha256:6d1784dea7c0c8d4a5172b6c620f40b6e4cbfdf96d783691f2e1302a7b88e197"},
    {file = "atomicwrites-1.4.0.tar.gz", hash = "sha256:ae70396ad1a434f9c7046fd2dd196fc04b12f9e91ffb859164193be8b6168a7a"},
]
attrs = [
    {file = "attrs-20.3.0-py2.py3-none-any.whl", hash = "sha256:31b2eced602aa8423c2aea9c76a724617ed67cf9513173fd3a4f03e3a929c7e6"},
    {file = "attrs-20.3.0.tar.gz", hash = "sha256:832aa3cde19744e49938b91fea06d69ecb9e649c93ba974535d08ad92164f700"},
]
authlib = [
    {file = "Authlib-0.15.2-py2.py3-none-any.whl", hash = "sha256:078b900fa9fbebf9f8dae1d5dc1ca857b6a742493093ef9b0b36ad926f36e41f"},
    {file = "Authlib-0.15.2.tar.gz", hash = "sha256:21b34625c83ca48150684bbeca8f7c884cd281913c72d146dbf0e9d2fbfdec4e"},
]
backports-datetime-fromisoformat = [
    {file = "backports-datetime-fromisoformat-1.0.0.tar.gz", hash = "sha256:9577a2a9486cd7383a5f58b23bb8e81cf0821dbbc0eb7c87d3fa198c1df40f5c"},
]
"backports.cached-property" = [
    {file = "backports.cached-property-1.0.0.post2.tar.gz", hash = "sha256:74d525451ff39a069701ed81247e708498a387eeb35043070d008e1c25ed1b0c"},
    {file = "backports.cached_property-1.0.0.post2-py3-none-any.whl", hash = "sha256:268eb9a5c6bb74d567038d574d7c2abfdadb481522ed8c5f230c13a898472673"},
]
"backports.zoneinfo" = [
    {file = "backports.zoneinfo-0.2.1-cp36-cp36m-macosx_10_14_x86_64.whl", hash = "sha256:da6013fd84a690242c310d77ddb8441a559e9cb3d3d59ebac9aca1a57b2e18bc"},
    {file = "backports.zoneinfo-0.2.1-cp36-cp36m-manylinux1_i686.whl", hash = "sha256:89a48c0d158a3cc3f654da4c2de1ceba85263fafb861b98b59040a5086259722"},
    {file = "backports.zoneinfo-0.2.1-cp36-cp36m-manylinux1_x86_64.whl", hash = "sha256:1c5742112073a563c81f786e77514969acb58649bcdf6cdf0b4ed31a348d4546"},
    {file = "backports.zoneinfo-0.2.1-cp36-cp36m-win32.whl", hash = "sha256:e8236383a20872c0cdf5a62b554b27538db7fa1bbec52429d8d106effbaeca08"},
    {file = "backports.zoneinfo-0.2.1-cp36-cp36m-win_amd64.whl", hash = "sha256:8439c030a11780786a2002261569bdf362264f605dfa4d65090b64b05c9f79a7"},
    {file = "backports.zoneinfo-0.2.1-cp37-cp37m-macosx_10_14_x86_64.whl", hash = "sha256:f04e857b59d9d1ccc39ce2da1021d196e47234873820cbeaad210724b1ee28ac"},
    {file = "backports.zoneinfo-0.2.1-cp37-cp37m-manylinux1_i686.whl", hash = "sha256:17746bd546106fa389c51dbea67c8b7c8f0d14b5526a579ca6ccf5ed72c526cf"},
    {file = "backports.zoneinfo-0.2.1-cp37-cp37m-manylinux1_x86_64.whl", hash = "sha256:5c144945a7752ca544b4b78c8c41544cdfaf9786f25fe5ffb10e838e19a27570"},
    {file = "backports.zoneinfo-0.2.1-cp37-cp37m-win32.whl", hash = "sha256:e55b384612d93be96506932a786bbcde5a2db7a9e6a4bb4bffe8b733f5b9036b"},
    {file = "backports.zoneinfo-0.2.1-cp37-cp37m-win_amd64.whl", hash = "sha256:a76b38c52400b762e48131494ba26be363491ac4f9a04c1b7e92483d169f6582"},
    {file = "backports.zoneinfo-0.2.1-cp38-cp38-macosx_10_14_x86_64.whl", hash = "sha256:8961c0f32cd0336fb8e8ead11a1f8cd99ec07145ec2931122faaac1c8f7fd987"},
    {file = "backports.zoneinfo-0.2.1-cp38-cp38-manylinux1_i686.whl", hash = "sha256:e81b76cace8eda1fca50e345242ba977f9be6ae3945af8d46326d776b4cf78d1"},
    {file = "backports.zoneinfo-0.2.1-cp38-cp38-manylinux1_x86_64.whl", hash = "sha256:7b0a64cda4145548fed9efc10322770f929b944ce5cee6c0dfe0c87bf4c0c8c9"},
    {file = "backports.zoneinfo-0.2.1-cp38-cp38-win32.whl", hash = "sha256:1b13e654a55cd45672cb54ed12148cd33628f672548f373963b0bff67b217328"},
    {file = "backports.zoneinfo-0.2.1-cp38-cp38-win_amd64.whl", hash = "sha256:4a0f800587060bf8880f954dbef70de6c11bbe59c673c3d818921f042f9954a6"},
    {file = "backports.zoneinfo-0.2.1.tar.gz", hash = "sha256:fadbfe37f74051d024037f223b8e001611eac868b5c5b06144ef4d8b799862f2"},
]
beautifulsoup4 = [
    {file = "beautifulsoup4-4.9.3-py2-none-any.whl", hash = "sha256:4c98143716ef1cb40bf7f39a8e3eec8f8b009509e74904ba3a7b315431577e35"},
    {file = "beautifulsoup4-4.9.3-py3-none-any.whl", hash = "sha256:fff47e031e34ec82bf17e00da8f592fe7de69aeea38be00523c04623c04fb666"},
    {file = "beautifulsoup4-4.9.3.tar.gz", hash = "sha256:84729e322ad1d5b4d25f805bfa05b902dd96450f43842c4e99067d5e1369eb25"},
]
black = [
    {file = "black-20.8b1.tar.gz", hash = "sha256:1c02557aa099101b9d21496f8a914e9ed2222ef70336404eeeac8edba836fbea"},
]
boto3 = [
<<<<<<< HEAD
    {file = "boto3-1.16.30-py2.py3-none-any.whl", hash = "sha256:163ab6f9030ade265af9b36a10e608f12911cb5f3557e8e3390dffeba919262e"},
    {file = "boto3-1.16.30.tar.gz", hash = "sha256:848aa8d11c9927daa13512072a501e2fc70ba86b073fc6927b86466f4a459b4d"},
]
botocore = [
    {file = "botocore-1.19.30-py2.py3-none-any.whl", hash = "sha256:70a8ec8d76096927b619a2f1f0dffe326fc9a4f9224afc6cf5d7ef2fd98a94a2"},
    {file = "botocore-1.19.30.tar.gz", hash = "sha256:822f9dd11f11c54b9c4666cfec9b7246a32990dbca1be27528a75a8dabed4dc2"},
=======
    {file = "boto3-1.16.31-py2.py3-none-any.whl", hash = "sha256:f95052292691568d158c483caf25202bbd466e2435f80c090e53aa9be2ee84b2"},
    {file = "boto3-1.16.31.tar.gz", hash = "sha256:89786469ff343381f9066d3c7f27ba3526b1563facd59428eb30bfaca43d3831"},
]
botocore = [
    {file = "botocore-1.19.31-py2.py3-none-any.whl", hash = "sha256:1e5712d53ecdefb0279dc45abef32bd9499f92800ddd89038a8dddb99423f940"},
    {file = "botocore-1.19.31.tar.gz", hash = "sha256:624e1d4ce704494f73440c416624481d4ff283049b17d12e06890b79f2ac177d"},
>>>>>>> 6624d90d
]
cached-property = [
    {file = "cached-property-1.5.2.tar.gz", hash = "sha256:9fa5755838eecbb2d234c3aa390bd80fbd3ac6b6869109bfc1b499f7bd89a130"},
    {file = "cached_property-1.5.2-py2.py3-none-any.whl", hash = "sha256:df4f613cf7ad9a588cc381aaf4a512d26265ecebd5eb9e1ba12f1319eb85a6a0"},
]
cachetools = [
    {file = "cachetools-4.1.1-py3-none-any.whl", hash = "sha256:513d4ff98dd27f85743a8dc0e92f55ddb1b49e060c2d5961512855cda2c01a98"},
    {file = "cachetools-4.1.1.tar.gz", hash = "sha256:bbaa39c3dede00175df2dc2b03d0cf18dd2d32a7de7beb68072d13043c9edb20"},
]
certifi = [
    {file = "certifi-2020.12.5-py2.py3-none-any.whl", hash = "sha256:719a74fb9e33b9bd44cc7f3a8d94bc35e4049deebe19ba7d8e108280cfd59830"},
    {file = "certifi-2020.12.5.tar.gz", hash = "sha256:1a4995114262bffbc2413b159f2a1a480c969de6e6eb13ee966d470af86af59c"},
]
cffi = [
    {file = "cffi-1.14.4-cp27-cp27m-macosx_10_9_x86_64.whl", hash = "sha256:ebb253464a5d0482b191274f1c8bf00e33f7e0b9c66405fbffc61ed2c839c775"},
    {file = "cffi-1.14.4-cp27-cp27m-manylinux1_i686.whl", hash = "sha256:2c24d61263f511551f740d1a065eb0212db1dbbbbd241db758f5244281590c06"},
    {file = "cffi-1.14.4-cp27-cp27m-manylinux1_x86_64.whl", hash = "sha256:9f7a31251289b2ab6d4012f6e83e58bc3b96bd151f5b5262467f4bb6b34a7c26"},
    {file = "cffi-1.14.4-cp27-cp27m-win32.whl", hash = "sha256:5cf4be6c304ad0b6602f5c4e90e2f59b47653ac1ed9c662ed379fe48a8f26b0c"},
    {file = "cffi-1.14.4-cp27-cp27m-win_amd64.whl", hash = "sha256:f60567825f791c6f8a592f3c6e3bd93dd2934e3f9dac189308426bd76b00ef3b"},
    {file = "cffi-1.14.4-cp27-cp27mu-manylinux1_i686.whl", hash = "sha256:c6332685306b6417a91b1ff9fae889b3ba65c2292d64bd9245c093b1b284809d"},
    {file = "cffi-1.14.4-cp27-cp27mu-manylinux1_x86_64.whl", hash = "sha256:d9efd8b7a3ef378dd61a1e77367f1924375befc2eba06168b6ebfa903a5e59ca"},
    {file = "cffi-1.14.4-cp35-cp35m-macosx_10_9_x86_64.whl", hash = "sha256:51a8b381b16ddd370178a65360ebe15fbc1c71cf6f584613a7ea08bfad946698"},
    {file = "cffi-1.14.4-cp35-cp35m-manylinux1_i686.whl", hash = "sha256:1d2c4994f515e5b485fd6d3a73d05526aa0fcf248eb135996b088d25dfa1865b"},
    {file = "cffi-1.14.4-cp35-cp35m-manylinux1_x86_64.whl", hash = "sha256:af5c59122a011049aad5dd87424b8e65a80e4a6477419c0c1015f73fb5ea0293"},
    {file = "cffi-1.14.4-cp35-cp35m-win32.whl", hash = "sha256:594234691ac0e9b770aee9fcdb8fa02c22e43e5c619456efd0d6c2bf276f3eb2"},
    {file = "cffi-1.14.4-cp35-cp35m-win_amd64.whl", hash = "sha256:64081b3f8f6f3c3de6191ec89d7dc6c86a8a43911f7ecb422c60e90c70be41c7"},
    {file = "cffi-1.14.4-cp36-cp36m-macosx_10_9_x86_64.whl", hash = "sha256:f803eaa94c2fcda012c047e62bc7a51b0bdabda1cad7a92a522694ea2d76e49f"},
    {file = "cffi-1.14.4-cp36-cp36m-manylinux1_i686.whl", hash = "sha256:105abaf8a6075dc96c1fe5ae7aae073f4696f2905fde6aeada4c9d2926752362"},
    {file = "cffi-1.14.4-cp36-cp36m-manylinux1_x86_64.whl", hash = "sha256:0638c3ae1a0edfb77c6765d487fee624d2b1ee1bdfeffc1f0b58c64d149e7eec"},
    {file = "cffi-1.14.4-cp36-cp36m-manylinux2014_aarch64.whl", hash = "sha256:7c6b1dece89874d9541fc974917b631406233ea0440d0bdfbb8e03bf39a49b3b"},
    {file = "cffi-1.14.4-cp36-cp36m-win32.whl", hash = "sha256:155136b51fd733fa94e1c2ea5211dcd4c8879869008fc811648f16541bf99668"},
    {file = "cffi-1.14.4-cp36-cp36m-win_amd64.whl", hash = "sha256:6bc25fc545a6b3d57b5f8618e59fc13d3a3a68431e8ca5fd4c13241cd70d0009"},
    {file = "cffi-1.14.4-cp37-cp37m-macosx_10_9_x86_64.whl", hash = "sha256:a7711edca4dcef1a75257b50a2fbfe92a65187c47dab5a0f1b9b332c5919a3fb"},
    {file = "cffi-1.14.4-cp37-cp37m-manylinux1_i686.whl", hash = "sha256:00e28066507bfc3fe865a31f325c8391a1ac2916219340f87dfad602c3e48e5d"},
    {file = "cffi-1.14.4-cp37-cp37m-manylinux1_x86_64.whl", hash = "sha256:798caa2a2384b1cbe8a2a139d80734c9db54f9cc155c99d7cc92441a23871c03"},
    {file = "cffi-1.14.4-cp37-cp37m-win32.whl", hash = "sha256:00a1ba5e2e95684448de9b89888ccd02c98d512064b4cb987d48f4b40aa0421e"},
    {file = "cffi-1.14.4-cp37-cp37m-win_amd64.whl", hash = "sha256:9cc46bc107224ff5b6d04369e7c595acb700c3613ad7bcf2e2012f62ece80c35"},
    {file = "cffi-1.14.4-cp38-cp38-macosx_10_9_x86_64.whl", hash = "sha256:df5169c4396adc04f9b0a05f13c074df878b6052430e03f50e68adf3a57aa28d"},
    {file = "cffi-1.14.4-cp38-cp38-manylinux1_i686.whl", hash = "sha256:9ffb888f19d54a4d4dfd4b3f29bc2c16aa4972f1c2ab9c4ab09b8ab8685b9c2b"},
    {file = "cffi-1.14.4-cp38-cp38-manylinux1_x86_64.whl", hash = "sha256:8d6603078baf4e11edc4168a514c5ce5b3ba6e3e9c374298cb88437957960a53"},
    {file = "cffi-1.14.4-cp38-cp38-win32.whl", hash = "sha256:b4e248d1087abf9f4c10f3c398896c87ce82a9856494a7155823eb45a892395d"},
    {file = "cffi-1.14.4-cp38-cp38-win_amd64.whl", hash = "sha256:ec80dc47f54e6e9a78181ce05feb71a0353854cc26999db963695f950b5fb375"},
    {file = "cffi-1.14.4-cp39-cp39-macosx_10_9_x86_64.whl", hash = "sha256:840793c68105fe031f34d6a086eaea153a0cd5c491cde82a74b420edd0a2b909"},
    {file = "cffi-1.14.4-cp39-cp39-manylinux1_i686.whl", hash = "sha256:b18e0a9ef57d2b41f5c68beefa32317d286c3d6ac0484efd10d6e07491bb95dd"},
    {file = "cffi-1.14.4-cp39-cp39-manylinux1_x86_64.whl", hash = "sha256:045d792900a75e8b1e1b0ab6787dd733a8190ffcf80e8c8ceb2fb10a29ff238a"},
    {file = "cffi-1.14.4-cp39-cp39-win32.whl", hash = "sha256:ba4e9e0ae13fc41c6b23299545e5ef73055213e466bd107953e4a013a5ddd7e3"},
    {file = "cffi-1.14.4-cp39-cp39-win_amd64.whl", hash = "sha256:f032b34669220030f905152045dfa27741ce1a6db3324a5bc0b96b6c7420c87b"},
    {file = "cffi-1.14.4.tar.gz", hash = "sha256:1a465cbe98a7fd391d47dce4b8f7e5b921e6cd805ef421d04f5f66ba8f06086c"},
]
chardet = [
    {file = "chardet-3.0.4-py2.py3-none-any.whl", hash = "sha256:fc323ffcaeaed0e0a02bf4d117757b98aed530d9ed4531e3e15460124c106691"},
    {file = "chardet-3.0.4.tar.gz", hash = "sha256:84ab92ed1c4d4f16916e05906b6b75a6c0fb5db821cc65e70cbd64a3e2a5eaae"},
]
click = [
    {file = "click-7.1.2-py2.py3-none-any.whl", hash = "sha256:dacca89f4bfadd5de3d7489b7c8a566eee0d3676333fbb50030263894c38c0dc"},
    {file = "click-7.1.2.tar.gz", hash = "sha256:d2b5255c7c6349bc1bd1e59e08cd12acbbd63ce649f2588755783aa94dfb6b1a"},
]
colorama = [
    {file = "colorama-0.4.4-py2.py3-none-any.whl", hash = "sha256:9f47eda37229f68eee03b24b9748937c7dc3868f906e8ba69fbcbdd3bc5dc3e2"},
    {file = "colorama-0.4.4.tar.gz", hash = "sha256:5941b2b48a20143d2267e95b1c2a7603ce057ee39fd88e7329b0c292aa16869b"},
]
comtypes = [
    {file = "comtypes-1.1.7.zip", hash = "sha256:c9d59f57d559613940f22da54d70add066faa23b4fa9b5cd95facdc501a63b0b"},
]
coverage = [
    {file = "coverage-5.3-cp27-cp27m-macosx_10_13_intel.whl", hash = "sha256:bd3166bb3b111e76a4f8e2980fa1addf2920a4ca9b2b8ca36a3bc3dedc618270"},
    {file = "coverage-5.3-cp27-cp27m-macosx_10_9_x86_64.whl", hash = "sha256:9342dd70a1e151684727c9c91ea003b2fb33523bf19385d4554f7897ca0141d4"},
    {file = "coverage-5.3-cp27-cp27m-manylinux1_i686.whl", hash = "sha256:63808c30b41f3bbf65e29f7280bf793c79f54fb807057de7e5238ffc7cc4d7b9"},
    {file = "coverage-5.3-cp27-cp27m-manylinux1_x86_64.whl", hash = "sha256:4d6a42744139a7fa5b46a264874a781e8694bb32f1d76d8137b68138686f1729"},
    {file = "coverage-5.3-cp27-cp27m-win32.whl", hash = "sha256:86e9f8cd4b0cdd57b4ae71a9c186717daa4c5a99f3238a8723f416256e0b064d"},
    {file = "coverage-5.3-cp27-cp27m-win_amd64.whl", hash = "sha256:7858847f2d84bf6e64c7f66498e851c54de8ea06a6f96a32a1d192d846734418"},
    {file = "coverage-5.3-cp27-cp27mu-manylinux1_i686.whl", hash = "sha256:530cc8aaf11cc2ac7430f3614b04645662ef20c348dce4167c22d99bec3480e9"},
    {file = "coverage-5.3-cp27-cp27mu-manylinux1_x86_64.whl", hash = "sha256:381ead10b9b9af5f64646cd27107fb27b614ee7040bb1226f9c07ba96625cbb5"},
    {file = "coverage-5.3-cp35-cp35m-macosx_10_13_x86_64.whl", hash = "sha256:71b69bd716698fa62cd97137d6f2fdf49f534decb23a2c6fc80813e8b7be6822"},
    {file = "coverage-5.3-cp35-cp35m-manylinux1_i686.whl", hash = "sha256:1d44bb3a652fed01f1f2c10d5477956116e9b391320c94d36c6bf13b088a1097"},
    {file = "coverage-5.3-cp35-cp35m-manylinux1_x86_64.whl", hash = "sha256:1c6703094c81fa55b816f5ae542c6ffc625fec769f22b053adb42ad712d086c9"},
    {file = "coverage-5.3-cp35-cp35m-win32.whl", hash = "sha256:cedb2f9e1f990918ea061f28a0f0077a07702e3819602d3507e2ff98c8d20636"},
    {file = "coverage-5.3-cp35-cp35m-win_amd64.whl", hash = "sha256:7f43286f13d91a34fadf61ae252a51a130223c52bfefb50310d5b2deb062cf0f"},
    {file = "coverage-5.3-cp36-cp36m-macosx_10_13_x86_64.whl", hash = "sha256:c851b35fc078389bc16b915a0a7c1d5923e12e2c5aeec58c52f4aa8085ac8237"},
    {file = "coverage-5.3-cp36-cp36m-manylinux1_i686.whl", hash = "sha256:aac1ba0a253e17889550ddb1b60a2063f7474155465577caa2a3b131224cfd54"},
    {file = "coverage-5.3-cp36-cp36m-manylinux1_x86_64.whl", hash = "sha256:2b31f46bf7b31e6aa690d4c7a3d51bb262438c6dcb0d528adde446531d0d3bb7"},
    {file = "coverage-5.3-cp36-cp36m-win32.whl", hash = "sha256:c5f17ad25d2c1286436761b462e22b5020d83316f8e8fcb5deb2b3151f8f1d3a"},
    {file = "coverage-5.3-cp36-cp36m-win_amd64.whl", hash = "sha256:aef72eae10b5e3116bac6957de1df4d75909fc76d1499a53fb6387434b6bcd8d"},
    {file = "coverage-5.3-cp37-cp37m-macosx_10_13_x86_64.whl", hash = "sha256:e8caf961e1b1a945db76f1b5fa9c91498d15f545ac0ababbe575cfab185d3bd8"},
    {file = "coverage-5.3-cp37-cp37m-manylinux1_i686.whl", hash = "sha256:29a6272fec10623fcbe158fdf9abc7a5fa032048ac1d8631f14b50fbfc10d17f"},
    {file = "coverage-5.3-cp37-cp37m-manylinux1_x86_64.whl", hash = "sha256:2d43af2be93ffbad25dd959899b5b809618a496926146ce98ee0b23683f8c51c"},
    {file = "coverage-5.3-cp37-cp37m-win32.whl", hash = "sha256:c3888a051226e676e383de03bf49eb633cd39fc829516e5334e69b8d81aae751"},
    {file = "coverage-5.3-cp37-cp37m-win_amd64.whl", hash = "sha256:9669179786254a2e7e57f0ecf224e978471491d660aaca833f845b72a2df3709"},
    {file = "coverage-5.3-cp38-cp38-macosx_10_9_x86_64.whl", hash = "sha256:0203acd33d2298e19b57451ebb0bed0ab0c602e5cf5a818591b4918b1f97d516"},
    {file = "coverage-5.3-cp38-cp38-manylinux1_i686.whl", hash = "sha256:582ddfbe712025448206a5bc45855d16c2e491c2dd102ee9a2841418ac1c629f"},
    {file = "coverage-5.3-cp38-cp38-manylinux1_x86_64.whl", hash = "sha256:0f313707cdecd5cd3e217fc68c78a960b616604b559e9ea60cc16795c4304259"},
    {file = "coverage-5.3-cp38-cp38-win32.whl", hash = "sha256:78e93cc3571fd928a39c0b26767c986188a4118edc67bc0695bc7a284da22e82"},
    {file = "coverage-5.3-cp38-cp38-win_amd64.whl", hash = "sha256:8f264ba2701b8c9f815b272ad568d555ef98dfe1576802ab3149c3629a9f2221"},
    {file = "coverage-5.3-cp39-cp39-macosx_10_13_x86_64.whl", hash = "sha256:50691e744714856f03a86df3e2bff847c2acede4c191f9a1da38f088df342978"},
    {file = "coverage-5.3-cp39-cp39-manylinux1_i686.whl", hash = "sha256:9361de40701666b034c59ad9e317bae95c973b9ff92513dd0eced11c6adf2e21"},
    {file = "coverage-5.3-cp39-cp39-manylinux1_x86_64.whl", hash = "sha256:c1b78fb9700fc961f53386ad2fd86d87091e06ede5d118b8a50dea285a071c24"},
    {file = "coverage-5.3-cp39-cp39-win32.whl", hash = "sha256:cb7df71de0af56000115eafd000b867d1261f786b5eebd88a0ca6360cccfaca7"},
    {file = "coverage-5.3-cp39-cp39-win_amd64.whl", hash = "sha256:47a11bdbd8ada9b7ee628596f9d97fbd3851bd9999d398e9436bd67376dbece7"},
    {file = "coverage-5.3.tar.gz", hash = "sha256:280baa8ec489c4f542f8940f9c4c2181f0306a8ee1a54eceba071a449fb870a0"},
]
cryptography = [
    {file = "cryptography-2.9.2-cp27-cp27m-macosx_10_9_x86_64.whl", hash = "sha256:daf54a4b07d67ad437ff239c8a4080cfd1cc7213df57d33c97de7b4738048d5e"},
    {file = "cryptography-2.9.2-cp27-cp27m-manylinux1_x86_64.whl", hash = "sha256:3b3eba865ea2754738616f87292b7f29448aec342a7c720956f8083d252bf28b"},
    {file = "cryptography-2.9.2-cp27-cp27m-manylinux2010_x86_64.whl", hash = "sha256:c447cf087cf2dbddc1add6987bbe2f767ed5317adb2d08af940db517dd704365"},
    {file = "cryptography-2.9.2-cp27-cp27m-win32.whl", hash = "sha256:f118a95c7480f5be0df8afeb9a11bd199aa20afab7a96bcf20409b411a3a85f0"},
    {file = "cryptography-2.9.2-cp27-cp27m-win_amd64.whl", hash = "sha256:c4fd17d92e9d55b84707f4fd09992081ba872d1a0c610c109c18e062e06a2e55"},
    {file = "cryptography-2.9.2-cp27-cp27mu-manylinux1_x86_64.whl", hash = "sha256:d0d5aeaedd29be304848f1c5059074a740fa9f6f26b84c5b63e8b29e73dfc270"},
    {file = "cryptography-2.9.2-cp27-cp27mu-manylinux2010_x86_64.whl", hash = "sha256:1e4014639d3d73fbc5ceff206049c5a9a849cefd106a49fa7aaaa25cc0ce35cf"},
    {file = "cryptography-2.9.2-cp35-abi3-macosx_10_9_x86_64.whl", hash = "sha256:96c080ae7118c10fcbe6229ab43eb8b090fccd31a09ef55f83f690d1ef619a1d"},
    {file = "cryptography-2.9.2-cp35-abi3-manylinux1_x86_64.whl", hash = "sha256:e993468c859d084d5579e2ebee101de8f5a27ce8e2159959b6673b418fd8c785"},
    {file = "cryptography-2.9.2-cp35-abi3-manylinux2010_x86_64.whl", hash = "sha256:88c881dd5a147e08d1bdcf2315c04972381d026cdb803325c03fe2b4a8ed858b"},
    {file = "cryptography-2.9.2-cp35-cp35m-win32.whl", hash = "sha256:651448cd2e3a6bc2bb76c3663785133c40d5e1a8c1a9c5429e4354201c6024ae"},
    {file = "cryptography-2.9.2-cp35-cp35m-win_amd64.whl", hash = "sha256:726086c17f94747cedbee6efa77e99ae170caebeb1116353c6cf0ab67ea6829b"},
    {file = "cryptography-2.9.2-cp36-cp36m-win32.whl", hash = "sha256:091d31c42f444c6f519485ed528d8b451d1a0c7bf30e8ca583a0cac44b8a0df6"},
    {file = "cryptography-2.9.2-cp36-cp36m-win_amd64.whl", hash = "sha256:bb1f0281887d89617b4c68e8db9a2c42b9efebf2702a3c5bf70599421a8623e3"},
    {file = "cryptography-2.9.2-cp37-cp37m-win32.whl", hash = "sha256:18452582a3c85b96014b45686af264563e3e5d99d226589f057ace56196ec78b"},
    {file = "cryptography-2.9.2-cp37-cp37m-win_amd64.whl", hash = "sha256:22e91636a51170df0ae4dcbd250d318fd28c9f491c4e50b625a49964b24fe46e"},
    {file = "cryptography-2.9.2-cp38-cp38-win32.whl", hash = "sha256:844a76bc04472e5135b909da6aed84360f522ff5dfa47f93e3dd2a0b84a89fa0"},
    {file = "cryptography-2.9.2-cp38-cp38-win_amd64.whl", hash = "sha256:1dfa985f62b137909496e7fc182dac687206d8d089dd03eaeb28ae16eec8e7d5"},
    {file = "cryptography-2.9.2.tar.gz", hash = "sha256:a0c30272fb4ddda5f5ffc1089d7405b7a71b0b0f51993cb4e5dbb4590b2fc229"},
]
dataclasses = [
    {file = "dataclasses-0.7-py3-none-any.whl", hash = "sha256:3459118f7ede7c8bea0fe795bff7c6c2ce287d01dd226202f7c9ebc0610a7836"},
    {file = "dataclasses-0.7.tar.gz", hash = "sha256:494a6dcae3b8bcf80848eea2ef64c0cc5cd307ffc263e17cdf42f3e5420808e6"},
]
decorator = [
    {file = "decorator-4.4.2-py2.py3-none-any.whl", hash = "sha256:41fa54c2a0cc4ba648be4fd43cff00aedf5b9465c9bf18d64325bc225f08f760"},
    {file = "decorator-4.4.2.tar.gz", hash = "sha256:e3a62f0520172440ca0dcc823749319382e377f37f140a0b99ef45fecb84bfe7"},
]
defusedxml = [
    {file = "defusedxml-0.6.0-py2.py3-none-any.whl", hash = "sha256:6687150770438374ab581bb7a1b327a847dd9c5749e396102de3fad4e8a3ef93"},
    {file = "defusedxml-0.6.0.tar.gz", hash = "sha256:f684034d135af4c6cbb949b8a4d2ed61634515257a67299e5f940fbaa34377f5"},
]
dnspython = [
    {file = "dnspython-2.0.0-py3-none-any.whl", hash = "sha256:40bb3c24b9d4ec12500f0124288a65df232a3aa749bb0c39734b782873a2544d"},
    {file = "dnspython-2.0.0.zip", hash = "sha256:044af09374469c3a39eeea1a146e8cac27daec951f1f1f157b1962fc7cb9d1b7"},
]
docutils = [
    {file = "docutils-0.16-py2.py3-none-any.whl", hash = "sha256:0c5b78adfbf7762415433f5515cd5c9e762339e23369dbe8000d84a4bf4ab3af"},
    {file = "docutils-0.16.tar.gz", hash = "sha256:c2de3a60e9e7d07be26b7f2b00ca0309c207e06c100f9cc2a94931fc75a478fc"},
]
et-xmlfile = [
    {file = "et_xmlfile-1.0.1.tar.gz", hash = "sha256:614d9722d572f6246302c4491846d2c393c199cfa4edc9af593437691683335b"},
]
exchangelib = [
    {file = "exchangelib-3.3.2-py2.py3-none-any.whl", hash = "sha256:92f5328c91b4cc77170bafc55bdd6c7bc52457b29815100a0f53fbbade7bc67c"},
    {file = "exchangelib-3.3.2.tar.gz", hash = "sha256:fd4c59576f944c2fe6af4a96a3e0f7b583080bd00a596100fde12537d8539757"},
]
flake8 = [
    {file = "flake8-3.8.4-py2.py3-none-any.whl", hash = "sha256:749dbbd6bfd0cf1318af27bf97a14e28e5ff548ef8e5b1566ccfb25a11e7c839"},
    {file = "flake8-3.8.4.tar.gz", hash = "sha256:aadae8761ec651813c24be05c6f7b4680857ef6afaae4651a4eccaef97ce6c3b"},
]
fpdf = [
    {file = "fpdf-1.7.2.tar.gz", hash = "sha256:125840783289e7d12552b1e86ab692c37322e7a65b96a99e0ea86cca041b6779"},
    {file = "fpdf-1.7.2.win-amd64.exe", hash = "sha256:9542f6ad0791d673955da954a0cf3554a0affac79deab87bee06b9b4d4e60990"},
    {file = "fpdf-1.7.2.win32.exe", hash = "sha256:0a94eb783ee933e32a44ad949a1aa6c3ca6fb35b608db53f8b216aec52fc1fb5"},
]
furl = [
    {file = "furl-2.1.0-py2.py3-none-any.whl", hash = "sha256:f4d6f1e5479c376a5b7bdc62795d736d8c1b2a754f366a2ad2816e46e946e22e"},
    {file = "furl-2.1.0.tar.gz", hash = "sha256:c0e0231a1feee2acd256574b7033df3144775451c610cb587060d6a0d7e0b621"},
]
google-api-core = [
    {file = "google-api-core-1.23.0.tar.gz", hash = "sha256:1bb3c485c38eacded8d685b1759968f6cf47dd9432922d34edb90359eaa391e2"},
    {file = "google_api_core-1.23.0-py2.py3-none-any.whl", hash = "sha256:94d8c707d358d8d9e8b0045c42be20efb58433d308bd92cf748511c7825569c8"},
]
google-api-python-client = [
    {file = "google-api-python-client-1.12.8.tar.gz", hash = "sha256:f3b9684442eec2cfe9f9bb48e796ef919456b82142c7528c5fd527e5224f08bb"},
    {file = "google_api_python_client-1.12.8-py2.py3-none-any.whl", hash = "sha256:3c4c4ca46b5c21196bec7ee93453443e477d82cbfa79234d1ce0645f81170eaf"},
]
google-auth = [
    {file = "google-auth-1.23.0.tar.gz", hash = "sha256:5176db85f1e7e837a646cd9cede72c3c404ccf2e3373d9ee14b2db88febad440"},
    {file = "google_auth-1.23.0-py2.py3-none-any.whl", hash = "sha256:b728625ff5dfce8f9e56a499c8a4eb51443a67f20f6d28b67d5774c310ec4b6b"},
]
google-auth-httplib2 = [
    {file = "google-auth-httplib2-0.0.4.tar.gz", hash = "sha256:8d092cc60fb16517b12057ec0bba9185a96e3b7169d86ae12eae98e645b7bc39"},
    {file = "google_auth_httplib2-0.0.4-py2.py3-none-any.whl", hash = "sha256:aeaff501738b289717fac1980db9711d77908a6c227f60e4aa1923410b43e2ee"},
]
google-auth-oauthlib = [
    {file = "google-auth-oauthlib-0.4.2.tar.gz", hash = "sha256:65b65bc39ad8cab15039b35e5898455d3d66296d0584d96fe0e79d67d04c51d9"},
    {file = "google_auth_oauthlib-0.4.2-py2.py3-none-any.whl", hash = "sha256:d4d98c831ea21d574699978827490a41b94f05d565c617fe1b420e88f1fc8d8d"},
]
google-cloud-core = [
    {file = "google-cloud-core-1.4.4.tar.gz", hash = "sha256:5bf32a3476412bbbf37660d73c46a7217a0db7913d4f4db6490b56d7a93f1d86"},
    {file = "google_cloud_core-1.4.4-py2.py3-none-any.whl", hash = "sha256:1445266e70e3ea068915259bfa9db2736076d01ac4c60b919c11ef75ba831adf"},
]
google-cloud-language = [
    {file = "google-cloud-language-1.3.0.tar.gz", hash = "sha256:2772badf8fe8ac57cd7e7840a60764603b3e19e6dbd843460a5ae8915798b32f"},
    {file = "google_cloud_language-1.3.0-py2.py3-none-any.whl", hash = "sha256:76e349fcc223c66b9aa138e05853f4bf550f0d06e37641c2c206dc2661b83f30"},
]
google-cloud-speech = [
    {file = "google-cloud-speech-1.3.2.tar.gz", hash = "sha256:2e5adbc0e88f296b1bc8667f1dcf26ca4ea2db6596f07cb0a39e7b1b8ef14656"},
    {file = "google_cloud_speech-1.3.2-py2.py3-none-any.whl", hash = "sha256:3aa7bd9148c1dd02ab343ad5048d859cb4d17e950c7d506727743a780f748409"},
]
google-cloud-storage = [
    {file = "google-cloud-storage-1.33.0.tar.gz", hash = "sha256:900ba027bdee6b97f21cd22d1db3d1a6233ede5de2db4754db860438bdad72d2"},
    {file = "google_cloud_storage-1.33.0-py2.py3-none-any.whl", hash = "sha256:a63b280a225e385fe0f9b606523e5812f37715614cdc646c51dac75cac880d95"},
]
google-cloud-texttospeech = [
    {file = "google-cloud-texttospeech-1.0.1.tar.gz", hash = "sha256:c5c66c148f6f47a213c8d53827c1dbf08cdf41f8047868433da0009e406e201e"},
    {file = "google_cloud_texttospeech-1.0.1-py2.py3-none-any.whl", hash = "sha256:e1ff11093a52b5d980bc1ad085027d41d81eac9d0047b13c3caf169924746111"},
]
google-cloud-translate = [
    {file = "google-cloud-translate-2.0.2.tar.gz", hash = "sha256:01a4d3550dbb785396eb80b69b22bb2c2ef435b101ebeba072f5630785a7040a"},
    {file = "google_cloud_translate-2.0.2-py2.py3-none-any.whl", hash = "sha256:5a63d4bf23a4cdba134ab5565f3f6e42955aac39f55509896a2cec23b55d31af"},
]
google-cloud-videointelligence = [
    {file = "google-cloud-videointelligence-1.16.1.tar.gz", hash = "sha256:bbde4a5bb479f60466dabad67d5debb30448bb2451b67bba3bfd9b67281a230a"},
    {file = "google_cloud_videointelligence-1.16.1-py2.py3-none-any.whl", hash = "sha256:98a5d043d4824ad0529f8c2a3108bc4e1ed530e76314ea2c0e39f3d81cdf378e"},
]
google-cloud-vision = [
    {file = "google-cloud-vision-1.0.0.tar.gz", hash = "sha256:18e78b190c81d200ae4f6a46d4af57422d68b3b05b0540d5cd1806e3874142bf"},
    {file = "google_cloud_vision-1.0.0-py2.py3-none-any.whl", hash = "sha256:e61091a52f334a20e597b74e2fb42c9f27dda25323544cd157d6110fde26c9a6"},
]
google-crc32c = [
    {file = "google-crc32c-1.0.0.tar.gz", hash = "sha256:9439b960b6ecd847557675d130fc3626d762bf535da595c20a6949a705fb3eae"},
    {file = "google_crc32c-1.0.0-cp35-cp35m-macosx_10_6_intel.whl", hash = "sha256:7b5ccdc7697ca54351d2965d4241f907d53f26f5288710bed505f8c3776ed235"},
    {file = "google_crc32c-1.0.0-cp35-cp35m-manylinux1_x86_64.whl", hash = "sha256:f3b859200c3bc73925b1719ed8b1f6d8d73b6620b42dbc121c4df58423045e34"},
    {file = "google_crc32c-1.0.0-cp35-cp35m-manylinux2010_x86_64.whl", hash = "sha256:1a613f43534c9a345cc86fc6531bda477e2473cb876b6e26aee22b8060917069"},
    {file = "google_crc32c-1.0.0-cp35-cp35m-win32.whl", hash = "sha256:b7ee33659231c8205bb05559781ac61a325f31b06b917b3e997bea5c2c49ff4d"},
    {file = "google_crc32c-1.0.0-cp35-cp35m-win_amd64.whl", hash = "sha256:176cef33c9ad2a56977efd084646b378e50ab14b43a7c0a16e956bc3e3ec130a"},
    {file = "google_crc32c-1.0.0-cp36-cp36m-macosx_10_9_x86_64.whl", hash = "sha256:b6fad0842a02abd270f8b660db082d37d197ab80aa4db6a2ddbfcf472eade9e7"},
    {file = "google_crc32c-1.0.0-cp36-cp36m-manylinux1_x86_64.whl", hash = "sha256:00b34d4c9ac565b2be553f81f58e5861e51d43af2043ed7cbfe1853ee2f54671"},
    {file = "google_crc32c-1.0.0-cp36-cp36m-manylinux2010_x86_64.whl", hash = "sha256:438d6c314a52d50a9523460024e655a3d27774adde47d72eebccc89dc9eec992"},
    {file = "google_crc32c-1.0.0-cp36-cp36m-win32.whl", hash = "sha256:6fd5d861421c37786b9c1a87dc7b0d8349a426151a461d5724b76c5a07f6ae9b"},
    {file = "google_crc32c-1.0.0-cp36-cp36m-win_amd64.whl", hash = "sha256:cda3a6829e8b5bf6058615e53387430d004590c9b0ad808e53fea5bec35bbe44"},
    {file = "google_crc32c-1.0.0-cp37-cp37m-macosx_10_9_x86_64.whl", hash = "sha256:7f44c5259f6b2f8b2b6f668dbaa954693a10e97811345c193e46b933c2dd5165"},
    {file = "google_crc32c-1.0.0-cp37-cp37m-manylinux1_x86_64.whl", hash = "sha256:337566ce49d7ea7493f95bd6bc89ab08640caa91b6105cea0be57ed026980e74"},
    {file = "google_crc32c-1.0.0-cp37-cp37m-manylinux2010_x86_64.whl", hash = "sha256:f54c90058e3f56e55fa0f699c6f4ceaaa825ea7f17ef2adbf07b2b06b27455e7"},
    {file = "google_crc32c-1.0.0-cp37-cp37m-win32.whl", hash = "sha256:ec4d91c9236b0576d9d2b23c7eb85c6a6372b88afe2d0c64681cf11629586f74"},
    {file = "google_crc32c-1.0.0-cp37-cp37m-win_amd64.whl", hash = "sha256:17223ac9135eab28e874ff1e221810190d109a1abd482451d0776dc388be14de"},
    {file = "google_crc32c-1.0.0-cp38-cp38-manylinux1_x86_64.whl", hash = "sha256:cf373207380e54c42da6c88baf1f7a31c2d9f29b87c9c922d5147d219eed55aa"},
    {file = "google_crc32c-1.0.0-cp38-cp38-manylinux2010_x86_64.whl", hash = "sha256:41fb6c22cd72ae3db4d98d28dbb768d53397c8fc3cb8ab945fd434e842e622d4"},
]
google-resumable-media = [
    {file = "google-resumable-media-1.1.0.tar.gz", hash = "sha256:dcdab13e95bc534d268f87d5293e482cce5bc86dfce6ca0f2e2e89cbb73ef38c"},
    {file = "google_resumable_media-1.1.0-py2.py3-none-any.whl", hash = "sha256:ecabcd90d74a6e00331af0c87f500f238c44870d9626e01b385dda3af7b99269"},
]
googleapis-common-protos = [
    {file = "googleapis-common-protos-1.52.0.tar.gz", hash = "sha256:560716c807117394da12cecb0a54da5a451b5cf9866f1d37e9a5e2329a665351"},
    {file = "googleapis_common_protos-1.52.0-py2.py3-none-any.whl", hash = "sha256:c8961760f5aad9a711d37b675be103e0cc4e9a39327e0d6d857872f698403e24"},
]
graphviz = [
    {file = "graphviz-0.13.2-py2.py3-none-any.whl", hash = "sha256:241fb099e32b8e8c2acca747211c8237e40c0b89f24b1622860075d59f4c4b25"},
    {file = "graphviz-0.13.2.zip", hash = "sha256:60acbeee346e8c14555821eab57dbf68a169e6c10bce40e83c1bf44f63a62a01"},
]
grpcio = [
    {file = "grpcio-1.33.2-cp27-cp27m-macosx_10_9_x86_64.whl", hash = "sha256:c5030be8a60fb18de1fc8d93d130d57e4296c02f229200df814f6578da00429e"},
    {file = "grpcio-1.33.2-cp27-cp27m-manylinux2010_i686.whl", hash = "sha256:5b21d3de520a699cb631cfd3a773a57debeb36b131be366bf832153405cc5404"},
    {file = "grpcio-1.33.2-cp27-cp27m-manylinux2010_x86_64.whl", hash = "sha256:b412f43c99ca72769306293ba83811b241d41b62ca8f358e47e0fdaf7b6fbbd7"},
    {file = "grpcio-1.33.2-cp27-cp27m-win32.whl", hash = "sha256:703da25278ee7318acb766be1c6d3b67d392920d002b2d0304e7f3431b74f6c1"},
    {file = "grpcio-1.33.2-cp27-cp27m-win_amd64.whl", hash = "sha256:2f2eabfd514af8945ee415083a0f849eea6cb3af444999453bb6666fadc10f54"},
    {file = "grpcio-1.33.2-cp27-cp27mu-linux_armv7l.whl", hash = "sha256:d51ddfb3d481a6a3439db09d4b08447fb9f6b60d862ab301238f37bea8f60a6d"},
    {file = "grpcio-1.33.2-cp27-cp27mu-manylinux2010_i686.whl", hash = "sha256:407b4d869ce5c6a20af5b96bb885e3ecaf383e3fb008375919eb26cf8f10d9cd"},
    {file = "grpcio-1.33.2-cp27-cp27mu-manylinux2010_x86_64.whl", hash = "sha256:abaf30d18874310d4439a23a0afb6e4b5709c4266966401de7c4ae345cc810ee"},
    {file = "grpcio-1.33.2-cp35-cp35m-linux_armv7l.whl", hash = "sha256:f2673c51e8535401c68806d331faba614bcff3ee16373481158a2e74f510b7f6"},
    {file = "grpcio-1.33.2-cp35-cp35m-macosx_10_7_intel.whl", hash = "sha256:65b06fa2db2edd1b779f9b256e270f7a58d60e40121660d8b5fd6e8b88f122ed"},
    {file = "grpcio-1.33.2-cp35-cp35m-manylinux2010_i686.whl", hash = "sha256:514b4a6790d6597fc95608f49f2f13fe38329b2058538095f0502b734b98ffd2"},
    {file = "grpcio-1.33.2-cp35-cp35m-manylinux2010_x86_64.whl", hash = "sha256:4cef3eb2df338abd9b6164427ede961d351c6bf39b4a01448a65f9e795f56575"},
    {file = "grpcio-1.33.2-cp35-cp35m-manylinux2014_i686.whl", hash = "sha256:3ac453387add933b6cfbc67cc8635f91ff9895299130fc612c3c4b904e91d82a"},
    {file = "grpcio-1.33.2-cp35-cp35m-manylinux2014_x86_64.whl", hash = "sha256:7d292dabf7ded9c062357f8207e20e94095a397d487ffd25aa213a2c3dff0ab4"},
    {file = "grpcio-1.33.2-cp35-cp35m-win32.whl", hash = "sha256:0aeed3558a0eec0b31700af6072f1c90e8fd5701427849e76bc469554a14b4f5"},
    {file = "grpcio-1.33.2-cp35-cp35m-win_amd64.whl", hash = "sha256:88f2a102cbc67e91f42b4323cec13348bf6255b25f80426088079872bd4f3c5c"},
    {file = "grpcio-1.33.2-cp36-cp36m-linux_armv7l.whl", hash = "sha256:affbb739fde390710190e3540acc9f3e65df25bd192cc0aa554f368288ee0ea2"},
    {file = "grpcio-1.33.2-cp36-cp36m-macosx_10_9_x86_64.whl", hash = "sha256:ffec0b854d2ed6ee98776c7168c778cdd18503642a68d36c00ba0f96d4ccff7c"},
    {file = "grpcio-1.33.2-cp36-cp36m-manylinux2010_i686.whl", hash = "sha256:7744468ee48be3265db798f27e66e118c324d7831a34fd39d5775bcd5a70a2c4"},
    {file = "grpcio-1.33.2-cp36-cp36m-manylinux2010_x86_64.whl", hash = "sha256:6a1b5b7e47600edcaeaa42983b1c19e7a5892c6b98bcde32ae2aa509a99e0436"},
    {file = "grpcio-1.33.2-cp36-cp36m-manylinux2014_i686.whl", hash = "sha256:289671cfe441069f617bf23c41b1fa07053a31ff64de918d1016ac73adda2f73"},
    {file = "grpcio-1.33.2-cp36-cp36m-manylinux2014_x86_64.whl", hash = "sha256:a8c84db387907e8d800c383e4c92f39996343adedf635ae5206a684f94df8311"},
    {file = "grpcio-1.33.2-cp36-cp36m-win32.whl", hash = "sha256:4bb771c4c2411196b778871b519c7e12e87f3fa72b0517b22f952c64ead07958"},
    {file = "grpcio-1.33.2-cp36-cp36m-win_amd64.whl", hash = "sha256:b581ddb8df619402c377c81f186ad7f5e2726ad9f8d57047144b352f83f37522"},
    {file = "grpcio-1.33.2-cp37-cp37m-macosx_10_9_x86_64.whl", hash = "sha256:02a4a637a774382d6ac8e65c0a7af4f7f4b9704c980a0a9f4f7bbc1e97c5b733"},
    {file = "grpcio-1.33.2-cp37-cp37m-manylinux2010_i686.whl", hash = "sha256:592656b10528aa327058d2007f7ab175dc9eb3754b289e24cac36e09129a2f6b"},
    {file = "grpcio-1.33.2-cp37-cp37m-manylinux2010_x86_64.whl", hash = "sha256:c89510381cbf8c8317e14e747a8b53988ad226f0ed240824064a9297b65f921d"},
    {file = "grpcio-1.33.2-cp37-cp37m-manylinux2014_i686.whl", hash = "sha256:7fda62846ef8d86caf06bd1ecfddcae2c7e59479a4ee28808120e170064d36cc"},
    {file = "grpcio-1.33.2-cp37-cp37m-manylinux2014_x86_64.whl", hash = "sha256:d386630af995fd4de225d550b6806507ca09f5a650f227fddb29299335cda55e"},
    {file = "grpcio-1.33.2-cp37-cp37m-win32.whl", hash = "sha256:bf7de9e847d2d14a0efcd48b290ee181fdbffb2ae54dfa2ec2a935a093730bac"},
    {file = "grpcio-1.33.2-cp37-cp37m-win_amd64.whl", hash = "sha256:7c1ea6ea6daa82031af6eb5b7d1ab56b1193840389ea7cf46d80e98636f8aff5"},
    {file = "grpcio-1.33.2-cp38-cp38-macosx_10_9_x86_64.whl", hash = "sha256:85e56ab125b35b1373205b3802f58119e70ffedfe0d7e2821999126058f7c44f"},
    {file = "grpcio-1.33.2-cp38-cp38-manylinux2010_i686.whl", hash = "sha256:0cebba3907441d5c620f7b491a780ed155140fbd590da0886ecfb1df6ad947b9"},
    {file = "grpcio-1.33.2-cp38-cp38-manylinux2010_x86_64.whl", hash = "sha256:52143467237bfa77331ed1979dc3e203a1c12511ee37b3ddd9ff41b05804fb10"},
    {file = "grpcio-1.33.2-cp38-cp38-manylinux2014_i686.whl", hash = "sha256:8cf67b8493bff50fa12b4bc30ab40ce1f1f216eb54145962b525852959b0ab3d"},
    {file = "grpcio-1.33.2-cp38-cp38-manylinux2014_x86_64.whl", hash = "sha256:fa78bd55ec652d4a88ba254c8dae623c9992e2ce647bd17ba1a37ca2b7b42222"},
    {file = "grpcio-1.33.2-cp38-cp38-win32.whl", hash = "sha256:143b4fe72c01000fc0667bf62ace402a6518939b3511b3c2bec04d44b1d7591c"},
    {file = "grpcio-1.33.2-cp38-cp38-win_amd64.whl", hash = "sha256:08b6a58c8a83e71af5650f8f879fe14b7b84dce0c4969f3817b42c72989dacf0"},
    {file = "grpcio-1.33.2-cp39-cp39-macosx_10_9_x86_64.whl", hash = "sha256:56e2a985efdba8e2282e856470b684e83a3cadd920f04fcd360b4b826ced0dd3"},
    {file = "grpcio-1.33.2-cp39-cp39-manylinux2010_i686.whl", hash = "sha256:62ce7e86f11e8c4ff772e63c282fb5a7904274258be0034adf37aa679cf96ba0"},
    {file = "grpcio-1.33.2-cp39-cp39-manylinux2010_x86_64.whl", hash = "sha256:7f727b8b6d9f92fcab19dbc62ec956d8352c6767b97b8ab18754b2dfa84d784f"},
    {file = "grpcio-1.33.2-cp39-cp39-manylinux2014_i686.whl", hash = "sha256:2d5124284f9d29e4f06f674a12ebeb23fc16ce0f96f78a80a6036930642ae5ab"},
    {file = "grpcio-1.33.2-cp39-cp39-manylinux2014_x86_64.whl", hash = "sha256:eff55d318a114742ed2a06972f5daacfe3d5ad0c0c0d9146bcaf10acb427e6be"},
    {file = "grpcio-1.33.2.tar.gz", hash = "sha256:21265511880056d19ce4f809ce3fbe2a3fa98ec1fc7167dbdf30a80d3276202e"},
]
grpcio-tools = [
    {file = "grpcio-tools-1.33.2.tar.gz", hash = "sha256:af40774c0275f5465f49fd92bfcd9831b19b013de4cc77b8fb38aea76fa6dce3"},
    {file = "grpcio_tools-1.33.2-cp27-cp27m-macosx_10_9_x86_64.whl", hash = "sha256:f80943d6ff6fb0125e68a7af7591a5373d177c8e97a9fcfaeb873cb0a11efbff"},
    {file = "grpcio_tools-1.33.2-cp27-cp27m-manylinux2010_i686.whl", hash = "sha256:74762069fb0336535518097cb765250fe2800c19dfb9a62bd3ebf7c1d31f568c"},
    {file = "grpcio_tools-1.33.2-cp27-cp27m-manylinux2010_x86_64.whl", hash = "sha256:895f6926310e6c1bd4424af2c9b1c777481c246a87c9943478e9d12631fa5331"},
    {file = "grpcio_tools-1.33.2-cp27-cp27m-win32.whl", hash = "sha256:76d51b8625f49a52ffd207b586e459e9f04f2451226c1602e9eb1e67c530d830"},
    {file = "grpcio_tools-1.33.2-cp27-cp27m-win_amd64.whl", hash = "sha256:6b3e10a2b1409e4bbc744d8f966b2291bf042fea612d3c144797d8e845335ee4"},
    {file = "grpcio_tools-1.33.2-cp27-cp27mu-linux_armv7l.whl", hash = "sha256:584888e7b679e329c18ec1cc93b8d43514d7311a83080382bdde36edaa2fc3f8"},
    {file = "grpcio_tools-1.33.2-cp27-cp27mu-manylinux2010_i686.whl", hash = "sha256:7d7c98448835df0d64c34c205b53a088c631efa2623f180ae08f13d3427c6905"},
    {file = "grpcio_tools-1.33.2-cp27-cp27mu-manylinux2010_x86_64.whl", hash = "sha256:d0b1651a66c0254e84207b108cb5f76a0076141dda35d522de1f4a4a33e2db82"},
    {file = "grpcio_tools-1.33.2-cp35-cp35m-linux_armv7l.whl", hash = "sha256:7a4b1d0399259449b9ead9a1e43611da281c6cce6fab2629ad4f9b16887679a9"},
    {file = "grpcio_tools-1.33.2-cp35-cp35m-macosx_10_9_intel.whl", hash = "sha256:aeae23f77c668b9d4bce43007eeeb395d8e87c72f1281d2329872bc43ea66a83"},
    {file = "grpcio_tools-1.33.2-cp35-cp35m-manylinux2010_i686.whl", hash = "sha256:40aae8f6c75864b9063aed405158b6926dc71d1a6b9a3f89c4b4ce5915f7b154"},
    {file = "grpcio_tools-1.33.2-cp35-cp35m-manylinux2010_x86_64.whl", hash = "sha256:2db16055baed821fd1e12d3154cab26bec6a947ff47eaad7aedc2f86b4dead02"},
    {file = "grpcio_tools-1.33.2-cp35-cp35m-manylinux2014_i686.whl", hash = "sha256:4346774a7edf07d29fa1bc96ec69a53c3bb222e1e07d1046ed19fe3cff1c96bc"},
    {file = "grpcio_tools-1.33.2-cp35-cp35m-manylinux2014_x86_64.whl", hash = "sha256:ba2971017ed3e1d429abeef7e3d98a7aff5191d76e63ebf5b0a700d6b505d342"},
    {file = "grpcio_tools-1.33.2-cp35-cp35m-win32.whl", hash = "sha256:7a9877611bbd9587dbf8cc2d80edb99fce371faaa504960cf27ca4bb43b3eeb3"},
    {file = "grpcio_tools-1.33.2-cp35-cp35m-win_amd64.whl", hash = "sha256:9777378bfb59e5bfe9f972d01c27e502b577f8c5d539967ae17409e562b3b347"},
    {file = "grpcio_tools-1.33.2-cp36-cp36m-linux_armv7l.whl", hash = "sha256:5a90192f5b198a5d3b2d8015f9088f4fcfdf8c1020931afb48f8bb52db02ef92"},
    {file = "grpcio_tools-1.33.2-cp36-cp36m-macosx_10_9_x86_64.whl", hash = "sha256:ed34b6316c6a932d8586a3567d341599aff5a61a34f9d6640501f4af5537b95e"},
    {file = "grpcio_tools-1.33.2-cp36-cp36m-manylinux2010_i686.whl", hash = "sha256:eb2a452ecf9b8c0beee6a49ea3e42bd5344e07dab9692b0c60ef7caf9dbf0e7e"},
    {file = "grpcio_tools-1.33.2-cp36-cp36m-manylinux2010_x86_64.whl", hash = "sha256:be6f34a188806dbec3dba9e6c6b41253507f3b7e4beeb344a02903609d708659"},
    {file = "grpcio_tools-1.33.2-cp36-cp36m-manylinux2014_i686.whl", hash = "sha256:c2a3a69871047dccd49507cb989b6f84e24f5427902930d92e10cf1e366e578a"},
    {file = "grpcio_tools-1.33.2-cp36-cp36m-manylinux2014_x86_64.whl", hash = "sha256:09f25ad6d47566b5ca3eefae7d499d1c431646d20b6543a00b70fe7fe61b1a02"},
    {file = "grpcio_tools-1.33.2-cp36-cp36m-win32.whl", hash = "sha256:36b71fddb8876d619b6f00e49d47b917b716ca5761b9037631f1256851ed74dc"},
    {file = "grpcio_tools-1.33.2-cp36-cp36m-win_amd64.whl", hash = "sha256:2e6f9b93b19ad5d680beeccd937357e8bd8403f1090a6ce4369c9fc162d5c3f1"},
    {file = "grpcio_tools-1.33.2-cp37-cp37m-macosx_10_9_x86_64.whl", hash = "sha256:b57fcd12c210916f8addbb983ff2264a675acdd0665be0df87f30efccec50119"},
    {file = "grpcio_tools-1.33.2-cp37-cp37m-manylinux2010_i686.whl", hash = "sha256:55f4e125b5d4af409ec5783009794262fb28fc9d01cc1cd0a123c59ea7d9a03b"},
    {file = "grpcio_tools-1.33.2-cp37-cp37m-manylinux2010_x86_64.whl", hash = "sha256:fb0651c7ba378b18865dac9f10414c0e15ddc190ea6fd0b5c96bfe235276304e"},
    {file = "grpcio_tools-1.33.2-cp37-cp37m-manylinux2014_i686.whl", hash = "sha256:bc33d340c981b5f2ecdc11888e4c9f462fe25811da0bd98080a0f239a5c71cc0"},
    {file = "grpcio_tools-1.33.2-cp37-cp37m-manylinux2014_x86_64.whl", hash = "sha256:ba1bd7e60872727b0123b80658a723ba39357f3baa85a53d3a4a877fdc68e218"},
    {file = "grpcio_tools-1.33.2-cp37-cp37m-win32.whl", hash = "sha256:278092221bcbf3e9710e64e0f64b3ffd91879da87cc901151f52f50ab2c1e364"},
    {file = "grpcio_tools-1.33.2-cp37-cp37m-win_amd64.whl", hash = "sha256:3a407b9e2ca0a15b4d337120e8a5ad35fedaaf658c40c445d63d41abb8f8f5e3"},
    {file = "grpcio_tools-1.33.2-cp38-cp38-macosx_10_9_x86_64.whl", hash = "sha256:9bfae79bd3c2bd6f49d72243408c269a4cb9f6e2231aae06c5df5106d60ebf5d"},
    {file = "grpcio_tools-1.33.2-cp38-cp38-manylinux2010_i686.whl", hash = "sha256:a35f0663154f5083b4e84661c33bf193797de7d68138a1e94ddd9bec4b7d0d39"},
    {file = "grpcio_tools-1.33.2-cp38-cp38-manylinux2010_x86_64.whl", hash = "sha256:5979937daddc1cf624a11ee5e45baa6e7f1c03948f8534529e08c0baef963b2d"},
    {file = "grpcio_tools-1.33.2-cp38-cp38-manylinux2014_i686.whl", hash = "sha256:6400950ebc37cc74c8b1d8a25ef4c624f3daf08b5f61c6ba6175845908c0e9d7"},
    {file = "grpcio_tools-1.33.2-cp38-cp38-manylinux2014_x86_64.whl", hash = "sha256:cb0dbc3203975efaf541887fa641742287c3473298a9a45b9619506b27ce7028"},
    {file = "grpcio_tools-1.33.2-cp38-cp38-win32.whl", hash = "sha256:686462d1abbd4d9c13f96a8b3442e62ce4ed412272996012cc561a6dcc7e65b2"},
    {file = "grpcio_tools-1.33.2-cp38-cp38-win_amd64.whl", hash = "sha256:947f9d96271c7ab0470b58438bd788ce1d4308c73696eea64eab58e7e68c1d39"},
    {file = "grpcio_tools-1.33.2-cp39-cp39-macosx_10_9_x86_64.whl", hash = "sha256:853f632fcb354c4c48c4abb151a3f7d9ecf1ab662fbc3483eb4f941f61573b88"},
    {file = "grpcio_tools-1.33.2-cp39-cp39-manylinux2010_i686.whl", hash = "sha256:792e4ed3ab2063d330067253cf76d9b6d4b957fb723cb191adf025486df69f3f"},
    {file = "grpcio_tools-1.33.2-cp39-cp39-manylinux2010_x86_64.whl", hash = "sha256:081cad29621dadec6b5cedb818c3261ac25ba5a78c09dffe18d51637debfd750"},
    {file = "grpcio_tools-1.33.2-cp39-cp39-manylinux2014_i686.whl", hash = "sha256:0d44a17cac96005cec38e8197ec2b76a61fea6f3861c38765a3b51a4787fdbef"},
    {file = "grpcio_tools-1.33.2-cp39-cp39-manylinux2014_x86_64.whl", hash = "sha256:ed36ca81cdbe08f2976323930f8430ec97a68ec7d690606d59a7303ae6b61726"},
    {file = "grpcio_tools-1.33.2-cp39-cp39-win32.whl", hash = "sha256:da31aeebb9c3a901bf1f0773fac20cb9e9d662cdf4f19eabc6dc55c52409d09c"},
    {file = "grpcio_tools-1.33.2-cp39-cp39-win_amd64.whl", hash = "sha256:b68ce929acb8c392b83c49257e18f03d73ca3af408bfd5f7e78fe351c384c008"},
]
httplib2 = [
    {file = "httplib2-0.18.1-py3-none-any.whl", hash = "sha256:ca2914b015b6247791c4866782fa6042f495b94401a0f0bd3e1d6e0ba2236782"},
    {file = "httplib2-0.18.1.tar.gz", hash = "sha256:8af66c1c52c7ffe1aa5dc4bcd7c769885254b0756e6e69f953c7f0ab49a70ba3"},
]
idna = [
    {file = "idna-2.10-py2.py3-none-any.whl", hash = "sha256:b97d804b1e9b523befed77c48dacec60e6dcb0b5391d57af6a65a312a90648c0"},
    {file = "idna-2.10.tar.gz", hash = "sha256:b307872f855b18632ce0c21c5e45be78c0ea7ae4c15c828c20788b26921eb3f6"},
]
importlib-metadata = [
    {file = "importlib_metadata-3.1.1-py3-none-any.whl", hash = "sha256:6112e21359ef8f344e7178aa5b72dc6e62b38b0d008e6d3cb212c5b84df72013"},
    {file = "importlib_metadata-3.1.1.tar.gz", hash = "sha256:b0c2d3b226157ae4517d9625decf63591461c66b3a808c2666d538946519d170"},
]
importlib-resources = [
    {file = "importlib_resources-3.3.0-py2.py3-none-any.whl", hash = "sha256:a3d34a8464ce1d5d7c92b0ea4e921e696d86f2aa212e684451cb1482c8d84ed5"},
    {file = "importlib_resources-3.3.0.tar.gz", hash = "sha256:7b51f0106c8ec564b1bef3d9c588bc694ce2b92125bbb6278f4f2f5b54ec3592"},
]
iniconfig = [
    {file = "iniconfig-1.1.1-py2.py3-none-any.whl", hash = "sha256:011e24c64b7f47f6ebd835bb12a743f2fbe9a26d4cecaa7f53bc4f35ee9da8b3"},
    {file = "iniconfig-1.1.1.tar.gz", hash = "sha256:bc3af051d7d14b2ee5ef9969666def0cd1a000e121eaea580d4a313df4b37f32"},
]
isodate = [
    {file = "isodate-0.6.0-py2.py3-none-any.whl", hash = "sha256:aa4d33c06640f5352aca96e4b81afd8ab3b47337cc12089822d6f322ac772c81"},
    {file = "isodate-0.6.0.tar.gz", hash = "sha256:2e364a3d5759479cdb2d37cce6b9376ea504db2ff90252a2e5b7cc89cc9ff2d8"},
]
isort = [
    {file = "isort-5.6.4-py3-none-any.whl", hash = "sha256:dcab1d98b469a12a1a624ead220584391648790275560e1a43e54c5dceae65e7"},
    {file = "isort-5.6.4.tar.gz", hash = "sha256:dcaeec1b5f0eca77faea2a35ab790b4f3680ff75590bfcb7145986905aab2f58"},
]
jdcal = [
    {file = "jdcal-1.4.1-py2.py3-none-any.whl", hash = "sha256:1abf1305fce18b4e8aa248cf8fe0c56ce2032392bc64bbd61b5dff2a19ec8bba"},
    {file = "jdcal-1.4.1.tar.gz", hash = "sha256:472872e096eb8df219c23f2689fc336668bdb43d194094b5cc1707e1640acfc8"},
]
jmespath = [
    {file = "jmespath-0.10.0-py2.py3-none-any.whl", hash = "sha256:cdf6525904cc597730141d61b36f2e4b8ecc257c420fa2f4549bac2c2d0cb72f"},
    {file = "jmespath-0.10.0.tar.gz", hash = "sha256:b85d0567b8666149a93172712e68920734333c0ce7e89b78b3e987f71e5ed4f9"},
]
jsonpath-ng = [
    {file = "jsonpath-ng-1.5.2.tar.gz", hash = "sha256:144d91379be14d9019f51973bd647719c877bfc07dc6f3f5068895765950c69d"},
    {file = "jsonpath_ng-1.5.2-py3-none-any.whl", hash = "sha256:93d1f248be68e485eb6635c3a01b2d681f296dc349d71e37c8755837b8944d36"},
]
jsonschema = [
    {file = "jsonschema-3.2.0-py2.py3-none-any.whl", hash = "sha256:4e5b3cf8216f577bee9ce139cbe72eca3ea4f292ec60928ff24758ce626cd163"},
    {file = "jsonschema-3.2.0.tar.gz", hash = "sha256:c8a85b28d377cc7737e46e2d9f2b4f44ee3c0e1deac6bf46ddefc7187d30797a"},
]
lazy-object-proxy = [
    {file = "lazy-object-proxy-1.4.3.tar.gz", hash = "sha256:f3900e8a5de27447acbf900b4750b0ddfd7ec1ea7fbaf11dfa911141bc522af0"},
    {file = "lazy_object_proxy-1.4.3-cp27-cp27m-macosx_10_13_x86_64.whl", hash = "sha256:a2238e9d1bb71a56cd710611a1614d1194dc10a175c1e08d75e1a7bcc250d442"},
    {file = "lazy_object_proxy-1.4.3-cp27-cp27m-win32.whl", hash = "sha256:efa1909120ce98bbb3777e8b6f92237f5d5c8ea6758efea36a473e1d38f7d3e4"},
    {file = "lazy_object_proxy-1.4.3-cp27-cp27m-win_amd64.whl", hash = "sha256:4677f594e474c91da97f489fea5b7daa17b5517190899cf213697e48d3902f5a"},
    {file = "lazy_object_proxy-1.4.3-cp27-cp27mu-manylinux1_x86_64.whl", hash = "sha256:0c4b206227a8097f05c4dbdd323c50edf81f15db3b8dc064d08c62d37e1a504d"},
    {file = "lazy_object_proxy-1.4.3-cp34-cp34m-manylinux1_x86_64.whl", hash = "sha256:d945239a5639b3ff35b70a88c5f2f491913eb94871780ebfabb2568bd58afc5a"},
    {file = "lazy_object_proxy-1.4.3-cp34-cp34m-win32.whl", hash = "sha256:9651375199045a358eb6741df3e02a651e0330be090b3bc79f6d0de31a80ec3e"},
    {file = "lazy_object_proxy-1.4.3-cp34-cp34m-win_amd64.whl", hash = "sha256:eba7011090323c1dadf18b3b689845fd96a61ba0a1dfbd7f24b921398affc357"},
    {file = "lazy_object_proxy-1.4.3-cp35-cp35m-manylinux1_x86_64.whl", hash = "sha256:48dab84ebd4831077b150572aec802f303117c8cc5c871e182447281ebf3ac50"},
    {file = "lazy_object_proxy-1.4.3-cp35-cp35m-win32.whl", hash = "sha256:ca0a928a3ddbc5725be2dd1cf895ec0a254798915fb3a36af0964a0a4149e3db"},
    {file = "lazy_object_proxy-1.4.3-cp35-cp35m-win_amd64.whl", hash = "sha256:194d092e6f246b906e8f70884e620e459fc54db3259e60cf69a4d66c3fda3449"},
    {file = "lazy_object_proxy-1.4.3-cp36-cp36m-manylinux1_x86_64.whl", hash = "sha256:97bb5884f6f1cdce0099f86b907aa41c970c3c672ac8b9c8352789e103cf3156"},
    {file = "lazy_object_proxy-1.4.3-cp36-cp36m-win32.whl", hash = "sha256:cb2c7c57005a6804ab66f106ceb8482da55f5314b7fcb06551db1edae4ad1531"},
    {file = "lazy_object_proxy-1.4.3-cp36-cp36m-win_amd64.whl", hash = "sha256:8d859b89baf8ef7f8bc6b00aa20316483d67f0b1cbf422f5b4dc56701c8f2ffb"},
    {file = "lazy_object_proxy-1.4.3-cp37-cp37m-macosx_10_13_x86_64.whl", hash = "sha256:1be7e4c9f96948003609aa6c974ae59830a6baecc5376c25c92d7d697e684c08"},
    {file = "lazy_object_proxy-1.4.3-cp37-cp37m-manylinux1_x86_64.whl", hash = "sha256:d74bb8693bf9cf75ac3b47a54d716bbb1a92648d5f781fc799347cfc95952383"},
    {file = "lazy_object_proxy-1.4.3-cp37-cp37m-win32.whl", hash = "sha256:9b15f3f4c0f35727d3a0fba4b770b3c4ebbb1fa907dbcc046a1d2799f3edd142"},
    {file = "lazy_object_proxy-1.4.3-cp37-cp37m-win_amd64.whl", hash = "sha256:9254f4358b9b541e3441b007a0ea0764b9d056afdeafc1a5569eee1cc6c1b9ea"},
    {file = "lazy_object_proxy-1.4.3-cp38-cp38-manylinux1_x86_64.whl", hash = "sha256:a6ae12d08c0bf9909ce12385803a543bfe99b95fe01e752536a60af2b7797c62"},
    {file = "lazy_object_proxy-1.4.3-cp38-cp38-win32.whl", hash = "sha256:5541cada25cd173702dbd99f8e22434105456314462326f06dba3e180f203dfd"},
    {file = "lazy_object_proxy-1.4.3-cp38-cp38-win_amd64.whl", hash = "sha256:59f79fef100b09564bc2df42ea2d8d21a64fdcda64979c0fa3db7bdaabaf6239"},
]
lxml = [
    {file = "lxml-4.6.2-cp27-cp27m-macosx_10_9_x86_64.whl", hash = "sha256:a9d6bc8642e2c67db33f1247a77c53476f3a166e09067c0474facb045756087f"},
    {file = "lxml-4.6.2-cp27-cp27m-manylinux1_i686.whl", hash = "sha256:791394449e98243839fa822a637177dd42a95f4883ad3dec2a0ce6ac99fb0a9d"},
    {file = "lxml-4.6.2-cp27-cp27m-manylinux1_x86_64.whl", hash = "sha256:68a5d77e440df94011214b7db907ec8f19e439507a70c958f750c18d88f995d2"},
    {file = "lxml-4.6.2-cp27-cp27m-win32.whl", hash = "sha256:fc37870d6716b137e80d19241d0e2cff7a7643b925dfa49b4c8ebd1295eb506e"},
    {file = "lxml-4.6.2-cp27-cp27m-win_amd64.whl", hash = "sha256:69a63f83e88138ab7642d8f61418cf3180a4d8cd13995df87725cb8b893e950e"},
    {file = "lxml-4.6.2-cp27-cp27mu-manylinux1_i686.whl", hash = "sha256:42ebca24ba2a21065fb546f3e6bd0c58c3fe9ac298f3a320147029a4850f51a2"},
    {file = "lxml-4.6.2-cp27-cp27mu-manylinux1_x86_64.whl", hash = "sha256:f83d281bb2a6217cd806f4cf0ddded436790e66f393e124dfe9731f6b3fb9afe"},
    {file = "lxml-4.6.2-cp35-cp35m-manylinux1_i686.whl", hash = "sha256:535f067002b0fd1a4e5296a8f1bf88193080ff992a195e66964ef2a6cfec5388"},
    {file = "lxml-4.6.2-cp35-cp35m-manylinux1_x86_64.whl", hash = "sha256:366cb750140f221523fa062d641393092813b81e15d0e25d9f7c6025f910ee80"},
    {file = "lxml-4.6.2-cp35-cp35m-manylinux2014_aarch64.whl", hash = "sha256:97db258793d193c7b62d4e2586c6ed98d51086e93f9a3af2b2034af01450a74b"},
    {file = "lxml-4.6.2-cp35-cp35m-win32.whl", hash = "sha256:648914abafe67f11be7d93c1a546068f8eff3c5fa938e1f94509e4a5d682b2d8"},
    {file = "lxml-4.6.2-cp35-cp35m-win_amd64.whl", hash = "sha256:4e751e77006da34643ab782e4a5cc21ea7b755551db202bc4d3a423b307db780"},
    {file = "lxml-4.6.2-cp36-cp36m-macosx_10_9_x86_64.whl", hash = "sha256:681d75e1a38a69f1e64ab82fe4b1ed3fd758717bed735fb9aeaa124143f051af"},
    {file = "lxml-4.6.2-cp36-cp36m-manylinux1_i686.whl", hash = "sha256:127f76864468d6630e1b453d3ffbbd04b024c674f55cf0a30dc2595137892d37"},
    {file = "lxml-4.6.2-cp36-cp36m-manylinux1_x86_64.whl", hash = "sha256:4fb85c447e288df535b17ebdebf0ec1cf3a3f1a8eba7e79169f4f37af43c6b98"},
    {file = "lxml-4.6.2-cp36-cp36m-manylinux2014_aarch64.whl", hash = "sha256:5be4a2e212bb6aa045e37f7d48e3e1e4b6fd259882ed5a00786f82e8c37ce77d"},
    {file = "lxml-4.6.2-cp36-cp36m-win32.whl", hash = "sha256:8c88b599e226994ad4db29d93bc149aa1aff3dc3a4355dd5757569ba78632bdf"},
    {file = "lxml-4.6.2-cp36-cp36m-win_amd64.whl", hash = "sha256:6e4183800f16f3679076dfa8abf2db3083919d7e30764a069fb66b2b9eff9939"},
    {file = "lxml-4.6.2-cp37-cp37m-macosx_10_9_x86_64.whl", hash = "sha256:d8d3d4713f0c28bdc6c806a278d998546e8efc3498949e3ace6e117462ac0a5e"},
    {file = "lxml-4.6.2-cp37-cp37m-manylinux1_i686.whl", hash = "sha256:8246f30ca34dc712ab07e51dc34fea883c00b7ccb0e614651e49da2c49a30711"},
    {file = "lxml-4.6.2-cp37-cp37m-manylinux1_x86_64.whl", hash = "sha256:923963e989ffbceaa210ac37afc9b906acebe945d2723e9679b643513837b089"},
    {file = "lxml-4.6.2-cp37-cp37m-manylinux2014_aarch64.whl", hash = "sha256:1471cee35eba321827d7d53d104e7b8c593ea3ad376aa2df89533ce8e1b24a01"},
    {file = "lxml-4.6.2-cp37-cp37m-win32.whl", hash = "sha256:2363c35637d2d9d6f26f60a208819e7eafc4305ce39dc1d5005eccc4593331c2"},
    {file = "lxml-4.6.2-cp37-cp37m-win_amd64.whl", hash = "sha256:f4822c0660c3754f1a41a655e37cb4dbbc9be3d35b125a37fab6f82d47674ebc"},
    {file = "lxml-4.6.2-cp38-cp38-macosx_10_9_x86_64.whl", hash = "sha256:0448576c148c129594d890265b1a83b9cd76fd1f0a6a04620753d9a6bcfd0a4d"},
    {file = "lxml-4.6.2-cp38-cp38-manylinux1_i686.whl", hash = "sha256:60a20bfc3bd234d54d49c388950195d23a5583d4108e1a1d47c9eef8d8c042b3"},
    {file = "lxml-4.6.2-cp38-cp38-manylinux1_x86_64.whl", hash = "sha256:2e5cc908fe43fe1aa299e58046ad66981131a66aea3129aac7770c37f590a644"},
    {file = "lxml-4.6.2-cp38-cp38-manylinux2014_aarch64.whl", hash = "sha256:50c348995b47b5a4e330362cf39fc503b4a43b14a91c34c83b955e1805c8e308"},
    {file = "lxml-4.6.2-cp38-cp38-win32.whl", hash = "sha256:94d55bd03d8671686e3f012577d9caa5421a07286dd351dfef64791cf7c6c505"},
    {file = "lxml-4.6.2-cp38-cp38-win_amd64.whl", hash = "sha256:7a7669ff50f41225ca5d6ee0a1ec8413f3a0d8aa2b109f86d540887b7ec0d72a"},
    {file = "lxml-4.6.2-cp39-cp39-macosx_10_9_x86_64.whl", hash = "sha256:e0bfe9bb028974a481410432dbe1b182e8191d5d40382e5b8ff39cdd2e5c5931"},
    {file = "lxml-4.6.2-cp39-cp39-manylinux1_i686.whl", hash = "sha256:6fd8d5903c2e53f49e99359b063df27fdf7acb89a52b6a12494208bf61345a03"},
    {file = "lxml-4.6.2-cp39-cp39-manylinux1_x86_64.whl", hash = "sha256:7e9eac1e526386df7c70ef253b792a0a12dd86d833b1d329e038c7a235dfceb5"},
    {file = "lxml-4.6.2-cp39-cp39-manylinux2014_aarch64.whl", hash = "sha256:7ee8af0b9f7de635c61cdd5b8534b76c52cd03536f29f51151b377f76e214a1a"},
    {file = "lxml-4.6.2-cp39-cp39-win32.whl", hash = "sha256:2e6fd1b8acd005bd71e6c94f30c055594bbd0aa02ef51a22bbfa961ab63b2d75"},
    {file = "lxml-4.6.2-cp39-cp39-win_amd64.whl", hash = "sha256:535332fe9d00c3cd455bd3dd7d4bacab86e2d564bdf7606079160fa6251caacf"},
    {file = "lxml-4.6.2.tar.gz", hash = "sha256:cd11c7e8d21af997ee8079037fff88f16fda188a9776eb4b81c7e4c9c0a7d7fc"},
]
mccabe = [
    {file = "mccabe-0.6.1-py2.py3-none-any.whl", hash = "sha256:ab8a6258860da4b6677da4bd2fe5dc2c659cff31b3ee4f7f5d64e79735b80d42"},
    {file = "mccabe-0.6.1.tar.gz", hash = "sha256:dd8d182285a0fe56bace7f45b5e7d1a6ebcbf524e8f3bd87eb0f125271b8831f"},
]
mock = [
    {file = "mock-4.0.2-py3-none-any.whl", hash = "sha256:3f9b2c0196c60d21838f307f5825a7b86b678cedc58ab9e50a8988187b4d81e0"},
    {file = "mock-4.0.2.tar.gz", hash = "sha256:dd33eb70232b6118298d516bbcecd26704689c386594f0f3c4f13867b2c56f72"},
]
mss = [
    {file = "mss-6.1.0-py3-none-any.whl", hash = "sha256:2722c5c9211ce29b4f1497fc2c70faecf9cdcb7653fa7f0f88e2231a31949b93"},
    {file = "mss-6.1.0.tar.gz", hash = "sha256:aebd069f3e05667fe9c7b9fa4b1771fe42a4710ce1058ce0236936ce06fa5394"},
]
mypy = [
    {file = "mypy-0.782-cp35-cp35m-macosx_10_6_x86_64.whl", hash = "sha256:2c6cde8aa3426c1682d35190b59b71f661237d74b053822ea3d748e2c9578a7c"},
    {file = "mypy-0.782-cp35-cp35m-manylinux1_x86_64.whl", hash = "sha256:9c7a9a7ceb2871ba4bac1cf7217a7dd9ccd44c27c2950edbc6dc08530f32ad4e"},
    {file = "mypy-0.782-cp35-cp35m-win_amd64.whl", hash = "sha256:c05b9e4fb1d8a41d41dec8786c94f3b95d3c5f528298d769eb8e73d293abc48d"},
    {file = "mypy-0.782-cp36-cp36m-macosx_10_6_x86_64.whl", hash = "sha256:6731603dfe0ce4352c555c6284c6db0dc935b685e9ce2e4cf220abe1e14386fd"},
    {file = "mypy-0.782-cp36-cp36m-manylinux1_x86_64.whl", hash = "sha256:f05644db6779387ccdb468cc47a44b4356fc2ffa9287135d05b70a98dc83b89a"},
    {file = "mypy-0.782-cp36-cp36m-win_amd64.whl", hash = "sha256:b7fbfabdbcc78c4f6fc4712544b9b0d6bf171069c6e0e3cb82440dd10ced3406"},
    {file = "mypy-0.782-cp37-cp37m-macosx_10_6_x86_64.whl", hash = "sha256:3fdda71c067d3ddfb21da4b80e2686b71e9e5c72cca65fa216d207a358827f86"},
    {file = "mypy-0.782-cp37-cp37m-manylinux1_x86_64.whl", hash = "sha256:d7df6eddb6054d21ca4d3c6249cae5578cb4602951fd2b6ee2f5510ffb098707"},
    {file = "mypy-0.782-cp37-cp37m-win_amd64.whl", hash = "sha256:a4a2cbcfc4cbf45cd126f531dedda8485671545b43107ded25ce952aac6fb308"},
    {file = "mypy-0.782-cp38-cp38-macosx_10_9_x86_64.whl", hash = "sha256:6bb93479caa6619d21d6e7160c552c1193f6952f0668cdda2f851156e85186fc"},
    {file = "mypy-0.782-cp38-cp38-manylinux1_x86_64.whl", hash = "sha256:81c7908b94239c4010e16642c9102bfc958ab14e36048fa77d0be3289dda76ea"},
    {file = "mypy-0.782-cp38-cp38-win_amd64.whl", hash = "sha256:5dd13ff1f2a97f94540fd37a49e5d255950ebcdf446fb597463a40d0df3fac8b"},
    {file = "mypy-0.782-py3-none-any.whl", hash = "sha256:e0b61738ab504e656d1fe4ff0c0601387a5489ca122d55390ade31f9ca0e252d"},
    {file = "mypy-0.782.tar.gz", hash = "sha256:eff7d4a85e9eea55afa34888dfeaccde99e7520b51f867ac28a48492c0b1130c"},
]
mypy-extensions = [
    {file = "mypy_extensions-0.4.3-py2.py3-none-any.whl", hash = "sha256:090fedd75945a69ae91ce1303b5824f428daf5a028d2f6ab8a299250a846f15d"},
    {file = "mypy_extensions-0.4.3.tar.gz", hash = "sha256:2d82818f5bb3e369420cb3c4060a7970edba416647068eb4c5343488a6c604a8"},
]
netsuitesdk = [
    {file = "netsuitesdk-1.12.0-py3-none-any.whl", hash = "sha256:cd734a0195e1d780eeef1b2f57a45943b0587c9d32db5803a43141b4aea5cb41"},
    {file = "netsuitesdk-1.12.0.tar.gz", hash = "sha256:714ecf08268619d96ff503f88040bbdad0ed223bd7bf3d284c30dc383597735d"},
]
notifiers = [
    {file = "notifiers-1.2.1-py3-none-any.whl", hash = "sha256:171ae79215fcf119e34992ad7e1f95f0709f93997203b3fc6f115b5cedd780a6"},
    {file = "notifiers-1.2.1.tar.gz", hash = "sha256:34625af405f4aa19293eaaefe145ccc92c6018ae9798f53a03a7fcc996e541aa"},
]
ntlm-auth = [
    {file = "ntlm-auth-1.5.0.tar.gz", hash = "sha256:c9667d361dc09f6b3750283d503c689070ff7d89f2f6ff0d38088d5436ff8543"},
    {file = "ntlm_auth-1.5.0-py2.py3-none-any.whl", hash = "sha256:f1527c581dbf149349134fc2d789d50af2a400e193206956fa0ab456ccc5a8ba"},
]
numpy = [
    {file = "numpy-1.19.3-cp36-cp36m-macosx_10_9_x86_64.whl", hash = "sha256:942d2cdcb362739908c26ce8dd88db6e139d3fa829dd7452dd9ff02cba6b58b2"},
    {file = "numpy-1.19.3-cp36-cp36m-manylinux1_i686.whl", hash = "sha256:efd656893171bbf1331beca4ec9f2e74358fc732a2084f664fd149cc4b3441d2"},
    {file = "numpy-1.19.3-cp36-cp36m-manylinux1_x86_64.whl", hash = "sha256:1a307bdd3dd444b1d0daa356b5f4c7de2e24d63bdc33ea13ff718b8ec4c6a268"},
    {file = "numpy-1.19.3-cp36-cp36m-manylinux2010_i686.whl", hash = "sha256:9d08d84bb4128abb9fbd9f073e5c69f70e5dab991a9c42e5b4081ea5b01b5db0"},
    {file = "numpy-1.19.3-cp36-cp36m-manylinux2010_x86_64.whl", hash = "sha256:7197ee0a25629ed782c7bd01871ee40702ffeef35bc48004bc2fdcc71e29ba9d"},
    {file = "numpy-1.19.3-cp36-cp36m-manylinux2014_aarch64.whl", hash = "sha256:8edc4d687a74d0a5f8b9b26532e860f4f85f56c400b3a98899fc44acb5e27add"},
    {file = "numpy-1.19.3-cp36-cp36m-win32.whl", hash = "sha256:522053b731e11329dd52d258ddf7de5288cae7418b55e4b7d32f0b7e31787e9d"},
    {file = "numpy-1.19.3-cp36-cp36m-win_amd64.whl", hash = "sha256:eefc13863bf01583a85e8c1121a901cc7cb8f059b960c4eba30901e2e6aba95f"},
    {file = "numpy-1.19.3-cp37-cp37m-macosx_10_9_x86_64.whl", hash = "sha256:6ff88bcf1872b79002569c63fe26cd2cda614e573c553c4d5b814fb5eb3d2822"},
    {file = "numpy-1.19.3-cp37-cp37m-manylinux1_i686.whl", hash = "sha256:e080087148fd70469aade2abfeadee194357defd759f9b59b349c6192aba994c"},
    {file = "numpy-1.19.3-cp37-cp37m-manylinux1_x86_64.whl", hash = "sha256:50f68ebc439821b826823a8da6caa79cd080dee2a6d5ab9f1163465a060495ed"},
    {file = "numpy-1.19.3-cp37-cp37m-manylinux2010_i686.whl", hash = "sha256:b9074d062d30c2779d8af587924f178a539edde5285d961d2dfbecbac9c4c931"},
    {file = "numpy-1.19.3-cp37-cp37m-manylinux2010_x86_64.whl", hash = "sha256:463792a249a81b9eb2b63676347f996d3f0082c2666fd0604f4180d2e5445996"},
    {file = "numpy-1.19.3-cp37-cp37m-manylinux2014_aarch64.whl", hash = "sha256:ea6171d2d8d648dee717457d0f75db49ad8c2f13100680e284d7becf3dc311a6"},
    {file = "numpy-1.19.3-cp37-cp37m-win32.whl", hash = "sha256:0ee77786eebbfa37f2141fd106b549d37c89207a0d01d8852fde1c82e9bfc0e7"},
    {file = "numpy-1.19.3-cp37-cp37m-win_amd64.whl", hash = "sha256:271139653e8b7a046d11a78c0d33bafbddd5c443a5b9119618d0652a4eb3a09f"},
    {file = "numpy-1.19.3-cp38-cp38-macosx_10_9_x86_64.whl", hash = "sha256:e983cbabe10a8989333684c98fdc5dd2f28b236216981e0c26ed359aaa676772"},
    {file = "numpy-1.19.3-cp38-cp38-manylinux1_i686.whl", hash = "sha256:d78294f1c20f366cde8a75167f822538a7252b6e8b9d6dbfb3bdab34e7c1929e"},
    {file = "numpy-1.19.3-cp38-cp38-manylinux1_x86_64.whl", hash = "sha256:199bebc296bd8a5fc31c16f256ac873dd4d5b4928dfd50e6c4995570fc71a8f3"},
    {file = "numpy-1.19.3-cp38-cp38-manylinux2010_i686.whl", hash = "sha256:dffed17848e8b968d8d3692604e61881aa6ef1f8074c99e81647ac84f6038535"},
    {file = "numpy-1.19.3-cp38-cp38-manylinux2010_x86_64.whl", hash = "sha256:5ea4401ada0d3988c263df85feb33818dc995abc85b8125f6ccb762009e7bc68"},
    {file = "numpy-1.19.3-cp38-cp38-manylinux2014_aarch64.whl", hash = "sha256:604d2e5a31482a3ad2c88206efd43d6fcf666ada1f3188fd779b4917e49b7a98"},
    {file = "numpy-1.19.3-cp38-cp38-win32.whl", hash = "sha256:a2daea1cba83210c620e359de2861316f49cc7aea8e9a6979d6cb2ddab6dda8c"},
    {file = "numpy-1.19.3-cp38-cp38-win_amd64.whl", hash = "sha256:dfdc8b53aa9838b9d44ed785431ca47aa3efaa51d0d5dd9c412ab5247151a7c4"},
    {file = "numpy-1.19.3-cp39-cp39-macosx_10_9_x86_64.whl", hash = "sha256:9f7f56b5e85b08774939622b7d45a5d00ff511466522c44fc0756ac7692c00f2"},
    {file = "numpy-1.19.3-cp39-cp39-manylinux1_i686.whl", hash = "sha256:8802d23e4895e0c65e418abe67cdf518aa5cbb976d97f42fd591f921d6dffad0"},
    {file = "numpy-1.19.3-cp39-cp39-manylinux1_x86_64.whl", hash = "sha256:c4aa79993f5d856765819a3651117520e41ac3f89c3fc1cb6dee11aa562df6da"},
    {file = "numpy-1.19.3-cp39-cp39-manylinux2010_i686.whl", hash = "sha256:51e8d2ae7c7e985c7bebf218e56f72fa93c900ad0c8a7d9fbbbf362f45710f69"},
    {file = "numpy-1.19.3-cp39-cp39-manylinux2010_x86_64.whl", hash = "sha256:50d3513469acf5b2c0406e822d3f314d7ac5788c2b438c24e5dd54d5a81ef522"},
    {file = "numpy-1.19.3-cp39-cp39-manylinux2014_aarch64.whl", hash = "sha256:741d95eb2b505bb7a99fbf4be05fa69f466e240c2b4f2d3ddead4f1b5f82a5a5"},
    {file = "numpy-1.19.3-cp39-cp39-win32.whl", hash = "sha256:1ea7e859f16e72ab81ef20aae69216cfea870676347510da9244805ff9670170"},
    {file = "numpy-1.19.3-cp39-cp39-win_amd64.whl", hash = "sha256:83af653bb92d1e248ccf5fdb05ccc934c14b936bcfe9b917dc180d3f00250ac6"},
    {file = "numpy-1.19.3-pp36-pypy36_pp73-manylinux2010_x86_64.whl", hash = "sha256:9a0669787ba8c9d3bb5de5d9429208882fb47764aa79123af25c5edc4f5966b9"},
    {file = "numpy-1.19.3.zip", hash = "sha256:35bf5316af8dc7c7db1ad45bec603e5fb28671beb98ebd1d65e8059efcfd3b72"},
]
oauthlib = [
    {file = "oauthlib-3.1.0-py2.py3-none-any.whl", hash = "sha256:df884cd6cbe20e32633f1db1072e9356f53638e4361bef4e8b03c9127c9328ea"},
    {file = "oauthlib-3.1.0.tar.gz", hash = "sha256:bee41cc35fcca6e988463cacc3bcb8a96224f470ca547e697b604cc697b2f889"},
]
opencv-python = [
    {file = "opencv-python-4.4.0.46.tar.gz", hash = "sha256:d80db278a07f51811dbf0f9c31ff7cd5b2501822fb7a7587e71f9ff27d5c04bd"},
    {file = "opencv_python-4.4.0.46-cp36-cp36m-macosx_10_13_x86_64.whl", hash = "sha256:14df77490c8aedceae74e660564d48c04761658aecc93895ac5e974006a89606"},
    {file = "opencv_python-4.4.0.46-cp36-cp36m-manylinux2014_i686.whl", hash = "sha256:6b6d23de6d5ddc55e865ac8532bf8062b26ba70305fa1c87c671717027dcd370"},
    {file = "opencv_python-4.4.0.46-cp36-cp36m-manylinux2014_x86_64.whl", hash = "sha256:6b1d85cbb64ce20ac5f79ad8e3e76a3dbff53d258c65f2fc0b9411321147a0be"},
    {file = "opencv_python-4.4.0.46-cp36-cp36m-win32.whl", hash = "sha256:4af0053c6a70f127a52c26b112341826d3dbfce6955beb9044d3eabd7e14d1cd"},
    {file = "opencv_python-4.4.0.46-cp36-cp36m-win_amd64.whl", hash = "sha256:135e05b69ab9665cbe2589f56e60895219bc2443a632bdc4bde72fb95eda1582"},
    {file = "opencv_python-4.4.0.46-cp37-cp37m-macosx_10_13_x86_64.whl", hash = "sha256:51baebb0f8f3cae4cccd30daf018a5bb75cb759d5658aea29100d34cd5cac106"},
    {file = "opencv_python-4.4.0.46-cp37-cp37m-manylinux2014_i686.whl", hash = "sha256:9659e80059c9f39728c7dcc22032dff0d1d467f07b6cd8e036613393e4b7c71a"},
    {file = "opencv_python-4.4.0.46-cp37-cp37m-manylinux2014_x86_64.whl", hash = "sha256:f69a56e958ecb549ba84e0497a438080932b4d52ded441cec04d80afde71dc0a"},
    {file = "opencv_python-4.4.0.46-cp37-cp37m-win32.whl", hash = "sha256:68a9ec7e32f82cab267b6f757d9862a9a930371062739f9d00472e7c850c5854"},
    {file = "opencv_python-4.4.0.46-cp37-cp37m-win_amd64.whl", hash = "sha256:17581c68400f828700e5c6b3b082f50c781bf74cb9a7b972a04f05d26c8e894a"},
    {file = "opencv_python-4.4.0.46-cp38-cp38-macosx_10_13_x86_64.whl", hash = "sha256:db874c65654465ef71d6e8618bed8c725722bc90624132b9512bf061abb4eec0"},
    {file = "opencv_python-4.4.0.46-cp38-cp38-manylinux2014_i686.whl", hash = "sha256:8aeda9b2c37bf91fa88d67f09b85f2250661eec43d72184ec544783de204e96a"},
    {file = "opencv_python-4.4.0.46-cp38-cp38-manylinux2014_x86_64.whl", hash = "sha256:8a8ebd7ceebc0be9c14ca3e25a1c4ae086016b469848258e998247f2fc855314"},
    {file = "opencv_python-4.4.0.46-cp38-cp38-win32.whl", hash = "sha256:e4c072cf4260063ebadc70e34d622fa1127a88e364475ed757709e249ebe990f"},
    {file = "opencv_python-4.4.0.46-cp38-cp38-win_amd64.whl", hash = "sha256:6022609b67f9c0f14e6807e782660d1d1be94d4f0c7bc1794d7d8f600014acb2"},
    {file = "opencv_python-4.4.0.46-cp39-cp39-macosx_10_13_x86_64.whl", hash = "sha256:117dbb2fd184de28d831f14c1da17864efcee7bb7895e43adf40f5e1da9137fb"},
    {file = "opencv_python-4.4.0.46-cp39-cp39-manylinux2014_i686.whl", hash = "sha256:c1382209a771ca8a25fe89d4a2377875538c6ed3cf8745280e65636cbd0988f2"},
    {file = "opencv_python-4.4.0.46-cp39-cp39-manylinux2014_x86_64.whl", hash = "sha256:744e9ae2fb4c8574e6d4a762146b4d0984bdec60b98480fc54a363c03a07a1ac"},
    {file = "opencv_python-4.4.0.46-cp39-cp39-win32.whl", hash = "sha256:7fe81d08df4eb5dc4c6aa5f09888b6fd390fce5fa7d5624a98cac890b9aa6181"},
    {file = "opencv_python-4.4.0.46-cp39-cp39-win_amd64.whl", hash = "sha256:0548981fe189e0d57b9cc65066b66fd70d4bc84ea906f349a63d9098e1b911c6"},
]
openpyxl = [
    {file = "openpyxl-3.0.5-py2.py3-none-any.whl", hash = "sha256:f7d666b569f729257082cf7ddc56262431878f602dcc2bc3980775c59439cdab"},
    {file = "openpyxl-3.0.5.tar.gz", hash = "sha256:18e11f9a650128a12580a58e3daba14e00a11d9e907c554a17ea016bf1a2c71b"},
]
orderedmultidict = [
    {file = "orderedmultidict-1.0.1-py2.py3-none-any.whl", hash = "sha256:43c839a17ee3cdd62234c47deca1a8508a3f2ca1d0678a3bf791c87cf84adbf3"},
    {file = "orderedmultidict-1.0.1.tar.gz", hash = "sha256:04070bbb5e87291cc9bfa51df413677faf2141c73c61d2a5f7b26bea3cd882ad"},
]
packaging = [
    {file = "packaging-20.7-py2.py3-none-any.whl", hash = "sha256:eb41423378682dadb7166144a4926e443093863024de508ca5c9737d6bc08376"},
    {file = "packaging-20.7.tar.gz", hash = "sha256:05af3bb85d320377db281cf254ab050e1a7ebcbf5410685a9a407e18a1f81236"},
]
pathspec = [
    {file = "pathspec-0.8.1-py2.py3-none-any.whl", hash = "sha256:aa0cb481c4041bf52ffa7b0d8fa6cd3e88a2ca4879c533c9153882ee2556790d"},
    {file = "pathspec-0.8.1.tar.gz", hash = "sha256:86379d6b86d75816baba717e64b1a3a3469deb93bb76d613c9ce79edc5cb68fd"},
]
"pdfminer.six" = [
    {file = "pdfminer.six-20201018-py3-none-any.whl", hash = "sha256:d78877ba8d8bf957f3bb636c4f73f4f6f30f56c461993877ac22c39c20837509"},
    {file = "pdfminer.six-20201018.tar.gz", hash = "sha256:b9aac0ebeafb21c08bf65f2039f4b2c5f78a3449d0a41df711d72445649e952a"},
]
pillow = [
    {file = "Pillow-8.0.1-cp36-cp36m-macosx_10_10_x86_64.whl", hash = "sha256:b63d4ff734263ae4ce6593798bcfee6dbfb00523c82753a3a03cbc05555a9cc3"},
    {file = "Pillow-8.0.1-cp36-cp36m-manylinux1_i686.whl", hash = "sha256:5f9403af9c790cc18411ea398a6950ee2def2a830ad0cfe6dc9122e6d528b302"},
    {file = "Pillow-8.0.1-cp36-cp36m-manylinux1_x86_64.whl", hash = "sha256:6b4a8fd632b4ebee28282a9fef4c341835a1aa8671e2770b6f89adc8e8c2703c"},
    {file = "Pillow-8.0.1-cp36-cp36m-manylinux2014_aarch64.whl", hash = "sha256:cc3ea6b23954da84dbee8025c616040d9aa5eaf34ea6895a0a762ee9d3e12e11"},
    {file = "Pillow-8.0.1-cp36-cp36m-win32.whl", hash = "sha256:d8a96747df78cda35980905bf26e72960cba6d355ace4780d4bdde3b217cdf1e"},
    {file = "Pillow-8.0.1-cp36-cp36m-win_amd64.whl", hash = "sha256:7ba0ba61252ab23052e642abdb17fd08fdcfdbbf3b74c969a30c58ac1ade7cd3"},
    {file = "Pillow-8.0.1-cp37-cp37m-macosx_10_10_x86_64.whl", hash = "sha256:795e91a60f291e75de2e20e6bdd67770f793c8605b553cb6e4387ce0cb302e09"},
    {file = "Pillow-8.0.1-cp37-cp37m-manylinux1_i686.whl", hash = "sha256:0a2e8d03787ec7ad71dc18aec9367c946ef8ef50e1e78c71f743bc3a770f9fae"},
    {file = "Pillow-8.0.1-cp37-cp37m-manylinux1_x86_64.whl", hash = "sha256:006de60d7580d81f4a1a7e9f0173dc90a932e3905cc4d47ea909bc946302311a"},
    {file = "Pillow-8.0.1-cp37-cp37m-manylinux2014_aarch64.whl", hash = "sha256:bd7bf289e05470b1bc74889d1466d9ad4a56d201f24397557b6f65c24a6844b8"},
    {file = "Pillow-8.0.1-cp37-cp37m-win32.whl", hash = "sha256:95edb1ed513e68bddc2aee3de66ceaf743590bf16c023fb9977adc4be15bd3f0"},
    {file = "Pillow-8.0.1-cp37-cp37m-win_amd64.whl", hash = "sha256:e38d58d9138ef972fceb7aeec4be02e3f01d383723965bfcef14d174c8ccd039"},
    {file = "Pillow-8.0.1-cp38-cp38-macosx_10_10_x86_64.whl", hash = "sha256:d3d07c86d4efa1facdf32aa878bd508c0dc4f87c48125cc16b937baa4e5b5e11"},
    {file = "Pillow-8.0.1-cp38-cp38-manylinux1_i686.whl", hash = "sha256:fbd922f702582cb0d71ef94442bfca57624352622d75e3be7a1e7e9360b07e72"},
    {file = "Pillow-8.0.1-cp38-cp38-manylinux1_x86_64.whl", hash = "sha256:92c882b70a40c79de9f5294dc99390671e07fc0b0113d472cbea3fde15db1792"},
    {file = "Pillow-8.0.1-cp38-cp38-manylinux2014_aarch64.whl", hash = "sha256:7c9401e68730d6c4245b8e361d3d13e1035cbc94db86b49dc7da8bec235d0015"},
    {file = "Pillow-8.0.1-cp38-cp38-win32.whl", hash = "sha256:6c1aca8231625115104a06e4389fcd9ec88f0c9befbabd80dc206c35561be271"},
    {file = "Pillow-8.0.1-cp38-cp38-win_amd64.whl", hash = "sha256:cc9ec588c6ef3a1325fa032ec14d97b7309db493782ea8c304666fb10c3bd9a7"},
    {file = "Pillow-8.0.1-cp39-cp39-macosx_10_10_x86_64.whl", hash = "sha256:eb472586374dc66b31e36e14720747595c2b265ae962987261f044e5cce644b5"},
    {file = "Pillow-8.0.1-cp39-cp39-manylinux1_i686.whl", hash = "sha256:0eeeae397e5a79dc088d8297a4c2c6f901f8fb30db47795113a4a605d0f1e5ce"},
    {file = "Pillow-8.0.1-cp39-cp39-manylinux1_x86_64.whl", hash = "sha256:81f812d8f5e8a09b246515fac141e9d10113229bc33ea073fec11403b016bcf3"},
    {file = "Pillow-8.0.1-cp39-cp39-manylinux2014_aarch64.whl", hash = "sha256:895d54c0ddc78a478c80f9c438579ac15f3e27bf442c2a9aa74d41d0e4d12544"},
    {file = "Pillow-8.0.1-cp39-cp39-win32.whl", hash = "sha256:2fb113757a369a6cdb189f8df3226e995acfed0a8919a72416626af1a0a71140"},
    {file = "Pillow-8.0.1-cp39-cp39-win_amd64.whl", hash = "sha256:59e903ca800c8cfd1ebe482349ec7c35687b95e98cefae213e271c8c7fffa021"},
    {file = "Pillow-8.0.1-pp36-pypy36_pp73-macosx_10_10_x86_64.whl", hash = "sha256:5abd653a23c35d980b332bc0431d39663b1709d64142e3652890df4c9b6970f6"},
    {file = "Pillow-8.0.1-pp36-pypy36_pp73-manylinux2010_x86_64.whl", hash = "sha256:4b0ef2470c4979e345e4e0cc1bbac65fda11d0d7b789dbac035e4c6ce3f98adb"},
    {file = "Pillow-8.0.1-pp37-pypy37_pp73-win32.whl", hash = "sha256:8de332053707c80963b589b22f8e0229f1be1f3ca862a932c1bcd48dafb18dd8"},
    {file = "Pillow-8.0.1.tar.gz", hash = "sha256:11c5c6e9b02c9dac08af04f093eb5a2f84857df70a7d4a6a6ad461aca803fb9e"},
]
pluggy = [
    {file = "pluggy-0.13.1-py2.py3-none-any.whl", hash = "sha256:966c145cd83c96502c3c3868f50408687b38434af77734af1e9ca461a4081d2d"},
    {file = "pluggy-0.13.1.tar.gz", hash = "sha256:15b2acde666561e1298d71b523007ed7364de07029219b604cf808bfa1c765b0"},
]
ply = [
    {file = "ply-3.11-py2.py3-none-any.whl", hash = "sha256:096f9b8350b65ebd2fd1346b12452efe5b9607f7482813ffca50c22722a807ce"},
    {file = "ply-3.11.tar.gz", hash = "sha256:00c7c1aaa88358b9c765b6d3000c6eec0ba42abca5351b095321aef446081da3"},
]
protobuf = [
    {file = "protobuf-3.14.0-cp27-cp27m-macosx_10_9_x86_64.whl", hash = "sha256:629b03fd3caae7f815b0c66b41273f6b1900a579e2ccb41ef4493a4f5fb84f3a"},
    {file = "protobuf-3.14.0-cp27-cp27mu-manylinux1_x86_64.whl", hash = "sha256:5b7a637212cc9b2bcf85dd828b1178d19efdf74dbfe1ddf8cd1b8e01fdaaa7f5"},
    {file = "protobuf-3.14.0-cp35-cp35m-macosx_10_9_intel.whl", hash = "sha256:43b554b9e73a07ba84ed6cf25db0ff88b1e06be610b37656e292e3cbb5437472"},
    {file = "protobuf-3.14.0-cp35-cp35m-manylinux1_x86_64.whl", hash = "sha256:5e9806a43232a1fa0c9cf5da8dc06f6910d53e4390be1fa06f06454d888a9142"},
    {file = "protobuf-3.14.0-cp35-cp35m-win32.whl", hash = "sha256:1c51fda1bbc9634246e7be6016d860be01747354ed7015ebe38acf4452f470d2"},
    {file = "protobuf-3.14.0-cp35-cp35m-win_amd64.whl", hash = "sha256:4b74301b30513b1a7494d3055d95c714b560fbb630d8fb9956b6f27992c9f980"},
    {file = "protobuf-3.14.0-cp36-cp36m-macosx_10_9_x86_64.whl", hash = "sha256:86a75477addde4918e9a1904e5c6af8d7b691f2a3f65587d73b16100fbe4c3b2"},
    {file = "protobuf-3.14.0-cp36-cp36m-manylinux1_x86_64.whl", hash = "sha256:ecc33531a213eee22ad60e0e2aaea6c8ba0021f0cce35dbf0ab03dee6e2a23a1"},
    {file = "protobuf-3.14.0-cp36-cp36m-win32.whl", hash = "sha256:72230ed56f026dd664c21d73c5db73ebba50d924d7ba6b7c0d81a121e390406e"},
    {file = "protobuf-3.14.0-cp36-cp36m-win_amd64.whl", hash = "sha256:0fc96785262042e4863b3f3b5c429d4636f10d90061e1840fce1baaf59b1a836"},
    {file = "protobuf-3.14.0-cp37-cp37m-macosx_10_9_x86_64.whl", hash = "sha256:4e75105c9dfe13719b7293f75bd53033108f4ba03d44e71db0ec2a0e8401eafd"},
    {file = "protobuf-3.14.0-cp37-cp37m-manylinux1_x86_64.whl", hash = "sha256:2a7e2fe101a7ace75e9327b9c946d247749e564a267b0515cf41dfe450b69bac"},
    {file = "protobuf-3.14.0-cp37-cp37m-win32.whl", hash = "sha256:b0d5d35faeb07e22a1ddf8dce620860c8fe145426c02d1a0ae2688c6e8ede36d"},
    {file = "protobuf-3.14.0-cp37-cp37m-win_amd64.whl", hash = "sha256:8971c421dbd7aad930c9bd2694122f332350b6ccb5202a8b7b06f3f1a5c41ed5"},
    {file = "protobuf-3.14.0-cp38-cp38-macosx_10_9_x86_64.whl", hash = "sha256:9616f0b65a30851e62f1713336c931fcd32c057202b7ff2cfbfca0fc7d5e3043"},
    {file = "protobuf-3.14.0-cp38-cp38-manylinux1_x86_64.whl", hash = "sha256:22bcd2e284b3b1d969c12e84dc9b9a71701ec82d8ce975fdda19712e1cfd4e00"},
    {file = "protobuf-3.14.0-py2.py3-none-any.whl", hash = "sha256:0e247612fadda953047f53301a7b0407cb0c3cb4ae25a6fde661597a04039b3c"},
    {file = "protobuf-3.14.0.tar.gz", hash = "sha256:1d63eb389347293d8915fb47bee0951c7b5dab522a4a60118b9a18f33e21f8ce"},
]
psutil = [
    {file = "psutil-5.7.3-cp27-none-win32.whl", hash = "sha256:1cd6a0c9fb35ece2ccf2d1dd733c1e165b342604c67454fd56a4c12e0a106787"},
    {file = "psutil-5.7.3-cp27-none-win_amd64.whl", hash = "sha256:e02c31b2990dcd2431f4524b93491941df39f99619b0d312dfe1d4d530b08b4b"},
    {file = "psutil-5.7.3-cp35-cp35m-win32.whl", hash = "sha256:56c85120fa173a5d2ad1d15a0c6e0ae62b388bfb956bb036ac231fbdaf9e4c22"},
    {file = "psutil-5.7.3-cp35-cp35m-win_amd64.whl", hash = "sha256:fa38ac15dbf161ab1e941ff4ce39abd64b53fec5ddf60c23290daed2bc7d1157"},
    {file = "psutil-5.7.3-cp36-cp36m-win32.whl", hash = "sha256:01bc82813fbc3ea304914581954979e637bcc7084e59ac904d870d6eb8bb2bc7"},
    {file = "psutil-5.7.3-cp36-cp36m-win_amd64.whl", hash = "sha256:6a3e1fd2800ca45083d976b5478a2402dd62afdfb719b30ca46cd28bb25a2eb4"},
    {file = "psutil-5.7.3-cp37-cp37m-win32.whl", hash = "sha256:fbcac492cb082fa38d88587d75feb90785d05d7e12d4565cbf1ecc727aff71b7"},
    {file = "psutil-5.7.3-cp37-cp37m-win_amd64.whl", hash = "sha256:5d9106ff5ec2712e2f659ebbd112967f44e7d33f40ba40530c485cc5904360b8"},
    {file = "psutil-5.7.3-cp38-cp38-win32.whl", hash = "sha256:ade6af32eb80a536eff162d799e31b7ef92ddcda707c27bbd077238065018df4"},
    {file = "psutil-5.7.3-cp38-cp38-win_amd64.whl", hash = "sha256:2cb55ef9591b03ef0104bedf67cc4edb38a3edf015cf8cf24007b99cb8497542"},
    {file = "psutil-5.7.3.tar.gz", hash = "sha256:af73f7bcebdc538eda9cc81d19db1db7bf26f103f91081d780bbacfcb620dee2"},
]
py = [
    {file = "py-1.9.0-py2.py3-none-any.whl", hash = "sha256:366389d1db726cd2fcfc79732e75410e5fe4d31db13692115529d34069a043c2"},
    {file = "py-1.9.0.tar.gz", hash = "sha256:9ca6883ce56b4e8da7e79ac18787889fa5206c79dcc67fb065376cd2fe03f342"},
]
pyasn1 = [
    {file = "pyasn1-0.4.8-py2.4.egg", hash = "sha256:fec3e9d8e36808a28efb59b489e4528c10ad0f480e57dcc32b4de5c9d8c9fdf3"},
    {file = "pyasn1-0.4.8-py2.5.egg", hash = "sha256:0458773cfe65b153891ac249bcf1b5f8f320b7c2ce462151f8fa74de8934becf"},
    {file = "pyasn1-0.4.8-py2.6.egg", hash = "sha256:5c9414dcfede6e441f7e8f81b43b34e834731003427e5b09e4e00e3172a10f00"},
    {file = "pyasn1-0.4.8-py2.7.egg", hash = "sha256:6e7545f1a61025a4e58bb336952c5061697da694db1cae97b116e9c46abcf7c8"},
    {file = "pyasn1-0.4.8-py2.py3-none-any.whl", hash = "sha256:39c7e2ec30515947ff4e87fb6f456dfc6e84857d34be479c9d4a4ba4bf46aa5d"},
    {file = "pyasn1-0.4.8-py3.1.egg", hash = "sha256:78fa6da68ed2727915c4767bb386ab32cdba863caa7dbe473eaae45f9959da86"},
    {file = "pyasn1-0.4.8-py3.2.egg", hash = "sha256:08c3c53b75eaa48d71cf8c710312316392ed40899cb34710d092e96745a358b7"},
    {file = "pyasn1-0.4.8-py3.3.egg", hash = "sha256:03840c999ba71680a131cfaee6fab142e1ed9bbd9c693e285cc6aca0d555e576"},
    {file = "pyasn1-0.4.8-py3.4.egg", hash = "sha256:7ab8a544af125fb704feadb008c99a88805126fb525280b2270bb25cc1d78a12"},
    {file = "pyasn1-0.4.8-py3.5.egg", hash = "sha256:e89bf84b5437b532b0803ba5c9a5e054d21fec423a89952a74f87fa2c9b7bce2"},
    {file = "pyasn1-0.4.8-py3.6.egg", hash = "sha256:014c0e9976956a08139dc0712ae195324a75e142284d5f87f1a87ee1b068a359"},
    {file = "pyasn1-0.4.8-py3.7.egg", hash = "sha256:99fcc3c8d804d1bc6d9a099921e39d827026409a58f2a720dcdb89374ea0c776"},
    {file = "pyasn1-0.4.8.tar.gz", hash = "sha256:aef77c9fb94a3ac588e87841208bdec464471d9871bd5050a287cc9a475cd0ba"},
]
pyasn1-modules = [
    {file = "pyasn1-modules-0.2.8.tar.gz", hash = "sha256:905f84c712230b2c592c19470d3ca8d552de726050d1d1716282a1f6146be65e"},
    {file = "pyasn1_modules-0.2.8-py2.4.egg", hash = "sha256:0fe1b68d1e486a1ed5473f1302bd991c1611d319bba158e98b106ff86e1d7199"},
    {file = "pyasn1_modules-0.2.8-py2.5.egg", hash = "sha256:fe0644d9ab041506b62782e92b06b8c68cca799e1a9636ec398675459e031405"},
    {file = "pyasn1_modules-0.2.8-py2.6.egg", hash = "sha256:a99324196732f53093a84c4369c996713eb8c89d360a496b599fb1a9c47fc3eb"},
    {file = "pyasn1_modules-0.2.8-py2.7.egg", hash = "sha256:0845a5582f6a02bb3e1bde9ecfc4bfcae6ec3210dd270522fee602365430c3f8"},
    {file = "pyasn1_modules-0.2.8-py2.py3-none-any.whl", hash = "sha256:a50b808ffeb97cb3601dd25981f6b016cbb3d31fbf57a8b8a87428e6158d0c74"},
    {file = "pyasn1_modules-0.2.8-py3.1.egg", hash = "sha256:f39edd8c4ecaa4556e989147ebf219227e2cd2e8a43c7e7fcb1f1c18c5fd6a3d"},
    {file = "pyasn1_modules-0.2.8-py3.2.egg", hash = "sha256:b80486a6c77252ea3a3e9b1e360bc9cf28eaac41263d173c032581ad2f20fe45"},
    {file = "pyasn1_modules-0.2.8-py3.3.egg", hash = "sha256:65cebbaffc913f4fe9e4808735c95ea22d7a7775646ab690518c056784bc21b4"},
    {file = "pyasn1_modules-0.2.8-py3.4.egg", hash = "sha256:15b7c67fabc7fc240d87fb9aabf999cf82311a6d6fb2c70d00d3d0604878c811"},
    {file = "pyasn1_modules-0.2.8-py3.5.egg", hash = "sha256:426edb7a5e8879f1ec54a1864f16b882c2837bfd06eee62f2c982315ee2473ed"},
    {file = "pyasn1_modules-0.2.8-py3.6.egg", hash = "sha256:cbac4bc38d117f2a49aeedec4407d23e8866ea4ac27ff2cf7fb3e5b570df19e0"},
    {file = "pyasn1_modules-0.2.8-py3.7.egg", hash = "sha256:c29a5e5cc7a3f05926aff34e097e84f8589cd790ce0ed41b67aed6857b26aafd"},
]
pycodestyle = [
    {file = "pycodestyle-2.6.0-py2.py3-none-any.whl", hash = "sha256:2295e7b2f6b5bd100585ebcb1f616591b652db8a741695b3d8f5d28bdc934367"},
    {file = "pycodestyle-2.6.0.tar.gz", hash = "sha256:c58a7d2815e0e8d7972bf1803331fb0152f867bd89adf8a01dfd55085434192e"},
]
pycparser = [
    {file = "pycparser-2.20-py2.py3-none-any.whl", hash = "sha256:7582ad22678f0fcd81102833f60ef8d0e57288b6b5fb00323d101be910e35705"},
    {file = "pycparser-2.20.tar.gz", hash = "sha256:2d475327684562c3a96cc71adf7dc8c4f0565175cf86b6d7a404ff4c771f15f0"},
]
pyflakes = [
    {file = "pyflakes-2.2.0-py2.py3-none-any.whl", hash = "sha256:0d94e0e05a19e57a99444b6ddcf9a6eb2e5c68d3ca1e98e90707af8152c90a92"},
    {file = "pyflakes-2.2.0.tar.gz", hash = "sha256:35b2d75ee967ea93b55750aa9edbbf72813e06a66ba54438df2cfac9e3c27fc8"},
]
pygments = [
    {file = "Pygments-2.7.3-py3-none-any.whl", hash = "sha256:f275b6c0909e5dafd2d6269a656aa90fa58ebf4a74f8fcf9053195d226b24a08"},
    {file = "Pygments-2.7.3.tar.gz", hash = "sha256:ccf3acacf3782cbed4a989426012f1c535c9a90d3a7fc3f16d231b9372d2b716"},
]
pylint = [
    {file = "pylint-2.6.0-py3-none-any.whl", hash = "sha256:bfe68f020f8a0fece830a22dd4d5dddb4ecc6137db04face4c3420a46a52239f"},
    {file = "pylint-2.6.0.tar.gz", hash = "sha256:bb4a908c9dadbc3aac18860550e870f58e1a02c9f2c204fdf5693d73be061210"},
]
pynput-robocorp-fork = [
    {file = "pynput-robocorp-fork-2.0.0.tar.gz", hash = "sha256:3d748e8c049b647ca2b93841d835d3339e47dd9760eabacf0cf7f3d4a8effad2"},
    {file = "pynput_robocorp_fork-2.0.0-py2.py3-none-any.whl", hash = "sha256:f79b827c6835dddd42058c06392f0c520d5fdc95334b8c875dfc06ddd670ee8b"},
    {file = "pynput_robocorp_fork-2.0.0-py3.7.egg", hash = "sha256:81f86ac6d743cc7345e8d287e88209ef767fafaa3015b69ac47f990263dc8f09"},
]
pyobjc-core = [
    {file = "pyobjc-core-6.2.2.tar.gz", hash = "sha256:38e7b15a042439dadd18b28b78229e52fb882460fc16ddbae342b9972d5a827c"},
    {file = "pyobjc_core-6.2.2-cp36-cp36m-macosx_10_9_x86_64.whl", hash = "sha256:73938398559b718595076fce4921022f21983dd85ebace3ecbe6182697abe164"},
    {file = "pyobjc_core-6.2.2-cp37-cp37m-macosx_10_9_x86_64.whl", hash = "sha256:60d0c57de915b6ed91a9a26e3bdefdcaeb1288623c69f291338208c5a227d190"},
    {file = "pyobjc_core-6.2.2-cp38-cp38-macosx_10_9_x86_64.whl", hash = "sha256:be312b7a0edb45dd8ea68e70f2b411b59677d4ceb513c48eace73cb78dbfd85f"},
    {file = "pyobjc_core-6.2.2-cp39-cp39-macosx_10_9_x86_64.whl", hash = "sha256:47a89171d218905dbf13011b1a7d698c246cb66fb5f14119bc0d9e039d0486fa"},
]
pyobjc-framework-cocoa = [
    {file = "pyobjc-framework-Cocoa-6.2.2.tar.gz", hash = "sha256:75821b98fb789d240bea7034c4f96396b2eac3e7b02428b4be9101fc899b7fc3"},
    {file = "pyobjc_framework_Cocoa-6.2.2-cp36-cp36m-macosx_10_9_x86_64.whl", hash = "sha256:779299f73b8b5a1dd0973b3b16bd706e1f67df44edfb3f3ca6e5e873591c0efc"},
    {file = "pyobjc_framework_Cocoa-6.2.2-cp37-cp37m-macosx_10_9_x86_64.whl", hash = "sha256:45e3011efbd8ab4eb4c7ee1f55a8b5ecb41cf66fa797aff0e9454060781645a0"},
    {file = "pyobjc_framework_Cocoa-6.2.2-cp38-cp38-macosx_10_9_x86_64.whl", hash = "sha256:2a5ab2e33cafe577592c31b2663f3b23f6e142fd717c8cf3826394a380cc4353"},
    {file = "pyobjc_framework_Cocoa-6.2.2-cp39-cp39-macosx_10_9_x86_64.whl", hash = "sha256:6f5e1d59f6e1f4be40dedf051925b8d90c561657c9ec2453652af033fe5c2bf0"},
]
pyobjc-framework-quartz = [
    {file = "pyobjc-framework-Quartz-6.2.2.tar.gz", hash = "sha256:5a56cfc0289061eaf33f04e3c73e749e04f177b0c1ee8749aa46e87d1e897cda"},
    {file = "pyobjc_framework_Quartz-6.2.2-cp36-cp36m-macosx_10_9_x86_64.whl", hash = "sha256:56d183dc32b11f15ceb0833a2a24953d1212264f07c274e2b8878e691eb72472"},
    {file = "pyobjc_framework_Quartz-6.2.2-cp37-cp37m-macosx_10_9_x86_64.whl", hash = "sha256:a57c7f50286d96ee7b9051c657a8607f0449949891cf0697be3efac76a97be7e"},
    {file = "pyobjc_framework_Quartz-6.2.2-cp38-cp38-macosx_10_9_x86_64.whl", hash = "sha256:552b15eb409f87d34870345feabe6695375a031d8c4063f175dbaa3422005160"},
    {file = "pyobjc_framework_Quartz-6.2.2-cp39-cp39-macosx_10_9_x86_64.whl", hash = "sha256:15f3c7b50d0543f66b927e28cd336c1a6962d58c9808799f49dcf30e4a1a13c2"},
]
pyparsing = [
    {file = "pyparsing-2.4.7-py2.py3-none-any.whl", hash = "sha256:ef9d7589ef3c200abe66653d3f1ab1033c3c419ae9b9bdb1240a85b024efc88b"},
    {file = "pyparsing-2.4.7.tar.gz", hash = "sha256:c203ec8783bf771a155b207279b9bccb8dea02d8f0c9e5f8ead507bc3246ecc1"},
]
pypdf2 = [
    {file = "PyPDF2-1.26.0.tar.gz", hash = "sha256:e28f902f2f0a1603ea95ebe21dff311ef09be3d0f0ef29a3e44a932729564385"},
]
pyperclip = [
    {file = "pyperclip-1.8.1.tar.gz", hash = "sha256:9abef1e79ce635eb62309ecae02dfb5a3eb952fa7d6dce09c1aef063f81424d3"},
]
pyrsistent = [
    {file = "pyrsistent-0.17.3.tar.gz", hash = "sha256:2e636185d9eb976a18a8a8e96efce62f2905fea90041958d8cc2a189756ebf3e"},
]
pytesseract = [
    {file = "pytesseract-0.3.6.tar.gz", hash = "sha256:b79641b7915ff039da22d5591cb2f5ca6cb0ed7c65194c9c750360dc6a1cc87f"},
]
pytest = [
    {file = "pytest-6.1.2-py3-none-any.whl", hash = "sha256:4288fed0d9153d9646bfcdf0c0428197dba1ecb27a33bb6e031d002fa88653fe"},
    {file = "pytest-6.1.2.tar.gz", hash = "sha256:c0a7e94a8cdbc5422a51ccdad8e6f1024795939cc89159a0ae7f0b316ad3823e"},
]
pytest-cov = [
    {file = "pytest-cov-2.10.1.tar.gz", hash = "sha256:47bd0ce14056fdd79f93e1713f88fad7bdcc583dcd7783da86ef2f085a0bb88e"},
    {file = "pytest_cov-2.10.1-py2.py3-none-any.whl", hash = "sha256:45ec2d5182f89a81fc3eb29e3d1ed3113b9e9a873bcddb2a71faaab066110191"},
]
python-dateutil = [
    {file = "python-dateutil-2.8.1.tar.gz", hash = "sha256:73ebfe9dbf22e832286dafa60473e4cd239f8592f699aa5adaf10050e6e1823c"},
    {file = "python_dateutil-2.8.1-py2.py3-none-any.whl", hash = "sha256:75bb3f31ea686f1197762692a9ee6a7550b59fc6ca3a1f4b5d7e32fb98e2da2a"},
]
python-xlib = [
    {file = "python-xlib-0.29.tar.gz", hash = "sha256:e4bcb756f4aa05be7b82ee21de0ba04d73414018727b42ebd9fbcf409ea75d13"},
    {file = "python_xlib-0.29-py2.py3-none-any.whl", hash = "sha256:044095d1b1a5eab5a79f8d0b66f811a9ac6acd038dd3bae00cb3dbe90b32a7e3"},
]
pytz = [
    {file = "pytz-2020.4-py2.py3-none-any.whl", hash = "sha256:5c55e189b682d420be27c6995ba6edce0c0a77dd67bfbe2ae6607134d5851ffd"},
    {file = "pytz-2020.4.tar.gz", hash = "sha256:3e6b7dd2d1e0a59084bcee14a17af60c5c562cdc16d828e8eba2e683d3a7e268"},
]
pywin32 = [
    {file = "pywin32-227-cp27-cp27m-win32.whl", hash = "sha256:371fcc39416d736401f0274dd64c2302728c9e034808e37381b5e1b22be4a6b0"},
    {file = "pywin32-227-cp27-cp27m-win_amd64.whl", hash = "sha256:4cdad3e84191194ea6d0dd1b1b9bdda574ff563177d2adf2b4efec2a244fa116"},
    {file = "pywin32-227-cp35-cp35m-win32.whl", hash = "sha256:f4c5be1a293bae0076d93c88f37ee8da68136744588bc5e2be2f299a34ceb7aa"},
    {file = "pywin32-227-cp35-cp35m-win_amd64.whl", hash = "sha256:a929a4af626e530383a579431b70e512e736e9588106715215bf685a3ea508d4"},
    {file = "pywin32-227-cp36-cp36m-win32.whl", hash = "sha256:300a2db938e98c3e7e2093e4491439e62287d0d493fe07cce110db070b54c0be"},
    {file = "pywin32-227-cp36-cp36m-win_amd64.whl", hash = "sha256:9b31e009564fb95db160f154e2aa195ed66bcc4c058ed72850d047141b36f3a2"},
    {file = "pywin32-227-cp37-cp37m-win32.whl", hash = "sha256:47a3c7551376a865dd8d095a98deba954a98f326c6fe3c72d8726ca6e6b15507"},
    {file = "pywin32-227-cp37-cp37m-win_amd64.whl", hash = "sha256:31f88a89139cb2adc40f8f0e65ee56a8c585f629974f9e07622ba80199057511"},
    {file = "pywin32-227-cp38-cp38-win32.whl", hash = "sha256:7f18199fbf29ca99dff10e1f09451582ae9e372a892ff03a28528a24d55875bc"},
    {file = "pywin32-227-cp38-cp38-win_amd64.whl", hash = "sha256:7c1ae32c489dc012930787f06244426f8356e129184a02c25aef163917ce158e"},
    {file = "pywin32-227-cp39-cp39-win32.whl", hash = "sha256:c054c52ba46e7eb6b7d7dfae4dbd987a1bb48ee86debe3f245a2884ece46e295"},
    {file = "pywin32-227-cp39-cp39-win_amd64.whl", hash = "sha256:f27cec5e7f588c3d1051651830ecc00294f90728d19c3bf6916e6dba93ea357c"},
]
pywinauto = [
    {file = "pywinauto-0.6.8-py2.py3-none-any.whl", hash = "sha256:931ce622d7f402b1892ab472987a1332e4c0681bf87e106f798390d16ca95e58"},
    {file = "pywinauto-0.6.8.tar.gz", hash = "sha256:de23f1e977cc51e7eddd95c8f365710343136433968d1e2ad377962d6bd6540a"},
]
regex = [
    {file = "regex-2020.11.13-cp36-cp36m-macosx_10_9_x86_64.whl", hash = "sha256:8b882a78c320478b12ff024e81dc7d43c1462aa4a3341c754ee65d857a521f85"},
    {file = "regex-2020.11.13-cp36-cp36m-manylinux1_i686.whl", hash = "sha256:a63f1a07932c9686d2d416fb295ec2c01ab246e89b4d58e5fa468089cab44b70"},
    {file = "regex-2020.11.13-cp36-cp36m-manylinux1_x86_64.whl", hash = "sha256:6e4b08c6f8daca7d8f07c8d24e4331ae7953333dbd09c648ed6ebd24db5a10ee"},
    {file = "regex-2020.11.13-cp36-cp36m-manylinux2010_i686.whl", hash = "sha256:bba349276b126947b014e50ab3316c027cac1495992f10e5682dc677b3dfa0c5"},
    {file = "regex-2020.11.13-cp36-cp36m-manylinux2010_x86_64.whl", hash = "sha256:56e01daca75eae420bce184edd8bb341c8eebb19dd3bce7266332258f9fb9dd7"},
    {file = "regex-2020.11.13-cp36-cp36m-manylinux2014_aarch64.whl", hash = "sha256:6a8ce43923c518c24a2579fda49f093f1397dad5d18346211e46f134fc624e31"},
    {file = "regex-2020.11.13-cp36-cp36m-manylinux2014_i686.whl", hash = "sha256:1ab79fcb02b930de09c76d024d279686ec5d532eb814fd0ed1e0051eb8bd2daa"},
    {file = "regex-2020.11.13-cp36-cp36m-manylinux2014_x86_64.whl", hash = "sha256:9801c4c1d9ae6a70aeb2128e5b4b68c45d4f0af0d1535500884d644fa9b768c6"},
    {file = "regex-2020.11.13-cp36-cp36m-win32.whl", hash = "sha256:49cae022fa13f09be91b2c880e58e14b6da5d10639ed45ca69b85faf039f7a4e"},
    {file = "regex-2020.11.13-cp36-cp36m-win_amd64.whl", hash = "sha256:749078d1eb89484db5f34b4012092ad14b327944ee7f1c4f74d6279a6e4d1884"},
    {file = "regex-2020.11.13-cp37-cp37m-macosx_10_9_x86_64.whl", hash = "sha256:b2f4007bff007c96a173e24dcda236e5e83bde4358a557f9ccf5e014439eae4b"},
    {file = "regex-2020.11.13-cp37-cp37m-manylinux1_i686.whl", hash = "sha256:38c8fd190db64f513fe4e1baa59fed086ae71fa45083b6936b52d34df8f86a88"},
    {file = "regex-2020.11.13-cp37-cp37m-manylinux1_x86_64.whl", hash = "sha256:5862975b45d451b6db51c2e654990c1820523a5b07100fc6903e9c86575202a0"},
    {file = "regex-2020.11.13-cp37-cp37m-manylinux2010_i686.whl", hash = "sha256:262c6825b309e6485ec2493ffc7e62a13cf13fb2a8b6d212f72bd53ad34118f1"},
    {file = "regex-2020.11.13-cp37-cp37m-manylinux2010_x86_64.whl", hash = "sha256:bafb01b4688833e099d79e7efd23f99172f501a15c44f21ea2118681473fdba0"},
    {file = "regex-2020.11.13-cp37-cp37m-manylinux2014_aarch64.whl", hash = "sha256:e32f5f3d1b1c663af7f9c4c1e72e6ffe9a78c03a31e149259f531e0fed826512"},
    {file = "regex-2020.11.13-cp37-cp37m-manylinux2014_i686.whl", hash = "sha256:3bddc701bdd1efa0d5264d2649588cbfda549b2899dc8d50417e47a82e1387ba"},
    {file = "regex-2020.11.13-cp37-cp37m-manylinux2014_x86_64.whl", hash = "sha256:02951b7dacb123d8ea6da44fe45ddd084aa6777d4b2454fa0da61d569c6fa538"},
    {file = "regex-2020.11.13-cp37-cp37m-win32.whl", hash = "sha256:0d08e71e70c0237883d0bef12cad5145b84c3705e9c6a588b2a9c7080e5af2a4"},
    {file = "regex-2020.11.13-cp37-cp37m-win_amd64.whl", hash = "sha256:1fa7ee9c2a0e30405e21031d07d7ba8617bc590d391adfc2b7f1e8b99f46f444"},
    {file = "regex-2020.11.13-cp38-cp38-macosx_10_9_x86_64.whl", hash = "sha256:baf378ba6151f6e272824b86a774326f692bc2ef4cc5ce8d5bc76e38c813a55f"},
    {file = "regex-2020.11.13-cp38-cp38-manylinux1_i686.whl", hash = "sha256:e3faaf10a0d1e8e23a9b51d1900b72e1635c2d5b0e1bea1c18022486a8e2e52d"},
    {file = "regex-2020.11.13-cp38-cp38-manylinux1_x86_64.whl", hash = "sha256:2a11a3e90bd9901d70a5b31d7dd85114755a581a5da3fc996abfefa48aee78af"},
    {file = "regex-2020.11.13-cp38-cp38-manylinux2010_i686.whl", hash = "sha256:d1ebb090a426db66dd80df8ca85adc4abfcbad8a7c2e9a5ec7513ede522e0a8f"},
    {file = "regex-2020.11.13-cp38-cp38-manylinux2010_x86_64.whl", hash = "sha256:b2b1a5ddae3677d89b686e5c625fc5547c6e492bd755b520de5332773a8af06b"},
    {file = "regex-2020.11.13-cp38-cp38-manylinux2014_aarch64.whl", hash = "sha256:2c99e97d388cd0a8d30f7c514d67887d8021541b875baf09791a3baad48bb4f8"},
    {file = "regex-2020.11.13-cp38-cp38-manylinux2014_i686.whl", hash = "sha256:c084582d4215593f2f1d28b65d2a2f3aceff8342aa85afd7be23a9cad74a0de5"},
    {file = "regex-2020.11.13-cp38-cp38-manylinux2014_x86_64.whl", hash = "sha256:a3d748383762e56337c39ab35c6ed4deb88df5326f97a38946ddd19028ecce6b"},
    {file = "regex-2020.11.13-cp38-cp38-win32.whl", hash = "sha256:7913bd25f4ab274ba37bc97ad0e21c31004224ccb02765ad984eef43e04acc6c"},
    {file = "regex-2020.11.13-cp38-cp38-win_amd64.whl", hash = "sha256:6c54ce4b5d61a7129bad5c5dc279e222afd00e721bf92f9ef09e4fae28755683"},
    {file = "regex-2020.11.13-cp39-cp39-macosx_10_9_x86_64.whl", hash = "sha256:1862a9d9194fae76a7aaf0150d5f2a8ec1da89e8b55890b1786b8f88a0f619dc"},
    {file = "regex-2020.11.13-cp39-cp39-manylinux1_i686.whl", hash = "sha256:4902e6aa086cbb224241adbc2f06235927d5cdacffb2425c73e6570e8d862364"},
    {file = "regex-2020.11.13-cp39-cp39-manylinux1_x86_64.whl", hash = "sha256:7a25fcbeae08f96a754b45bdc050e1fb94b95cab046bf56b016c25e9ab127b3e"},
    {file = "regex-2020.11.13-cp39-cp39-manylinux2010_i686.whl", hash = "sha256:d2d8ce12b7c12c87e41123997ebaf1a5767a5be3ec545f64675388970f415e2e"},
    {file = "regex-2020.11.13-cp39-cp39-manylinux2010_x86_64.whl", hash = "sha256:f7d29a6fc4760300f86ae329e3b6ca28ea9c20823df123a2ea8693e967b29917"},
    {file = "regex-2020.11.13-cp39-cp39-manylinux2014_aarch64.whl", hash = "sha256:717881211f46de3ab130b58ec0908267961fadc06e44f974466d1887f865bd5b"},
    {file = "regex-2020.11.13-cp39-cp39-manylinux2014_i686.whl", hash = "sha256:3128e30d83f2e70b0bed9b2a34e92707d0877e460b402faca908c6667092ada9"},
    {file = "regex-2020.11.13-cp39-cp39-manylinux2014_x86_64.whl", hash = "sha256:8f6a2229e8ad946e36815f2a03386bb8353d4bde368fdf8ca5f0cb97264d3b5c"},
    {file = "regex-2020.11.13-cp39-cp39-win32.whl", hash = "sha256:f8f295db00ef5f8bae530fc39af0b40486ca6068733fb860b42115052206466f"},
    {file = "regex-2020.11.13-cp39-cp39-win_amd64.whl", hash = "sha256:a15f64ae3a027b64496a71ab1f722355e570c3fac5ba2801cafce846bf5af01d"},
    {file = "regex-2020.11.13.tar.gz", hash = "sha256:83d6b356e116ca119db8e7c6fc2983289d87b27b3fac238cfe5dca529d884562"},
]
requests = [
    {file = "requests-2.25.0-py2.py3-none-any.whl", hash = "sha256:e786fa28d8c9154e6a4de5d46a1d921b8749f8b74e28bde23768e5e16eece998"},
    {file = "requests-2.25.0.tar.gz", hash = "sha256:7f1a0b932f4a60a1a65caa4263921bb7d9ee911957e0ae4a23a6dd08185ad5f8"},
]
requests-file = [
    {file = "requests-file-1.5.1.tar.gz", hash = "sha256:07d74208d3389d01c38ab89ef403af0cfec63957d53a0081d8eca738d0247d8e"},
    {file = "requests_file-1.5.1-py2.py3-none-any.whl", hash = "sha256:dfe5dae75c12481f68ba353183c53a65e6044c923e64c24b2209f6c7570ca953"},
]
requests-ntlm = [
    {file = "requests_ntlm-1.1.0-py2.py3-none-any.whl", hash = "sha256:1eb43d1026b64d431a8e0f1e8a8c8119ac698e72e9b95102018214411a8463ea"},
    {file = "requests_ntlm-1.1.0.tar.gz", hash = "sha256:9189c92e8c61ae91402a64b972c4802b2457ce6a799d658256ebf084d5c7eb71"},
]
requests-oauthlib = [
    {file = "requests-oauthlib-1.3.0.tar.gz", hash = "sha256:b4261601a71fd721a8bd6d7aa1cc1d6a8a93b4a9f5e96626f8e4d91e8beeaa6a"},
    {file = "requests_oauthlib-1.3.0-py2.py3-none-any.whl", hash = "sha256:7f71572defaecd16372f9006f33c2ec8c077c3cfa6f5911a9a90202beb513f3d"},
    {file = "requests_oauthlib-1.3.0-py3.7.egg", hash = "sha256:fa6c47b933f01060936d87ae9327fead68768b69c6c9ea2109c48be30f2d4dbc"},
]
requests-toolbelt = [
    {file = "requests-toolbelt-0.9.1.tar.gz", hash = "sha256:968089d4584ad4ad7c171454f0a5c6dac23971e9472521ea3b6d49d610aa6fc0"},
    {file = "requests_toolbelt-0.9.1-py2.py3-none-any.whl", hash = "sha256:380606e1d10dc85c3bd47bf5a6095f815ec007be7a8b69c878507068df059e6f"},
]
rfc3987 = [
    {file = "rfc3987-1.3.8-py2.py3-none-any.whl", hash = "sha256:10702b1e51e5658843460b189b185c0366d2cf4cff716f13111b0ea9fd2dce53"},
    {file = "rfc3987-1.3.8.tar.gz", hash = "sha256:d3c4d257a560d544e9826b38bc81db676890c79ab9d7ac92b39c7a253d5ca733"},
]
robotframework = [
    {file = "robotframework-3.2.2-py2.py3-none-any.whl", hash = "sha256:a0c325e79dc6dcdaba0398db8c3afefc337799b7b36b336f04b07be4fe4a9dd2"},
    {file = "robotframework-3.2.2.zip", hash = "sha256:a0786a916d0572bd9d6afe26e95c6021e3df5dcafa0ece6b302e36366e58c24e"},
]
robotframework-browser = [
    {file = "robotframework-browser-2.3.4.tar.gz", hash = "sha256:8a7869c5a93db9af47dfe75573f163a89b51b3835c8ffbdecb31562b48e0e765"},
    {file = "robotframework_browser-2.3.4-py3-none-any.whl", hash = "sha256:36ffeedd748c9923f7a85e9e3ae53149713f2f64566e8b96f8234bcd3d850222"},
]
robotframework-pythonlibcore = [
    {file = "robotframework-pythonlibcore-2.1.0.tar.gz", hash = "sha256:8b210bf29cbb78069b41a3d0b90e4cc8dd23f509ea2daf450e3ef4a6ee758949"},
    {file = "robotframework_pythonlibcore-2.1.0-py2.py3-none-any.whl", hash = "sha256:5dda5be2daa98495dc76e48be7a2f3f95a65465d1696b46238c926582a880a10"},
]
robotframework-requests = [
    {file = "robotframework-requests-0.7.2.tar.gz", hash = "sha256:662e0ce5036a55bcb4cb46ff9741f40c78c670f4fb64cd37714cf83d5fd31774"},
    {file = "robotframework_requests-0.7.2-py3-none-any.whl", hash = "sha256:750ffb06a8d8d59f1341503d1df0abc598e616a987154b6ba2e324a4bfa00465"},
]
robotframework-sapguilibrary = [
    {file = "robotframework-sapguilibrary-1.1.tar.gz", hash = "sha256:4b07f209f5e8bb9588b8993ad601c4bd9150635e914a0edb0c2496ca3d66373a"},
    {file = "robotframework_sapguilibrary-1.1-py2-none-any.whl", hash = "sha256:c422e23623911b2c70630f9e01fcec754bb8ae16d9f8dbab29d1ee588800daf6"},
]
robotframework-seleniumlibrary = [
    {file = "robotframework-seleniumlibrary-4.5.0.tar.gz", hash = "sha256:a0a571642f54dabb481ff1ea7dc6195b82c69d241d0e01de79de64fcbfa69e44"},
    {file = "robotframework_seleniumlibrary-4.5.0-py2.py3-none-any.whl", hash = "sha256:737fcdcf71777fd805762fdbb4b1b021b7719e7d34f820edc5545bdba85242c4"},
]
robotframework-seleniumtestability = [
    {file = "robotframework-seleniumtestability-1.1.0.tar.gz", hash = "sha256:18810869a0c0010cc623aea4bb382afdc9aa6fe8404c35fa58452766d0322735"},
]
rpaframework-core = [
    {file = "rpaframework-core-4.0.2.tar.gz", hash = "sha256:555d18889bf5b425896db363316dcd372a8a734a56294ba589d62b47e4f24145"},
    {file = "rpaframework_core-4.0.2-py3-none-any.whl", hash = "sha256:1f5577c05bef8f8dff3b584ffb68102d1213ac82307ab8521cdb5b81736e41e5"},
]
rpaframework-recognition = [
    {file = "rpaframework-recognition-0.5.0.tar.gz", hash = "sha256:dd4ae959b9de7b1006636f66f28cfbe28200434eb1499b79f3924626b2e1d978"},
    {file = "rpaframework_recognition-0.5.0-py3-none-any.whl", hash = "sha256:1b4294637ea89ae2b6273e263c73c95b2a3b0586ba8266f529bc5ec0c39d007d"},
]
rsa = [
    {file = "rsa-4.6-py3-none-any.whl", hash = "sha256:6166864e23d6b5195a5cfed6cd9fed0fe774e226d8f854fcb23b7bbef0350233"},
    {file = "rsa-4.6.tar.gz", hash = "sha256:109ea5a66744dd859bf16fe904b8d8b627adafb9408753161e766a92e7d681fa"},
]
s3transfer = [
    {file = "s3transfer-0.3.3-py2.py3-none-any.whl", hash = "sha256:2482b4259524933a022d59da830f51bd746db62f047d6eb213f2f8855dcb8a13"},
    {file = "s3transfer-0.3.3.tar.gz", hash = "sha256:921a37e2aefc64145e7b73d50c71bb4f26f46e4c9f414dc648c6245ff92cf7db"},
]
selenium = [
    {file = "selenium-3.141.0-py2.py3-none-any.whl", hash = "sha256:2d7131d7bc5a5b99a2d9b04aaf2612c411b03b8ca1b1ee8d3de5845a9be2cb3c"},
    {file = "selenium-3.141.0.tar.gz", hash = "sha256:deaf32b60ad91a4611b98d8002757f29e6f2c2d5fcaf202e1c9ad06d6772300d"},
]
simple-salesforce = [
    {file = "simple-salesforce-1.10.1.tar.gz", hash = "sha256:20fd66cf40da732b9cdcb2f7160dde7bb298ef0c31702d1fdd767d1fc68cfe1b"},
    {file = "simple_salesforce-1.10.1-py2.py3-none-any.whl", hash = "sha256:ecbf4f612bb6a4a1897306537c9065d98098ada56e2de6be9ed52b39b3d056e5"},
]
six = [
    {file = "six-1.15.0-py2.py3-none-any.whl", hash = "sha256:8b74bedcbbbaca38ff6d7491d76f2b06b3592611af620f8426e82dddb04a5ced"},
    {file = "six-1.15.0.tar.gz", hash = "sha256:30639c035cdb23534cd4aa2dd52c3bf48f06e5f4a941509c8bafd8ce11080259"},
]
sortedcontainers = [
    {file = "sortedcontainers-2.3.0-py2.py3-none-any.whl", hash = "sha256:37257a32add0a3ee490bb170b599e93095eed89a55da91fa9f48753ea12fd73f"},
    {file = "sortedcontainers-2.3.0.tar.gz", hash = "sha256:59cc937650cf60d677c16775597c89a960658a09cf7c1a668f86e1e4464b10a1"},
]
soupsieve = [
    {file = "soupsieve-2.0.1-py3-none-any.whl", hash = "sha256:1634eea42ab371d3d346309b93df7870a88610f0725d47528be902a0d95ecc55"},
    {file = "soupsieve-2.0.1.tar.gz", hash = "sha256:a59dc181727e95d25f781f0eb4fd1825ff45590ec8ff49eadfd7f1a537cc0232"},
]
toml = [
    {file = "toml-0.10.2-py2.py3-none-any.whl", hash = "sha256:806143ae5bfb6a3c6e736a764057db0e6a0e05e338b5630894a5f779cabb4f9b"},
    {file = "toml-0.10.2.tar.gz", hash = "sha256:b3bda1d108d5dd99f4a20d24d9c348e91c4db7ab1b749200bded2f839ccbe68f"},
]
tqdm = [
    {file = "tqdm-4.54.1-py2.py3-none-any.whl", hash = "sha256:d4f413aecb61c9779888c64ddf0c62910ad56dcbe857d8922bb505d4dbff0df1"},
    {file = "tqdm-4.54.1.tar.gz", hash = "sha256:38b658a3e4ecf9b4f6f8ff75ca16221ae3378b2e175d846b6b33ea3a20852cf5"},
]
tweepy = [
    {file = "tweepy-3.9.0-py2.py3-none-any.whl", hash = "sha256:3b3780df00eaa937bbd5427d2011e4b3bcb6a29a87bb4cbb4addfc47850e46a5"},
    {file = "tweepy-3.9.0.tar.gz", hash = "sha256:bfd19a5c11f35f7f199c795f99d9cbf8a52eb33f0ecfb6c91ee10b601180f604"},
]
typed-ast = [
    {file = "typed_ast-1.4.1-cp35-cp35m-manylinux1_i686.whl", hash = "sha256:73d785a950fc82dd2a25897d525d003f6378d1cb23ab305578394694202a58c3"},
    {file = "typed_ast-1.4.1-cp35-cp35m-manylinux1_x86_64.whl", hash = "sha256:aaee9905aee35ba5905cfb3c62f3e83b3bec7b39413f0a7f19be4e547ea01ebb"},
    {file = "typed_ast-1.4.1-cp35-cp35m-win32.whl", hash = "sha256:0c2c07682d61a629b68433afb159376e24e5b2fd4641d35424e462169c0a7919"},
    {file = "typed_ast-1.4.1-cp35-cp35m-win_amd64.whl", hash = "sha256:4083861b0aa07990b619bd7ddc365eb7fa4b817e99cf5f8d9cf21a42780f6e01"},
    {file = "typed_ast-1.4.1-cp36-cp36m-macosx_10_9_x86_64.whl", hash = "sha256:269151951236b0f9a6f04015a9004084a5ab0d5f19b57de779f908621e7d8b75"},
    {file = "typed_ast-1.4.1-cp36-cp36m-manylinux1_i686.whl", hash = "sha256:24995c843eb0ad11a4527b026b4dde3da70e1f2d8806c99b7b4a7cf491612652"},
    {file = "typed_ast-1.4.1-cp36-cp36m-manylinux1_x86_64.whl", hash = "sha256:fe460b922ec15dd205595c9b5b99e2f056fd98ae8f9f56b888e7a17dc2b757e7"},
    {file = "typed_ast-1.4.1-cp36-cp36m-manylinux2014_aarch64.whl", hash = "sha256:fcf135e17cc74dbfbc05894ebca928ffeb23d9790b3167a674921db19082401f"},
    {file = "typed_ast-1.4.1-cp36-cp36m-win32.whl", hash = "sha256:4e3e5da80ccbebfff202a67bf900d081906c358ccc3d5e3c8aea42fdfdfd51c1"},
    {file = "typed_ast-1.4.1-cp36-cp36m-win_amd64.whl", hash = "sha256:249862707802d40f7f29f6e1aad8d84b5aa9e44552d2cc17384b209f091276aa"},
    {file = "typed_ast-1.4.1-cp37-cp37m-macosx_10_9_x86_64.whl", hash = "sha256:8ce678dbaf790dbdb3eba24056d5364fb45944f33553dd5869b7580cdbb83614"},
    {file = "typed_ast-1.4.1-cp37-cp37m-manylinux1_i686.whl", hash = "sha256:c9e348e02e4d2b4a8b2eedb48210430658df6951fa484e59de33ff773fbd4b41"},
    {file = "typed_ast-1.4.1-cp37-cp37m-manylinux1_x86_64.whl", hash = "sha256:bcd3b13b56ea479b3650b82cabd6b5343a625b0ced5429e4ccad28a8973f301b"},
    {file = "typed_ast-1.4.1-cp37-cp37m-manylinux2014_aarch64.whl", hash = "sha256:f208eb7aff048f6bea9586e61af041ddf7f9ade7caed625742af423f6bae3298"},
    {file = "typed_ast-1.4.1-cp37-cp37m-win32.whl", hash = "sha256:d5d33e9e7af3b34a40dc05f498939f0ebf187f07c385fd58d591c533ad8562fe"},
    {file = "typed_ast-1.4.1-cp37-cp37m-win_amd64.whl", hash = "sha256:0666aa36131496aed8f7be0410ff974562ab7eeac11ef351def9ea6fa28f6355"},
    {file = "typed_ast-1.4.1-cp38-cp38-macosx_10_15_x86_64.whl", hash = "sha256:d205b1b46085271b4e15f670058ce182bd1199e56b317bf2ec004b6a44f911f6"},
    {file = "typed_ast-1.4.1-cp38-cp38-manylinux1_i686.whl", hash = "sha256:6daac9731f172c2a22ade6ed0c00197ee7cc1221aa84cfdf9c31defeb059a907"},
    {file = "typed_ast-1.4.1-cp38-cp38-manylinux1_x86_64.whl", hash = "sha256:498b0f36cc7054c1fead3d7fc59d2150f4d5c6c56ba7fb150c013fbc683a8d2d"},
    {file = "typed_ast-1.4.1-cp38-cp38-manylinux2014_aarch64.whl", hash = "sha256:7e4c9d7658aaa1fc80018593abdf8598bf91325af6af5cce4ce7c73bc45ea53d"},
    {file = "typed_ast-1.4.1-cp38-cp38-win32.whl", hash = "sha256:715ff2f2df46121071622063fc7543d9b1fd19ebfc4f5c8895af64a77a8c852c"},
    {file = "typed_ast-1.4.1-cp38-cp38-win_amd64.whl", hash = "sha256:fc0fea399acb12edbf8a628ba8d2312f583bdbdb3335635db062fa98cf71fca4"},
    {file = "typed_ast-1.4.1-cp39-cp39-macosx_10_15_x86_64.whl", hash = "sha256:d43943ef777f9a1c42bf4e552ba23ac77a6351de620aa9acf64ad54933ad4d34"},
    {file = "typed_ast-1.4.1.tar.gz", hash = "sha256:8c8aaad94455178e3187ab22c8b01a3837f8ee50e09cf31f1ba129eb293ec30b"},
]
typing-extensions = [
    {file = "typing_extensions-3.7.4.3-py2-none-any.whl", hash = "sha256:dafc7639cde7f1b6e1acc0f457842a83e722ccca8eef5270af2d74792619a89f"},
    {file = "typing_extensions-3.7.4.3-py3-none-any.whl", hash = "sha256:7cb407020f00f7bfc3cb3e7881628838e69d8f3fcab2f64742a5e76b2f841918"},
    {file = "typing_extensions-3.7.4.3.tar.gz", hash = "sha256:99d4073b617d30288f569d3f13d2bd7548c3a7e4c8de87db09a9d29bb3a4a60c"},
]
tzdata = [
    {file = "tzdata-2020.4-py2.py3-none-any.whl", hash = "sha256:cc1887eeac410b12da26d8af001c520b7fb03dbb8a4cbcf3be5bec39a303e3bd"},
    {file = "tzdata-2020.4.tar.gz", hash = "sha256:233e2080c8d2f49dba97ab9b8da3742b212623ac273140b58cc9caa7764617f5"},
]
tzlocal = [
    {file = "tzlocal-2.1-py2.py3-none-any.whl", hash = "sha256:e2cb6c6b5b604af38597403e9852872d7f534962ae2954c7f35efcb1ccacf4a4"},
    {file = "tzlocal-2.1.tar.gz", hash = "sha256:643c97c5294aedc737780a49d9df30889321cbe1204eac2c2ec6134035a92e44"},
]
uritemplate = [
    {file = "uritemplate-3.0.1-py2.py3-none-any.whl", hash = "sha256:07620c3f3f8eed1f12600845892b0e036a2420acf513c53f7de0abd911a5894f"},
    {file = "uritemplate-3.0.1.tar.gz", hash = "sha256:5af8ad10cec94f215e3f48112de2022e1d5a37ed427fbd88652fa908f2ab7cae"},
]
urllib3 = [
    {file = "urllib3-1.26.2-py2.py3-none-any.whl", hash = "sha256:d8ff90d979214d7b4f8ce956e80f4028fc6860e4431f731ea4a8c08f23f99473"},
    {file = "urllib3-1.26.2.tar.gz", hash = "sha256:19188f96923873c92ccb987120ec4acaa12f0461fa9ce5d3d0772bc965a39e08"},
]
webdrivermanager = [
    {file = "webdrivermanager-0.9.0.tar.gz", hash = "sha256:fdd0305be5e6f18edb48afb8e738e2d622ec7817ccd98b3a939c1e443f540cc2"},
]
wrapt = [
    {file = "wrapt-1.12.1.tar.gz", hash = "sha256:b62ffa81fb85f4332a4f609cab4ac40709470da05643a082ec1eb88e6d9b97d7"},
]
xlrd = [
    {file = "xlrd-1.2.0-py2.py3-none-any.whl", hash = "sha256:e551fb498759fa3a5384a94ccd4c3c02eb7c00ea424426e212ac0c57be9dfbde"},
    {file = "xlrd-1.2.0.tar.gz", hash = "sha256:546eb36cee8db40c3eaa46c351e67ffee6eeb5fa2650b71bc4c758a29a1b29b2"},
]
xlutils = [
    {file = "xlutils-2.0.0-py2.py3-none-any.whl", hash = "sha256:b56640862c030e9d53104e7f1d750135fdfabf6bf55e425e5ac40fdee9dbaeb9"},
    {file = "xlutils-2.0.0.tar.gz", hash = "sha256:7e0e2c233bd185fecf5e2bd3f4e9469ca4a3bd87da64c82cfe5b2af27e7f9e54"},
]
xlwt = [
    {file = "xlwt-1.3.0-py2.py3-none-any.whl", hash = "sha256:a082260524678ba48a297d922cc385f58278b8aa68741596a87de01a9c628b2e"},
    {file = "xlwt-1.3.0.tar.gz", hash = "sha256:c59912717a9b28f1a3c2a98fd60741014b06b043936dcecbc113eaaada156c88"},
]
zeep = [
    {file = "zeep-4.0.0-py2.py3-none-any.whl", hash = "sha256:12945da854ff10376d384d21a132b66e318784ef05c696ae300a130746f4baa8"},
    {file = "zeep-4.0.0.tar.gz", hash = "sha256:98158e43db33739d41502a1a7e3629dcb62dfd0864ea28c9d43f560a091cfe3f"},
]
zipp = [
    {file = "zipp-3.4.0-py3-none-any.whl", hash = "sha256:102c24ef8f171fd729d46599845e95c7ab894a4cf45f5de11a44cc7444fb1108"},
    {file = "zipp-3.4.0.tar.gz", hash = "sha256:ed5eee1974372595f9e416cc7bbeeb12335201d8081ca8a0743c954d4446e5cb"},
]<|MERGE_RESOLUTION|>--- conflicted
+++ resolved
@@ -1,58 +1,54 @@
 [[package]]
-category = "main"
+name = "appdirs"
+version = "1.4.4"
 description = "A small Python module for determining appropriate platform-specific dirs, e.g. a \"user data dir\"."
-name = "appdirs"
-optional = false
-python-versions = "*"
-version = "1.4.4"
-
-[[package]]
+category = "main"
+optional = false
+python-versions = "*"
+
+[[package]]
+name = "astroid"
+version = "2.4.2"
+description = "An abstract syntax tree for Python with inference support."
 category = "dev"
-description = "An abstract syntax tree for Python with inference support."
-name = "astroid"
 optional = false
 python-versions = ">=3.5"
-version = "2.4.2"
 
 [package.dependencies]
 lazy-object-proxy = ">=1.4.0,<1.5.0"
 six = ">=1.12,<2.0"
+typed-ast = {version = ">=1.4.0,<1.5", markers = "implementation_name == \"cpython\" and python_version < \"3.8\""}
 wrapt = ">=1.11,<2.0"
 
-[package.dependencies.typed-ast]
-python = "<3.8"
-version = ">=1.4.0,<1.5"
-
-[[package]]
+[[package]]
+name = "atomicwrites"
+version = "1.4.0"
+description = "Atomic file writes."
 category = "dev"
-description = "Atomic file writes."
-marker = "sys_platform == \"win32\""
-name = "atomicwrites"
 optional = false
 python-versions = ">=2.7, !=3.0.*, !=3.1.*, !=3.2.*, !=3.3.*"
-version = "1.4.0"
-
-[[package]]
-category = "main"
+
+[[package]]
+name = "attrs"
+version = "20.3.0"
 description = "Classes Without Boilerplate"
-name = "attrs"
+category = "main"
 optional = false
 python-versions = ">=2.7, !=3.0.*, !=3.1.*, !=3.2.*, !=3.3.*"
-version = "20.3.0"
-
-[package.extras]
-dev = ["coverage (>=5.0.2)", "hypothesis", "pympler", "pytest (>=4.3.0)", "six", "zope.interface", "furo", "sphinx", "pre-commit"]
+
+[package.extras]
+dev = ["coverage[toml] (>=5.0.2)", "hypothesis", "pympler", "pytest (>=4.3.0)", "six", "zope.interface", "furo", "sphinx", "pre-commit"]
 docs = ["furo", "sphinx", "zope.interface"]
-tests = ["coverage (>=5.0.2)", "hypothesis", "pympler", "pytest (>=4.3.0)", "six", "zope.interface"]
-tests_no_zope = ["coverage (>=5.0.2)", "hypothesis", "pympler", "pytest (>=4.3.0)", "six"]
-
-[[package]]
-category = "main"
+tests = ["coverage[toml] (>=5.0.2)", "hypothesis", "pympler", "pytest (>=4.3.0)", "six", "zope.interface"]
+tests_no_zope = ["coverage[toml] (>=5.0.2)", "hypothesis", "pympler", "pytest (>=4.3.0)", "six"]
+
+[[package]]
+name = "authlib"
+version = "0.15.2"
 description = "The ultimate Python library in building OAuth and OpenID Connect servers."
-name = "authlib"
-optional = false
-python-versions = "*"
-version = "0.15.2"
+category = "main"
+optional = false
+python-versions = "*"
 
 [package.dependencies]
 cryptography = "*"
@@ -61,16 +57,14 @@
 client = ["requests"]
 
 [[package]]
-category = "main"
+name = "backports-datetime-fromisoformat"
+version = "1.0.0"
 description = "Backport of Python 3.7's datetime.fromisoformat"
-marker = "python_version < \"3.7\""
-name = "backports-datetime-fromisoformat"
-optional = false
-python-versions = "*"
-version = "1.0.0"
-
-[[package]]
-<<<<<<< HEAD
+category = "main"
+optional = false
+python-versions = "*"
+
+[[package]]
 name = "backports.cached-property"
 version = "1.0.0.post2"
 description = "cached_property() - computed once per instance, cached as attribute"
@@ -82,52 +76,43 @@
 name = "backports.zoneinfo"
 version = "0.2.1"
 description = "Backport of the standard library zoneinfo module"
-=======
->>>>>>> 6624d90d
-category = "main"
-description = "Backport of the standard library zoneinfo module"
-marker = "python_version < \"3.9\""
-name = "backports.zoneinfo"
+category = "main"
 optional = false
 python-versions = ">=3.6"
-version = "0.2.1"
-
-[package.dependencies]
-[package.dependencies.importlib-resources]
-python = "<3.7"
-version = "*"
+
+[package.dependencies]
+importlib-resources = {version = "*", markers = "python_version < \"3.7\""}
 
 [package.extras]
 tzdata = ["tzdata"]
 
 [[package]]
-category = "main"
+name = "beautifulsoup4"
+version = "4.9.3"
 description = "Screen-scraping library"
-name = "beautifulsoup4"
-optional = false
-python-versions = "*"
-version = "4.9.3"
-
-[package.dependencies]
-[package.dependencies.soupsieve]
-python = ">=3.0"
-version = ">1.2"
+category = "main"
+optional = false
+python-versions = "*"
+
+[package.dependencies]
+soupsieve = {version = ">1.2", markers = "python_version >= \"3.0\""}
 
 [package.extras]
 html5lib = ["html5lib"]
 lxml = ["lxml"]
 
 [[package]]
+name = "black"
+version = "20.8b1"
+description = "The uncompromising code formatter."
 category = "dev"
-description = "The uncompromising code formatter."
-name = "black"
 optional = false
 python-versions = ">=3.6"
-version = "20.8b1"
 
 [package.dependencies]
 appdirs = "*"
 click = ">=7.1.2"
+dataclasses = {version = ">=0.6", markers = "python_version < \"3.7\""}
 mypy-extensions = ">=0.4.3"
 pathspec = ">=0.6,<1"
 regex = ">=2020.1.8"
@@ -135,152 +120,121 @@
 typed-ast = ">=1.4.0"
 typing-extensions = ">=3.7.4"
 
-[package.dependencies.dataclasses]
-python = "<3.7"
-version = ">=0.6"
-
 [package.extras]
 colorama = ["colorama (>=0.4.3)"]
 d = ["aiohttp (>=3.3.2)", "aiohttp-cors"]
 
 [[package]]
-<<<<<<< HEAD
 name = "boto3"
-version = "1.16.30"
+version = "1.16.31"
 description = "The AWS SDK for Python"
-=======
->>>>>>> 6624d90d
-category = "main"
-description = "The AWS SDK for Python"
-name = "boto3"
-optional = true
-python-versions = "*"
-version = "1.16.31"
-
-[package.dependencies]
-<<<<<<< HEAD
-botocore = ">=1.19.30,<1.20.0"
-=======
+category = "main"
+optional = true
+python-versions = "*"
+
+[package.dependencies]
 botocore = ">=1.19.31,<1.20.0"
->>>>>>> 6624d90d
 jmespath = ">=0.7.1,<1.0.0"
 s3transfer = ">=0.3.0,<0.4.0"
 
 [[package]]
-<<<<<<< HEAD
 name = "botocore"
-version = "1.19.30"
+version = "1.19.31"
 description = "Low-level, data-driven core of boto 3."
-=======
->>>>>>> 6624d90d
-category = "main"
-description = "Low-level, data-driven core of boto 3."
-name = "botocore"
-optional = true
-python-versions = "*"
-version = "1.19.31"
+category = "main"
+optional = true
+python-versions = "*"
 
 [package.dependencies]
 jmespath = ">=0.7.1,<1.0.0"
 python-dateutil = ">=2.1,<3.0.0"
-
-[package.dependencies.urllib3]
-python = "<3.4.0 || >=3.5.0"
-version = ">=1.25.4,<1.27"
-
-[[package]]
-category = "main"
+urllib3 = {version = ">=1.25.4,<1.27", markers = "python_version != \"3.4\""}
+
+[[package]]
+name = "cached-property"
+version = "1.5.2"
 description = "A decorator for caching properties in classes."
-name = "cached-property"
-optional = false
-python-versions = "*"
-version = "1.5.2"
-
-[[package]]
-category = "main"
+category = "main"
+optional = false
+python-versions = "*"
+
+[[package]]
+name = "cachetools"
+version = "4.1.1"
 description = "Extensible memoizing collections and decorators"
-name = "cachetools"
+category = "main"
 optional = true
 python-versions = "~=3.5"
-version = "4.1.1"
-
-[[package]]
-<<<<<<< HEAD
+
+[[package]]
 name = "certifi"
 version = "2020.12.5"
 description = "Python package for providing Mozilla's CA Bundle."
-=======
->>>>>>> 6624d90d
-category = "main"
-description = "Python package for providing Mozilla's CA Bundle."
-name = "certifi"
-optional = false
-python-versions = "*"
-version = "2020.12.5"
-
-[[package]]
-category = "main"
+category = "main"
+optional = false
+python-versions = "*"
+
+[[package]]
+name = "cffi"
+version = "1.14.4"
 description = "Foreign Function Interface for Python calling C code."
-name = "cffi"
-optional = false
-python-versions = "*"
-version = "1.14.4"
+category = "main"
+optional = false
+python-versions = "*"
 
 [package.dependencies]
 pycparser = "*"
 
 [[package]]
-category = "main"
+name = "chardet"
+version = "3.0.4"
 description = "Universal encoding detector for Python 2 and 3"
-name = "chardet"
-optional = false
-python-versions = "*"
-version = "3.0.4"
-
-[[package]]
-category = "main"
+category = "main"
+optional = false
+python-versions = "*"
+
+[[package]]
+name = "click"
+version = "7.1.2"
 description = "Composable command line interface toolkit"
-name = "click"
+category = "main"
 optional = false
 python-versions = ">=2.7, !=3.0.*, !=3.1.*, !=3.2.*, !=3.3.*, !=3.4.*"
-version = "7.1.2"
-
-[[package]]
+
+[[package]]
+name = "colorama"
+version = "0.4.4"
+description = "Cross-platform colored terminal text."
 category = "dev"
-description = "Cross-platform colored terminal text."
-marker = "sys_platform == \"win32\""
-name = "colorama"
 optional = false
 python-versions = ">=2.7, !=3.0.*, !=3.1.*, !=3.2.*, !=3.3.*, !=3.4.*"
-version = "0.4.4"
-
-[[package]]
-category = "main"
+
+[[package]]
+name = "comtypes"
+version = "1.1.7"
 description = "Pure Python COM package"
-marker = "python_version < \"3.7.6\" and sys_platform == \"win32\" or python_version > \"3.7.6\" and python_version < \"3.8.1\" and sys_platform == \"win32\" or python_version > \"3.8.1\" and sys_platform == \"win32\""
-name = "comtypes"
-optional = false
-python-versions = "*"
-version = "1.1.7"
-
-[[package]]
+category = "main"
+optional = false
+python-versions = "*"
+
+[[package]]
+name = "coverage"
+version = "5.3"
+description = "Code coverage measurement for Python"
 category = "dev"
-description = "Code coverage measurement for Python"
-name = "coverage"
 optional = false
 python-versions = ">=2.7, !=3.0.*, !=3.1.*, !=3.2.*, !=3.3.*, !=3.4.*, <4"
-version = "5.3"
 
 [package.extras]
 toml = ["toml"]
 
 [[package]]
-category = "main"
+name = "cryptography"
+version = "2.9.2"
 description = "cryptography is a package which provides cryptographic recipes and primitives to Python developers."
-name = "cryptography"
+category = "main"
 optional = false
 python-versions = ">=2.7,!=3.0.*,!=3.1.*,!=3.2.*,!=3.3.*,!=3.4.*"
-version = "2.9.2"
 
 [package.dependencies]
 cffi = ">=1.8,<1.11.3 || >1.11.3"
@@ -294,70 +248,71 @@
 test = ["pytest (>=3.6.0,!=3.9.0,!=3.9.1,!=3.9.2)", "pretend", "iso8601", "pytz", "hypothesis (>=1.11.4,!=3.79.2)"]
 
 [[package]]
-category = "main"
+name = "dataclasses"
+version = "0.7"
 description = "A backport of the dataclasses module for Python 3.6"
-marker = "python_version >= \"3.6\" and python_version < \"3.7\" or python_version < \"3.7\""
-name = "dataclasses"
+category = "main"
 optional = false
 python-versions = ">=3.6, <3.7"
-version = "0.7"
-
-[[package]]
-category = "main"
+
+[[package]]
+name = "decorator"
+version = "4.4.2"
 description = "Decorators for Humans"
-name = "decorator"
+category = "main"
 optional = false
 python-versions = ">=2.6, !=3.0.*, !=3.1.*"
-version = "4.4.2"
-
-[[package]]
-category = "main"
+
+[[package]]
+name = "defusedxml"
+version = "0.6.0"
 description = "XML bomb protection for Python stdlib modules"
-name = "defusedxml"
+category = "main"
 optional = false
 python-versions = ">=2.7, !=3.0.*, !=3.1.*, !=3.2.*, !=3.3.*, !=3.4.*"
-version = "0.6.0"
-
-[[package]]
-category = "main"
+
+[[package]]
+name = "dnspython"
+version = "2.0.0"
 description = "DNS toolkit"
-name = "dnspython"
+category = "main"
 optional = false
 python-versions = ">=3.6"
-version = "2.0.0"
-
-[package.extras]
-curio = ["curio (>=1.2)", "sniffio (>=1.1)"]
+
+[package.extras]
 dnssec = ["cryptography (>=2.6)"]
 doh = ["requests", "requests-toolbelt"]
 idna = ["idna (>=2.1)"]
+curio = ["curio (>=1.2)", "sniffio (>=1.1)"]
 trio = ["trio (>=0.14.0)", "sniffio (>=1.1)"]
 
 [[package]]
-category = "main"
+name = "docutils"
+version = "0.16"
 description = "Docutils -- Python Documentation Utilities"
-name = "docutils"
+category = "main"
 optional = false
 python-versions = ">=2.7, !=3.0.*, !=3.1.*, !=3.2.*, !=3.3.*, !=3.4.*"
-version = "0.16"
-
-[[package]]
-category = "main"
+
+[[package]]
+name = "et-xmlfile"
+version = "1.0.1"
 description = "An implementation of lxml.xmlfile for the standard library"
-name = "et-xmlfile"
-optional = false
-python-versions = "*"
-version = "1.0.1"
-
-[[package]]
-category = "main"
+category = "main"
+optional = false
+python-versions = "*"
+
+[[package]]
+name = "exchangelib"
+version = "3.3.2"
 description = "Client for Microsoft Exchange Web Services (EWS)"
-name = "exchangelib"
+category = "main"
 optional = false
 python-versions = ">=3.6"
-version = "3.3.2"
-
-[package.dependencies]
+
+[package.dependencies]
+backports-datetime-fromisoformat = {version = "*", markers = "python_version < \"3.7\""}
+"backports.zoneinfo" = {version = "*", markers = "python_version < \"3.9\""}
 cached-property = "*"
 defusedxml = ">=0.6.0"
 dnspython = ">=2.0.0"
@@ -371,76 +326,61 @@
 tzdata = "*"
 tzlocal = "*"
 
-[package.dependencies.backports-datetime-fromisoformat]
-python = "<3.7"
-version = "*"
-
-[package.dependencies."backports.zoneinfo"]
-python = "<3.9"
-version = "*"
-
 [package.extras]
 complete = ["requests-gssapi", "requests-negotiate-sspi"]
 kerberos = ["requests-gssapi"]
 sspi = ["requests-negotiate-sspi"]
 
 [[package]]
+name = "flake8"
+version = "3.8.4"
+description = "the modular source code checker: pep8 pyflakes and co"
 category = "dev"
-description = "the modular source code checker: pep8 pyflakes and co"
-name = "flake8"
 optional = false
 python-versions = "!=3.0.*,!=3.1.*,!=3.2.*,!=3.3.*,>=2.7"
-version = "3.8.4"
-
-[package.dependencies]
+
+[package.dependencies]
+importlib-metadata = {version = "*", markers = "python_version < \"3.8\""}
 mccabe = ">=0.6.0,<0.7.0"
 pycodestyle = ">=2.6.0a1,<2.7.0"
 pyflakes = ">=2.2.0,<2.3.0"
 
-[package.dependencies.importlib-metadata]
-python = "<3.8"
-version = "*"
-
-[[package]]
-category = "main"
+[[package]]
+name = "fpdf"
+version = "1.7.2"
 description = "Simple PDF generation for Python"
-name = "fpdf"
-optional = false
-python-versions = "*"
-version = "1.7.2"
-
-[[package]]
-category = "main"
+category = "main"
+optional = false
+python-versions = "*"
+
+[[package]]
+name = "furl"
+version = "2.1.0"
 description = "URL manipulation made simple."
-name = "furl"
-optional = false
-python-versions = "*"
-version = "2.1.0"
+category = "main"
+optional = false
+python-versions = "*"
 
 [package.dependencies]
 orderedmultidict = ">=1.0.1"
 six = ">=1.8.0"
 
 [[package]]
-category = "main"
+name = "google-api-core"
+version = "1.23.0"
 description = "Google API client core library"
-name = "google-api-core"
+category = "main"
 optional = true
 python-versions = ">=2.7,!=3.0.*,!=3.1.*,!=3.2.*,!=3.3.*"
-version = "1.23.0"
 
 [package.dependencies]
 google-auth = ">=1.21.1,<2.0dev"
 googleapis-common-protos = ">=1.6.0,<2.0dev"
+grpcio = {version = ">=1.29.0,<2.0dev", optional = true, markers = "extra == \"grpc\""}
 protobuf = ">=3.12.0"
 pytz = "*"
 requests = ">=2.18.0,<3.0.0dev"
-setuptools = ">=34.0.0"
 six = ">=1.13.0"
-
-[package.dependencies.grpcio]
-optional = true
-version = ">=1.29.0,<2.0dev"
 
 [package.extras]
 grpc = ["grpcio (>=1.29.0,<2.0dev)"]
@@ -448,12 +388,12 @@
 grpcio-gcp = ["grpcio-gcp (>=0.2.2)"]
 
 [[package]]
-category = "main"
+name = "google-api-python-client"
+version = "1.12.8"
 description = "Google API Client Library for Python"
-name = "google-api-python-client"
+category = "main"
 optional = true
 python-versions = ">=2.7,!=3.0.*,!=3.1.*,!=3.2.*,!=3.3.*"
-version = "1.12.8"
 
 [package.dependencies]
 google-api-core = ">=1.21.0,<2dev"
@@ -464,33 +404,29 @@
 uritemplate = ">=3.0.0,<4dev"
 
 [[package]]
-category = "main"
+name = "google-auth"
+version = "1.23.0"
 description = "Google Authentication Library"
-name = "google-auth"
+category = "main"
 optional = true
 python-versions = ">=2.7,!=3.0.*,!=3.1.*,!=3.2.*,!=3.3.*"
-version = "1.23.0"
 
 [package.dependencies]
 cachetools = ">=2.0.0,<5.0"
 pyasn1-modules = ">=0.2.1"
-setuptools = ">=40.3.0"
+rsa = {version = ">=3.1.4,<5", markers = "python_version >= \"3.5\""}
 six = ">=1.9.0"
 
-[package.dependencies.rsa]
-python = ">=3.5"
-version = ">=3.1.4,<5"
-
 [package.extras]
 aiohttp = ["aiohttp (>=3.6.2,<4.0.0dev)"]
 
 [[package]]
-category = "main"
+name = "google-auth-httplib2"
+version = "0.0.4"
 description = "Google Authentication Library: httplib2 transport"
-name = "google-auth-httplib2"
-optional = true
-python-versions = "*"
-version = "0.0.4"
+category = "main"
+optional = true
+python-versions = "*"
 
 [package.dependencies]
 google-auth = "*"
@@ -498,12 +434,12 @@
 six = "*"
 
 [[package]]
-category = "main"
+name = "google-auth-oauthlib"
+version = "0.4.2"
 description = "Google Authentication Library"
-name = "google-auth-oauthlib"
+category = "main"
 optional = true
 python-versions = ">=3.6"
-version = "0.4.2"
 
 [package.dependencies]
 google-auth = "*"
@@ -513,12 +449,12 @@
 tool = ["click"]
 
 [[package]]
-category = "main"
+name = "google-cloud-core"
+version = "1.4.4"
 description = "Google Cloud API client core library"
-name = "google-cloud-core"
+category = "main"
 optional = true
 python-versions = ">=2.7,!=3.0.*,!=3.1.*,!=3.2.*,!=3.3.*"
-version = "1.4.4"
 
 [package.dependencies]
 google-api-core = ">=1.21.0,<2.0.0dev"
@@ -528,38 +464,34 @@
 grpc = ["grpcio (>=1.8.2,<2.0dev)"]
 
 [[package]]
-category = "main"
+name = "google-cloud-language"
+version = "1.3.0"
 description = "Google Cloud Natural Language API client library"
-name = "google-cloud-language"
+category = "main"
 optional = true
 python-versions = ">=2.7,!=3.0.*,!=3.1.*,!=3.2.*,!=3.3.*"
-version = "1.3.0"
-
-[package.dependencies]
-[package.dependencies.google-api-core]
-extras = ["grpc"]
-version = ">=1.14.0,<2.0.0dev"
-
-[[package]]
-category = "main"
+
+[package.dependencies]
+google-api-core = {version = ">=1.14.0,<2.0.0dev", extras = ["grpc"]}
+
+[[package]]
+name = "google-cloud-speech"
+version = "1.3.2"
 description = "Google Cloud Speech API client library"
-name = "google-cloud-speech"
+category = "main"
 optional = true
 python-versions = ">=2.7,!=3.0.*,!=3.1.*,!=3.2.*,!=3.3.*"
-version = "1.3.2"
-
-[package.dependencies]
-[package.dependencies.google-api-core]
-extras = ["grpc"]
-version = ">=1.14.0,<2.0.0dev"
-
-[[package]]
-category = "main"
+
+[package.dependencies]
+google-api-core = {version = ">=1.14.0,<2.0.0dev", extras = ["grpc"]}
+
+[[package]]
+name = "google-cloud-storage"
+version = "1.33.0"
 description = "Google Cloud Storage API client library"
-name = "google-cloud-storage"
+category = "main"
 optional = true
 python-versions = ">=2.7,!=3.0.*,!=3.1.*,!=3.2.*,!=3.3.*,!=3.4.*,!=3.5.*"
-version = "1.33.0"
 
 [package.dependencies]
 google-auth = ">=1.11.0,<2.0dev"
@@ -568,67 +500,57 @@
 requests = ">=2.18.0,<3.0.0dev"
 
 [[package]]
-category = "main"
+name = "google-cloud-texttospeech"
+version = "1.0.1"
 description = "Google Cloud Text-to-Speech API client library"
-name = "google-cloud-texttospeech"
+category = "main"
 optional = true
 python-versions = ">=2.7,!=3.0.*,!=3.1.*,!=3.2.*,!=3.3.*"
-version = "1.0.1"
-
-[package.dependencies]
-[package.dependencies.google-api-core]
-extras = ["grpc"]
-version = ">=1.14.0,<2.0.0dev"
-
-[[package]]
-category = "main"
+
+[package.dependencies]
+google-api-core = {version = ">=1.14.0,<2.0.0dev", extras = ["grpc"]}
+
+[[package]]
+name = "google-cloud-translate"
+version = "2.0.2"
 description = "Google Cloud Translation API client library"
-name = "google-cloud-translate"
+category = "main"
 optional = true
 python-versions = ">=2.7,!=3.0.*,!=3.1.*,!=3.2.*,!=3.3.*"
-version = "2.0.2"
-
-[package.dependencies]
+
+[package.dependencies]
+google-api-core = {version = ">=1.15.0,<2.0.0dev", extras = ["grpc"]}
 google-cloud-core = ">=1.1.0,<2.0dev"
 
-[package.dependencies.google-api-core]
-extras = ["grpc"]
-version = ">=1.15.0,<2.0.0dev"
-
-[[package]]
-category = "main"
+[[package]]
+name = "google-cloud-videointelligence"
+version = "1.16.1"
 description = "Google Cloud Video Intelligence API client library"
-name = "google-cloud-videointelligence"
+category = "main"
 optional = true
 python-versions = ">=2.7,!=3.0.*,!=3.1.*,!=3.2.*,!=3.3.*"
-version = "1.16.1"
-
-[package.dependencies]
-[package.dependencies.google-api-core]
-extras = ["grpc"]
-version = ">=1.14.0,<2.0.0dev"
-
-[[package]]
-category = "main"
+
+[package.dependencies]
+google-api-core = {version = ">=1.14.0,<2.0.0dev", extras = ["grpc"]}
+
+[[package]]
+name = "google-cloud-vision"
+version = "1.0.0"
 description = "Cloud Vision API API client library"
-name = "google-cloud-vision"
+category = "main"
 optional = true
 python-versions = ">=2.7,!=3.0.*,!=3.1.*,!=3.2.*,!=3.3.*"
+
+[package.dependencies]
+google-api-core = {version = ">=1.14.0,<2.0.0dev", extras = ["grpc"]}
+
+[[package]]
+name = "google-crc32c"
 version = "1.0.0"
-
-[package.dependencies]
-[package.dependencies.google-api-core]
-extras = ["grpc"]
-version = ">=1.14.0,<2.0.0dev"
-
-[[package]]
-category = "main"
 description = "A python wrapper of the C library 'Google CRC32C'"
-marker = "python_version >= \"3.5\""
-name = "google-crc32c"
+category = "main"
 optional = true
 python-versions = ">=3.5"
-version = "1.0.0"
 
 [package.dependencies]
 cffi = ">=1.0.0"
@@ -637,31 +559,28 @@
 testing = ["pytest"]
 
 [[package]]
-category = "main"
+name = "google-resumable-media"
+version = "1.1.0"
 description = "Utilities for Google Media Downloads and Resumable Uploads"
-name = "google-resumable-media"
+category = "main"
 optional = true
 python-versions = ">=2.7,!=3.0.*,!=3.1.*,!=3.2.*,!=3.3.*,!=3.4.*"
-version = "1.1.0"
-
-[package.dependencies]
+
+[package.dependencies]
+google-crc32c = {version = ">=1.0,<2.0dev", markers = "python_version >= \"3.5\""}
 six = "*"
-
-[package.dependencies.google-crc32c]
-python = ">=3.5"
-version = ">=1.0,<2.0dev"
 
 [package.extras]
 aiohttp = ["aiohttp (>=3.6.2,<4.0.0dev)"]
 requests = ["requests (>=2.18.0,<3.0.0dev)"]
 
 [[package]]
-category = "main"
+name = "googleapis-common-protos"
+version = "1.52.0"
 description = "Common protobufs used in Google APIs"
-name = "googleapis-common-protos"
+category = "main"
 optional = true
 python-versions = ">=2.7,!=3.0.*,!=3.1.*,!=3.2.*,!=3.3.*"
-version = "1.52.0"
 
 [package.dependencies]
 protobuf = ">=3.6.0"
@@ -670,12 +589,12 @@
 grpc = ["grpcio (>=1.0.0)"]
 
 [[package]]
-category = "main"
+name = "graphviz"
+version = "0.13.2"
 description = "Simple Python interface for Graphviz"
-name = "graphviz"
+category = "main"
 optional = false
 python-versions = ">=2.7,!=3.0.*,!=3.1.*,!=3.2.*,!=3.3.*,!=3.4.*"
-version = "0.13.2"
 
 [package.extras]
 dev = ["tox (>=3.0)", "flake8", "pep8-naming", "wheel", "twine"]
@@ -683,18 +602,12 @@
 test = ["mock (>=2)", "pytest (>=3.4,!=3.10.0)", "pytest-mock (>=1.8)", "pytest-cov"]
 
 [[package]]
-<<<<<<< HEAD
 name = "grpcio"
 version = "1.33.2"
 description = "HTTP/2-based RPC framework"
-=======
->>>>>>> 6624d90d
-category = "main"
-description = "HTTP/2-based RPC framework"
-name = "grpcio"
-optional = true
-python-versions = "*"
-version = "1.34.0"
+category = "main"
+optional = true
+python-versions = "*"
 
 [package.dependencies]
 six = ">=1.5.2"
@@ -715,29 +628,28 @@
 protobuf = ">=3.5.0.post1,<4.0dev"
 
 [[package]]
-category = "main"
+name = "httplib2"
+version = "0.18.1"
 description = "A comprehensive HTTP client library."
-name = "httplib2"
-optional = true
-python-versions = "*"
-version = "0.18.1"
-
-[[package]]
-category = "main"
+category = "main"
+optional = true
+python-versions = "*"
+
+[[package]]
+name = "idna"
+version = "2.10"
 description = "Internationalized Domain Names in Applications (IDNA)"
-name = "idna"
+category = "main"
 optional = false
 python-versions = ">=2.7, !=3.0.*, !=3.1.*, !=3.2.*, !=3.3.*"
-version = "2.10"
-
-[[package]]
-category = "main"
+
+[[package]]
+name = "importlib-metadata"
+version = "3.1.1"
 description = "Read metadata from Python packages"
-marker = "python_version < \"3.8\""
-name = "importlib-metadata"
+category = "main"
 optional = false
 python-versions = ">=3.6"
-version = "3.1.1"
 
 [package.dependencies]
 zipp = ">=0.5"
@@ -747,77 +659,74 @@
 testing = ["pytest (>=3.5,!=3.7.3)", "pytest-checkdocs (>=1.2.3)", "pytest-flake8", "pytest-cov", "jaraco.test (>=3.2.0)", "packaging", "pep517", "pyfakefs", "flufl.flake8", "pytest-black (>=0.3.7)", "pytest-mypy", "importlib-resources (>=1.3)"]
 
 [[package]]
-category = "main"
+name = "importlib-resources"
+version = "3.3.0"
 description = "Read resources from Python packages"
-marker = "python_version < \"3.7\""
-name = "importlib-resources"
+category = "main"
 optional = false
 python-versions = "!=3.0.*,!=3.1.*,!=3.2.*,!=3.3.*,!=3.4.*,!=3.5.*,>=2.7"
-version = "3.3.0"
-
-[package.dependencies]
-[package.dependencies.zipp]
-python = "<3.8"
-version = ">=0.4"
+
+[package.dependencies]
+zipp = {version = ">=0.4", markers = "python_version < \"3.8\""}
 
 [package.extras]
 docs = ["sphinx", "rst.linker", "jaraco.packaging"]
 
 [[package]]
+name = "iniconfig"
+version = "1.1.1"
+description = "iniconfig: brain-dead simple config-ini parsing"
 category = "dev"
-description = "iniconfig: brain-dead simple config-ini parsing"
-name = "iniconfig"
-optional = false
-python-versions = "*"
-version = "1.1.1"
-
-[[package]]
-category = "main"
+optional = false
+python-versions = "*"
+
+[[package]]
+name = "isodate"
+version = "0.6.0"
 description = "An ISO 8601 date/time/duration parser and formatter"
-name = "isodate"
-optional = false
-python-versions = "*"
-version = "0.6.0"
+category = "main"
+optional = false
+python-versions = "*"
 
 [package.dependencies]
 six = "*"
 
 [[package]]
+name = "isort"
+version = "5.6.4"
+description = "A Python utility / library to sort Python imports."
 category = "dev"
-description = "A Python utility / library to sort Python imports."
-name = "isort"
 optional = false
 python-versions = ">=3.6,<4.0"
-version = "5.6.4"
-
-[package.extras]
-colors = ["colorama (>=0.4.3,<0.5.0)"]
+
+[package.extras]
 pipfile_deprecated_finder = ["pipreqs", "requirementslib"]
 requirements_deprecated_finder = ["pipreqs", "pip-api"]
-
-[[package]]
-category = "main"
+colors = ["colorama (>=0.4.3,<0.5.0)"]
+
+[[package]]
+name = "jdcal"
+version = "1.4.1"
 description = "Julian dates from proleptic Gregorian and Julian calendars."
-name = "jdcal"
-optional = false
-python-versions = "*"
-version = "1.4.1"
-
-[[package]]
-category = "main"
+category = "main"
+optional = false
+python-versions = "*"
+
+[[package]]
+name = "jmespath"
+version = "0.10.0"
 description = "JSON Matching Expressions"
-name = "jmespath"
+category = "main"
 optional = true
 python-versions = ">=2.6, !=3.0.*, !=3.1.*, !=3.2.*"
-version = "0.10.0"
-
-[[package]]
-category = "main"
+
+[[package]]
+name = "jsonpath-ng"
+version = "1.5.2"
 description = "A final implementation of JSONPath for Python that aims to be standard compliant, including arithmetic and binary comparison operators and providing clear AST for metaprogramming."
-name = "jsonpath-ng"
-optional = false
-python-versions = "*"
-version = "1.5.2"
+category = "main"
+optional = false
+python-versions = "*"
 
 [package.dependencies]
 decorator = "*"
@@ -825,42 +734,38 @@
 six = "*"
 
 [[package]]
-category = "main"
+name = "jsonschema"
+version = "3.2.0"
 description = "An implementation of JSON Schema validation for Python"
-name = "jsonschema"
-optional = false
-python-versions = "*"
-version = "3.2.0"
+category = "main"
+optional = false
+python-versions = "*"
 
 [package.dependencies]
 attrs = ">=17.4.0"
+importlib-metadata = {version = "*", markers = "python_version < \"3.8\""}
 pyrsistent = ">=0.14.0"
-setuptools = "*"
 six = ">=1.11.0"
-
-[package.dependencies.importlib-metadata]
-python = "<3.8"
-version = "*"
 
 [package.extras]
 format = ["idna", "jsonpointer (>1.13)", "rfc3987", "strict-rfc3339", "webcolors"]
 format_nongpl = ["idna", "jsonpointer (>1.13)", "webcolors", "rfc3986-validator (>0.1.0)", "rfc3339-validator"]
 
 [[package]]
+name = "lazy-object-proxy"
+version = "1.4.3"
+description = "A fast and thorough lazy object proxy."
 category = "dev"
-description = "A fast and thorough lazy object proxy."
-name = "lazy-object-proxy"
 optional = false
 python-versions = ">=2.7, !=3.0.*, !=3.1.*, !=3.2.*, !=3.3.*"
-version = "1.4.3"
-
-[[package]]
-category = "main"
+
+[[package]]
+name = "lxml"
+version = "4.6.2"
 description = "Powerful and Pythonic XML processing library combining libxml2/libxslt with the ElementTree API."
-name = "lxml"
+category = "main"
 optional = false
 python-versions = ">=2.7, !=3.0.*, !=3.1.*, !=3.2.*, !=3.3.*, != 3.4.*"
-version = "4.6.2"
 
 [package.extras]
 cssselect = ["cssselect (>=0.7)"]
@@ -869,20 +774,20 @@
 source = ["Cython (>=0.29.7)"]
 
 [[package]]
+name = "mccabe"
+version = "0.6.1"
+description = "McCabe checker, plugin for flake8"
 category = "dev"
-description = "McCabe checker, plugin for flake8"
-name = "mccabe"
-optional = false
-python-versions = "*"
-version = "0.6.1"
-
-[[package]]
+optional = false
+python-versions = "*"
+
+[[package]]
+name = "mock"
+version = "4.0.2"
+description = "Rolling backport of unittest.mock for all Pythons"
 category = "dev"
-description = "Rolling backport of unittest.mock for all Pythons"
-name = "mock"
 optional = false
 python-versions = ">=3.6"
-version = "4.0.2"
 
 [package.extras]
 build = ["twine", "wheel", "blurb"]
@@ -890,20 +795,20 @@
 test = ["pytest", "pytest-cov"]
 
 [[package]]
-category = "main"
+name = "mss"
+version = "6.1.0"
 description = "An ultra fast cross-platform multiple screenshots module in pure python using ctypes."
-name = "mss"
+category = "main"
 optional = false
 python-versions = ">=3.5"
-version = "6.1.0"
-
-[[package]]
+
+[[package]]
+name = "mypy"
+version = "0.782"
+description = "Optional static typing for Python"
 category = "dev"
-description = "Optional static typing for Python"
-name = "mypy"
 optional = false
 python-versions = ">=3.5"
-version = "0.782"
 
 [package.dependencies]
 mypy-extensions = ">=0.4.3,<0.5.0"
@@ -914,31 +819,31 @@
 dmypy = ["psutil (>=4.0)"]
 
 [[package]]
+name = "mypy-extensions"
+version = "0.4.3"
+description = "Experimental type system extensions for programs checked with the mypy typechecker."
 category = "dev"
-description = "Experimental type system extensions for programs checked with the mypy typechecker."
-name = "mypy-extensions"
-optional = false
-python-versions = "*"
-version = "0.4.3"
-
-[[package]]
-category = "main"
+optional = false
+python-versions = "*"
+
+[[package]]
+name = "netsuitesdk"
+version = "1.12.0"
 description = "Python SDK for accessing the NetSuite SOAP webservice"
-name = "netsuitesdk"
-optional = false
-python-versions = "*"
-version = "1.12.0"
+category = "main"
+optional = false
+python-versions = "*"
 
 [package.dependencies]
 zeep = "*"
 
 [[package]]
-category = "main"
+name = "notifiers"
+version = "1.2.1"
 description = "The easy way to send notifications"
-name = "notifiers"
+category = "main"
 optional = false
 python-versions = ">=3.6"
-version = "1.2.1"
 
 [package.dependencies]
 click = ">=7.0"
@@ -950,31 +855,31 @@
 dev = ["alabaster (==0.7.11)", "aspy.yaml (==1.1.1)", "atomicwrites (==1.1.5)", "attrs (==18.1.0)", "babel (==2.6.0)", "bumpversion (==0.5.3)", "certifi (==2018.4.16)", "cfgv (==2.0.0)", "chardet (==3.0.4)", "click (==6.7)", "codecov (==2.0.15)", "coverage (==4.5.1)", "docutils (==0.14)", "hypothesis (==4.32.3)", "identify (==1.1.4)", "idna (==2.7)", "imagesize (==1.0.0)", "importlib-metadata (==0.18)", "jinja2 (==2.10.1)", "markupsafe (==1.0)", "more-itertools (==4.2.0)", "nodeenv (==1.3.2)", "packaging (==17.1)", "pip-tools (==4.0.0)", "pluggy (==0.12.0)", "pre-commit (==1.18.2)", "py (==1.5.4)", "pygments (==2.2.0)", "pyparsing (==2.2.0)", "pytest-cov (==2.7.1)", "pytest (==5.0.1)", "pytz (==2018.5)", "pyyaml (==5.1)", "requests (==2.22.0)", "six (==1.11.0)", "snowballstemmer (==1.2.1)", "sphinx-autodoc-annotation (==1.0.post1)", "sphinx-rtd-theme (==0.4.3)", "sphinx (==2.2.0)", "sphinxcontrib-applehelp (==1.0.1)", "sphinxcontrib-devhelp (==1.0.1)", "sphinxcontrib-htmlhelp (==1.0.2)", "sphinxcontrib-jsmath (==1.0.1)", "sphinxcontrib-qthelp (==1.0.2)", "sphinxcontrib-serializinghtml (==1.1.3)", "toml (==0.9.4)", "urllib3 (==1.24.2)", "virtualenv (==16.0.0)", "wcwidth (==0.1.7)", "zipp (==0.5.1)"]
 
 [[package]]
-category = "main"
+name = "ntlm-auth"
+version = "1.5.0"
 description = "Creates NTLM authentication structures"
-name = "ntlm-auth"
+category = "main"
 optional = false
 python-versions = ">=2.6,!=3.0.*,!=3.1.*,!=3.2.*,!=3.3.*"
-version = "1.5.0"
 
 [package.extras]
 cryptography = ["cryptography (<2.2)", "cryptography"]
 
 [[package]]
-category = "main"
+name = "numpy"
+version = "1.19.3"
 description = "NumPy is the fundamental package for array computing with Python."
-name = "numpy"
+category = "main"
 optional = true
 python-versions = ">=3.6"
-version = "1.19.3"
-
-[[package]]
-category = "main"
+
+[[package]]
+name = "oauthlib"
+version = "3.1.0"
 description = "A generic, spec-compliant, thorough implementation of the OAuth request-signing logic"
-name = "oauthlib"
+category = "main"
 optional = false
 python-versions = ">=2.7, !=3.0.*, !=3.1.*, !=3.2.*, !=3.3.*"
-version = "3.1.0"
 
 [package.extras]
 rsa = ["cryptography"]
@@ -982,338 +887,325 @@
 signedtoken = ["cryptography", "pyjwt (>=1.0.0)"]
 
 [[package]]
-category = "main"
+name = "opencv-python"
+version = "4.4.0.46"
 description = "Wrapper package for OpenCV python bindings."
-name = "opencv-python"
+category = "main"
 optional = true
 python-versions = ">=3.6"
-<<<<<<< HEAD
-=======
-version = "4.4.0.46"
->>>>>>> 6624d90d
-
-[[package]]
-category = "main"
+
+[[package]]
+name = "openpyxl"
+version = "3.0.5"
 description = "A Python library to read/write Excel 2010 xlsx/xlsm files"
-name = "openpyxl"
+category = "main"
 optional = false
 python-versions = ">=3.6,"
-version = "3.0.5"
 
 [package.dependencies]
 et-xmlfile = "*"
 jdcal = "*"
 
 [[package]]
-category = "main"
+name = "orderedmultidict"
+version = "1.0.1"
 description = "Ordered Multivalue Dictionary"
-name = "orderedmultidict"
-optional = false
-python-versions = "*"
-version = "1.0.1"
+category = "main"
+optional = false
+python-versions = "*"
 
 [package.dependencies]
 six = ">=1.8.0"
 
 [[package]]
+name = "packaging"
+version = "20.7"
+description = "Core utilities for Python packages"
 category = "dev"
-description = "Core utilities for Python packages"
-name = "packaging"
 optional = false
 python-versions = ">=2.7, !=3.0.*, !=3.1.*, !=3.2.*, !=3.3.*"
-version = "20.7"
 
 [package.dependencies]
 pyparsing = ">=2.0.2"
 
 [[package]]
+name = "pathspec"
+version = "0.8.1"
+description = "Utility library for gitignore style pattern matching of file paths."
 category = "dev"
-description = "Utility library for gitignore style pattern matching of file paths."
-name = "pathspec"
 optional = false
 python-versions = ">=2.7, !=3.0.*, !=3.1.*, !=3.2.*, !=3.3.*, !=3.4.*"
-version = "0.8.1"
-
-[[package]]
-category = "main"
+
+[[package]]
+name = "pdfminer.six"
+version = "20201018"
 description = "PDF parser and analyzer"
-name = "pdfminer.six"
+category = "main"
 optional = false
 python-versions = ">=3.4"
-version = "20201018"
-
-[package.dependencies]
+
+[package.dependencies]
+chardet = {version = "*", markers = "python_version > \"3.0\""}
 cryptography = "*"
 sortedcontainers = "*"
 
-[package.dependencies.chardet]
-python = ">=3.1"
-version = "*"
-
 [package.extras]
 dev = ["nose", "tox"]
 docs = ["sphinx", "sphinx-argparse"]
 
 [[package]]
-category = "main"
+name = "pillow"
+version = "8.0.1"
 description = "Python Imaging Library (Fork)"
-name = "pillow"
+category = "main"
 optional = false
 python-versions = ">=3.6"
-version = "8.0.1"
-
-[[package]]
+
+[[package]]
+name = "pluggy"
+version = "0.13.1"
+description = "plugin and hook calling mechanisms for python"
 category = "dev"
-description = "plugin and hook calling mechanisms for python"
-name = "pluggy"
 optional = false
 python-versions = ">=2.7, !=3.0.*, !=3.1.*, !=3.2.*, !=3.3.*"
-version = "0.13.1"
-
-[package.dependencies]
-[package.dependencies.importlib-metadata]
-python = "<3.8"
-version = ">=0.12"
+
+[package.dependencies]
+importlib-metadata = {version = ">=0.12", markers = "python_version < \"3.8\""}
 
 [package.extras]
 dev = ["pre-commit", "tox"]
 
 [[package]]
-category = "main"
+name = "ply"
+version = "3.11"
 description = "Python Lex & Yacc"
-name = "ply"
-optional = false
-python-versions = "*"
-version = "3.11"
-
-[[package]]
-category = "main"
+category = "main"
+optional = false
+python-versions = "*"
+
+[[package]]
+name = "protobuf"
+version = "3.14.0"
 description = "Protocol Buffers"
-name = "protobuf"
-optional = true
-python-versions = "*"
-version = "3.14.0"
+category = "main"
+optional = true
+python-versions = "*"
 
 [package.dependencies]
 six = ">=1.9"
 
 [[package]]
-category = "main"
+name = "psutil"
+version = "5.7.3"
 description = "Cross-platform lib for process and system monitoring in Python."
-marker = "sys_platform == \"win32\""
-name = "psutil"
+category = "main"
 optional = false
 python-versions = ">=2.6, !=3.0.*, !=3.1.*, !=3.2.*, !=3.3.*"
-version = "5.7.3"
 
 [package.extras]
 test = ["ipaddress", "mock", "unittest2", "enum34", "pywin32", "wmi"]
 
 [[package]]
+name = "py"
+version = "1.9.0"
+description = "library with cross-python path, ini-parsing, io, code, log facilities"
 category = "dev"
-description = "library with cross-python path, ini-parsing, io, code, log facilities"
-name = "py"
 optional = false
 python-versions = ">=2.7, !=3.0.*, !=3.1.*, !=3.2.*, !=3.3.*"
-version = "1.9.0"
-
-[[package]]
-category = "main"
+
+[[package]]
+name = "pyasn1"
+version = "0.4.8"
 description = "ASN.1 types and codecs"
-name = "pyasn1"
-optional = true
-python-versions = "*"
-version = "0.4.8"
-
-[[package]]
-category = "main"
+category = "main"
+optional = true
+python-versions = "*"
+
+[[package]]
+name = "pyasn1-modules"
+version = "0.2.8"
 description = "A collection of ASN.1-based protocols modules."
-name = "pyasn1-modules"
-optional = true
-python-versions = "*"
-version = "0.2.8"
+category = "main"
+optional = true
+python-versions = "*"
 
 [package.dependencies]
 pyasn1 = ">=0.4.6,<0.5.0"
 
 [[package]]
+name = "pycodestyle"
+version = "2.6.0"
+description = "Python style guide checker"
 category = "dev"
-description = "Python style guide checker"
-name = "pycodestyle"
 optional = false
 python-versions = ">=2.7, !=3.0.*, !=3.1.*, !=3.2.*, !=3.3.*"
-version = "2.6.0"
-
-[[package]]
-category = "main"
+
+[[package]]
+name = "pycparser"
+version = "2.20"
 description = "C parser in Python"
-name = "pycparser"
+category = "main"
 optional = false
 python-versions = ">=2.7, !=3.0.*, !=3.1.*, !=3.2.*, !=3.3.*"
-version = "2.20"
-
-[[package]]
+
+[[package]]
+name = "pyflakes"
+version = "2.2.0"
+description = "passive checker of Python programs"
 category = "dev"
-description = "passive checker of Python programs"
-name = "pyflakes"
 optional = false
 python-versions = ">=2.7, !=3.0.*, !=3.1.*, !=3.2.*, !=3.3.*"
-version = "2.2.0"
-
-[[package]]
-<<<<<<< HEAD
+
+[[package]]
 name = "pygments"
 version = "2.7.3"
 description = "Pygments is a syntax highlighting package written in Python."
-=======
->>>>>>> 6624d90d
-category = "main"
-description = "Pygments is a syntax highlighting package written in Python."
-name = "pygments"
+category = "main"
 optional = false
 python-versions = ">=3.5"
-version = "2.7.3"
-
-[[package]]
+
+[[package]]
+name = "pylint"
+version = "2.6.0"
+description = "python code static checker"
 category = "dev"
-description = "python code static checker"
-name = "pylint"
 optional = false
 python-versions = ">=3.5.*"
-version = "2.6.0"
 
 [package.dependencies]
 astroid = ">=2.4.0,<=2.5"
-colorama = "*"
+colorama = {version = "*", markers = "sys_platform == \"win32\""}
 isort = ">=4.2.5,<6"
 mccabe = ">=0.6,<0.7"
 toml = ">=0.7.1"
 
 [[package]]
-category = "main"
+name = "pynput-robocorp-fork"
+version = "2.0.0"
 description = "Monitor and control user input devices"
-name = "pynput-robocorp-fork"
-optional = false
-python-versions = "*"
-version = "2.0.0"
-
-[package.dependencies]
-pyobjc-core = ">=6.0,<7.0"
-pyobjc-framework-Cocoa = ">=6.0,<7.0"
-pyobjc-framework-Quartz = ">=6.0,<7.0"
-python-xlib = ">=0.17"
+category = "main"
+optional = false
+python-versions = "*"
+
+[package.dependencies]
+pyobjc-core = {version = ">=6.0,<7.0", markers = "sys_platform == \"darwin\""}
+pyobjc-framework-Cocoa = {version = ">=6.0,<7.0", markers = "sys_platform == \"darwin\""}
+pyobjc-framework-Quartz = {version = ">=6.0,<7.0", markers = "sys_platform == \"darwin\""}
+python-xlib = {version = ">=0.17", markers = "sys_platform in \"linux\""}
 six = "*"
 
 [[package]]
-category = "main"
+name = "pyobjc-core"
+version = "6.2.2"
 description = "Python<->ObjC Interoperability Module"
-marker = "sys_platform == \"darwin\""
-name = "pyobjc-core"
+category = "main"
 optional = false
 python-versions = ">=3.6"
+
+[[package]]
+name = "pyobjc-framework-cocoa"
 version = "6.2.2"
-
-[[package]]
-category = "main"
 description = "Wrappers for the Cocoa frameworks on macOS"
-marker = "sys_platform == \"darwin\""
-name = "pyobjc-framework-cocoa"
+category = "main"
 optional = false
 python-versions = ">=3.6"
+
+[package.dependencies]
+pyobjc-core = ">=6.2.2"
+
+[[package]]
+name = "pyobjc-framework-quartz"
 version = "6.2.2"
-
-[package.dependencies]
-pyobjc-core = ">=6.2.2"
-
-[[package]]
-category = "main"
 description = "Wrappers for the Quartz frameworks on macOS"
-marker = "sys_platform == \"darwin\""
-name = "pyobjc-framework-quartz"
+category = "main"
 optional = false
 python-versions = ">=3.6"
-version = "6.2.2"
 
 [package.dependencies]
 pyobjc-core = ">=6.2.2"
 pyobjc-framework-Cocoa = ">=6.2.2"
 
 [[package]]
+name = "pyparsing"
+version = "2.4.7"
+description = "Python parsing module"
 category = "dev"
-description = "Python parsing module"
-name = "pyparsing"
 optional = false
 python-versions = ">=2.6, !=3.0.*, !=3.1.*, !=3.2.*"
-version = "2.4.7"
-
-[[package]]
-category = "main"
+
+[[package]]
+name = "pypdf2"
+version = "1.26.0"
 description = "PDF toolkit"
-name = "pypdf2"
-optional = false
-python-versions = "*"
-version = "1.26.0"
-
-[[package]]
-category = "main"
+category = "main"
+optional = false
+python-versions = "*"
+
+[[package]]
+name = "pyperclip"
+version = "1.8.1"
 description = "A cross-platform clipboard module for Python. (Only handles plain text for now.)"
-name = "pyperclip"
-optional = false
-python-versions = "*"
-version = "1.8.1"
-
-[[package]]
-category = "main"
+category = "main"
+optional = false
+python-versions = "*"
+
+[[package]]
+name = "pyrsistent"
+version = "0.17.3"
 description = "Persistent/Functional/Immutable data structures"
-name = "pyrsistent"
+category = "main"
 optional = false
 python-versions = ">=3.5"
-version = "0.17.3"
-
-[[package]]
-category = "main"
+
+[[package]]
+name = "pysocks"
+version = "1.7.1"
+description = "A Python SOCKS client module. See https://github.com/Anorov/PySocks for more information."
+category = "main"
+optional = false
+python-versions = ">=2.7, !=3.0.*, !=3.1.*, !=3.2.*, !=3.3.*"
+
+[[package]]
+name = "pytesseract"
+version = "0.3.6"
 description = "Python-tesseract is a python wrapper for Google's Tesseract-OCR"
-name = "pytesseract"
-optional = true
-python-versions = "*"
-version = "0.3.6"
+category = "main"
+optional = true
+python-versions = "*"
 
 [package.dependencies]
 Pillow = "*"
 
 [[package]]
+name = "pytest"
+version = "6.1.2"
+description = "pytest: simple powerful testing with Python"
 category = "dev"
-description = "pytest: simple powerful testing with Python"
-name = "pytest"
 optional = false
 python-versions = ">=3.5"
-version = "6.1.2"
-
-[package.dependencies]
-atomicwrites = ">=1.0"
+
+[package.dependencies]
+atomicwrites = {version = ">=1.0", markers = "sys_platform == \"win32\""}
 attrs = ">=17.4.0"
-colorama = "*"
+colorama = {version = "*", markers = "sys_platform == \"win32\""}
+importlib-metadata = {version = ">=0.12", markers = "python_version < \"3.8\""}
 iniconfig = "*"
 packaging = "*"
 pluggy = ">=0.12,<1.0"
 py = ">=1.8.2"
 toml = "*"
 
-[package.dependencies.importlib-metadata]
-python = "<3.8"
-version = ">=0.12"
-
 [package.extras]
 checkqa_mypy = ["mypy (==0.780)"]
 testing = ["argcomplete", "hypothesis (>=3.56)", "mock", "nose", "requests", "xmlschema"]
 
 [[package]]
+name = "pytest-cov"
+version = "2.10.1"
+description = "Pytest plugin for measuring coverage."
 category = "dev"
-description = "Pytest plugin for measuring coverage."
-name = "pytest-cov"
 optional = false
 python-versions = ">=2.7, !=3.0.*, !=3.1.*, !=3.2.*, !=3.3.*, !=3.4.*"
-version = "2.10.1"
 
 [package.dependencies]
 coverage = ">=4.4"
@@ -1323,53 +1215,50 @@
 testing = ["fields", "hunter", "process-tests (==2.0.2)", "six", "pytest-xdist", "virtualenv"]
 
 [[package]]
-category = "main"
+name = "python-dateutil"
+version = "2.8.1"
 description = "Extensions to the standard Python datetime module"
-name = "python-dateutil"
+category = "main"
 optional = true
 python-versions = "!=3.0.*,!=3.1.*,!=3.2.*,>=2.7"
-version = "2.8.1"
 
 [package.dependencies]
 six = ">=1.5"
 
 [[package]]
-category = "main"
+name = "python-xlib"
+version = "0.29"
 description = "Python X Library"
-marker = "sys_platform in \"linux\" or sys_platform == \"linux\""
-name = "python-xlib"
-optional = false
-python-versions = "*"
-version = "0.29"
+category = "main"
+optional = false
+python-versions = "*"
 
 [package.dependencies]
 six = ">=1.10.0"
 
 [[package]]
-category = "main"
+name = "pytz"
+version = "2020.4"
 description = "World timezone definitions, modern and historical"
-name = "pytz"
-optional = false
-python-versions = "*"
-version = "2020.4"
-
-[[package]]
-category = "main"
+category = "main"
+optional = false
+python-versions = "*"
+
+[[package]]
+name = "pywin32"
+version = "227"
 description = "Python for Window Extensions"
-marker = "python_version < \"3.7.6\" and sys_platform == \"win32\" or python_version > \"3.7.6\" and python_version < \"3.8.1\" and sys_platform == \"win32\" or python_version > \"3.8.1\" and sys_platform == \"win32\" or sys_platform == \"win32\""
-name = "pywin32"
-optional = false
-python-versions = "*"
-version = "227"
-
-[[package]]
-category = "main"
+category = "main"
+optional = false
+python-versions = "*"
+
+[[package]]
+name = "pywinauto"
+version = "0.6.8"
 description = "A set of Python modules to automate the Microsoft Windows GUI"
-marker = "python_version < \"3.7.6\" and sys_platform == \"win32\" or python_version > \"3.7.6\" and python_version < \"3.8.1\" and sys_platform == \"win32\" or python_version > \"3.8.1\" and sys_platform == \"win32\""
-name = "pywinauto"
-optional = false
-python-versions = "*"
-version = "0.6.8"
+category = "main"
+optional = false
+python-versions = "*"
 
 [package.dependencies]
 comtypes = "*"
@@ -1377,25 +1266,26 @@
 six = "*"
 
 [[package]]
+name = "regex"
+version = "2020.11.13"
+description = "Alternative regular expression module, to replace re."
 category = "dev"
-description = "Alternative regular expression module, to replace re."
-name = "regex"
-optional = false
-python-versions = "*"
-version = "2020.11.13"
-
-[[package]]
-category = "main"
+optional = false
+python-versions = "*"
+
+[[package]]
+name = "requests"
+version = "2.25.0"
 description = "Python HTTP for Humans."
-name = "requests"
+category = "main"
 optional = false
 python-versions = ">=2.7, !=3.0.*, !=3.1.*, !=3.2.*, !=3.3.*, !=3.4.*"
-version = "2.25.0"
 
 [package.dependencies]
 certifi = ">=2017.4.17"
 chardet = ">=3.0.2,<4"
 idna = ">=2.5,<3"
+PySocks = {version = ">=1.5.6,<1.5.7 || >1.5.7", optional = true, markers = "extra == \"socks\""}
 urllib3 = ">=1.21.1,<1.27"
 
 [package.extras]
@@ -1403,24 +1293,24 @@
 socks = ["PySocks (>=1.5.6,!=1.5.7)", "win-inet-pton"]
 
 [[package]]
-category = "main"
+name = "requests-file"
+version = "1.5.1"
 description = "File transport adapter for Requests"
-name = "requests-file"
-optional = false
-python-versions = "*"
-version = "1.5.1"
+category = "main"
+optional = false
+python-versions = "*"
 
 [package.dependencies]
 requests = ">=1.0.0"
 six = "*"
 
 [[package]]
-category = "main"
+name = "requests-ntlm"
+version = "1.1.0"
 description = "This package allows for HTTP NTLM authentication using the requests library."
-name = "requests-ntlm"
-optional = false
-python-versions = "*"
-version = "1.1.0"
+category = "main"
+optional = false
+python-versions = "*"
 
 [package.dependencies]
 cryptography = ">=1.3"
@@ -1428,49 +1318,48 @@
 requests = ">=2.0.0"
 
 [[package]]
-category = "main"
+name = "requests-oauthlib"
+version = "1.3.0"
 description = "OAuthlib authentication support for Requests."
-name = "requests-oauthlib"
+category = "main"
 optional = false
 python-versions = ">=2.7, !=3.0.*, !=3.1.*, !=3.2.*, !=3.3.*"
-version = "1.3.0"
 
 [package.dependencies]
 oauthlib = ">=3.0.0"
 requests = ">=2.0.0"
 
 [package.extras]
-rsa = ["oauthlib (>=3.0.0)"]
-
-[[package]]
-category = "main"
+rsa = ["oauthlib[signedtoken] (>=3.0.0)"]
+
+[[package]]
+name = "requests-toolbelt"
+version = "0.9.1"
 description = "A utility belt for advanced users of python-requests"
-name = "requests-toolbelt"
-optional = false
-python-versions = "*"
-version = "0.9.1"
+category = "main"
+optional = false
+python-versions = "*"
 
 [package.dependencies]
 requests = ">=2.0.1,<3.0.0"
 
 [[package]]
-category = "main"
+name = "rfc3987"
+version = "1.3.8"
 description = "Parsing and validation of URIs (RFC 3986) and IRIs (RFC 3987)"
-name = "rfc3987"
-optional = false
-python-versions = "*"
-version = "1.3.8"
-
-[[package]]
-category = "main"
+category = "main"
+optional = false
+python-versions = "*"
+
+[[package]]
+name = "robotframework"
+version = "3.2.2"
 description = "Generic automation framework for acceptance testing and robotic process automation (RPA)"
-name = "robotframework"
-optional = false
-python-versions = "*"
-version = "3.2.2"
-
-[[package]]
-<<<<<<< HEAD
+category = "main"
+optional = false
+python-versions = "*"
+
+[[package]]
 name = "robotframework-browser"
 version = "2.3.4"
 description = "Robot Framework Browser library powered by Playwright. Aiming for speed, reliability and visibility."
@@ -1492,22 +1381,17 @@
 name = "robotframework-pythonlibcore"
 version = "2.1.0"
 description = "Tools to ease creating larger test libraries for Robot Framework using Python."
-=======
->>>>>>> 6624d90d
-category = "main"
-description = "Tools to ease creating larger test libraries for Robot Framework using Python."
-name = "robotframework-pythonlibcore"
+category = "main"
 optional = false
 python-versions = ">=2.7.*, !=3.0.*, !=3.1.*, !=3.2.*, !=3.3.*, !=3.4.*, !=3.5.*, <4"
-version = "2.1.0"
-
-[[package]]
-category = "main"
+
+[[package]]
+name = "robotframework-requests"
+version = "0.7.2"
 description = "Robot Framework keyword library wrapper around requests"
-name = "robotframework-requests"
-optional = false
-python-versions = "*"
-version = "0.7.2"
+category = "main"
+optional = false
+python-versions = "*"
 
 [package.dependencies]
 requests = "*"
@@ -1517,25 +1401,24 @@
 test = ["pytest", "flask", "coverage", "flake8"]
 
 [[package]]
-category = "main"
+name = "robotframework-sapguilibrary"
+version = "1.1"
 description = "A Robot Framework Library for automating the SAP GUI desktop client"
-marker = "sys_platform == \"win32\""
-name = "robotframework-sapguilibrary"
-optional = false
-python-versions = "*"
-version = "1.1"
+category = "main"
+optional = false
+python-versions = "*"
 
 [package.dependencies]
 pywin32 = ">=222"
 robotframework = ">=2.9"
 
 [[package]]
-category = "main"
+name = "robotframework-seleniumlibrary"
+version = "4.5.0"
 description = "Web testing library for Robot Framework"
-name = "robotframework-seleniumlibrary"
+category = "main"
 optional = false
 python-versions = ">=2.7.*, !=3.0.*, !=3.1.*, !=3.2.*, !=3.3.*, !=3.4.*, !=3.5.*, <4"
-version = "4.5.0"
 
 [package.dependencies]
 robotframework = ">=3.1.2"
@@ -1543,12 +1426,12 @@
 selenium = ">=3.141.0"
 
 [[package]]
-category = "main"
+name = "robotframework-seleniumtestability"
+version = "1.1.0"
 description = "SeleniumTestability library that helps speed up tests withasyncronous evens"
-name = "robotframework-seleniumtestability"
-optional = false
-python-versions = "*"
-version = "1.1.0"
+category = "main"
+optional = false
+python-versions = "*"
 
 [package.dependencies]
 furl = "*"
@@ -1556,24 +1439,24 @@
 wrapt = "*"
 
 [[package]]
-category = "main"
+name = "rpaframework-core"
+version = "4.0.2"
 description = "Core utilities used by RPA Framework"
-name = "rpaframework-core"
+category = "main"
 optional = false
 python-versions = ">=3.6,<4.0"
-version = "4.0.2"
 
 [package.dependencies]
 selenium = ">=3.141.0,<4.0.0"
 webdrivermanager = ">=0.9.0,<0.10.0"
 
 [[package]]
-category = "main"
+name = "rpaframework-recognition"
+version = "0.5.0"
 description = "Core utilities used by RPA Framework"
-name = "rpaframework-recognition"
+category = "main"
 optional = true
 python-versions = ">=3.6,<4.0"
-version = "0.5.0"
 
 [package.dependencies]
 numpy = "1.19.3"
@@ -1583,178 +1466,160 @@
 rpaframework-core = ">=4.0.1,<5.0.0"
 
 [[package]]
-category = "main"
+name = "rsa"
+version = "4.6"
 description = "Pure-Python RSA implementation"
-marker = "python_version >= \"3.5\""
-name = "rsa"
+category = "main"
 optional = true
 python-versions = ">=3.5, <4"
-version = "4.6"
 
 [package.dependencies]
 pyasn1 = ">=0.1.3"
 
 [[package]]
-category = "main"
+name = "s3transfer"
+version = "0.3.3"
 description = "An Amazon S3 Transfer Manager"
-name = "s3transfer"
-optional = true
-python-versions = "*"
-version = "0.3.3"
+category = "main"
+optional = true
+python-versions = "*"
 
 [package.dependencies]
 botocore = ">=1.12.36,<2.0a.0"
 
 [[package]]
-category = "main"
+name = "selenium"
+version = "3.141.0"
 description = "Python bindings for Selenium"
-name = "selenium"
-optional = false
-python-versions = "*"
-version = "3.141.0"
+category = "main"
+optional = false
+python-versions = "*"
 
 [package.dependencies]
 urllib3 = "*"
 
 [[package]]
-category = "main"
+name = "simple-salesforce"
+version = "1.10.1"
 description = "A basic Salesforce.com REST API client."
-name = "simple-salesforce"
-optional = false
-python-versions = "*"
-version = "1.10.1"
+category = "main"
+optional = false
+python-versions = "*"
 
 [package.dependencies]
 authlib = "*"
 requests = ">=2.22.0"
 
 [[package]]
-category = "main"
+name = "six"
+version = "1.15.0"
 description = "Python 2 and 3 compatibility utilities"
-name = "six"
+category = "main"
 optional = false
 python-versions = ">=2.7, !=3.0.*, !=3.1.*, !=3.2.*"
-version = "1.15.0"
-
-[[package]]
-category = "main"
+
+[[package]]
+name = "sortedcontainers"
+version = "2.3.0"
 description = "Sorted Containers -- Sorted List, Sorted Dict, Sorted Set"
-name = "sortedcontainers"
-optional = false
-python-versions = "*"
-version = "2.3.0"
-
-[[package]]
-category = "main"
+category = "main"
+optional = false
+python-versions = "*"
+
+[[package]]
+name = "soupsieve"
+version = "2.0.1"
 description = "A modern CSS selector implementation for Beautiful Soup."
-marker = "python_version >= \"3.0\""
-name = "soupsieve"
+category = "main"
 optional = false
 python-versions = ">=3.5"
-version = "2.0.1"
-
-[[package]]
+
+[[package]]
+name = "toml"
+version = "0.10.2"
+description = "Python Library for Tom's Obvious, Minimal Language"
 category = "dev"
-description = "Python Library for Tom's Obvious, Minimal Language"
-name = "toml"
 optional = false
 python-versions = ">=2.6, !=3.0.*, !=3.1.*, !=3.2.*"
-version = "0.10.2"
-
-[[package]]
-<<<<<<< HEAD
+
+[[package]]
 name = "tqdm"
 version = "4.54.1"
 description = "Fast, Extensible Progress Meter"
-=======
->>>>>>> 6624d90d
-category = "main"
-description = "Fast, Extensible Progress Meter"
-name = "tqdm"
+category = "main"
 optional = false
 python-versions = "!=3.0.*,!=3.1.*,!=3.2.*,!=3.3.*,>=2.7"
-version = "4.54.1"
 
 [package.extras]
 dev = ["py-make (>=0.1.0)", "twine", "argopt", "pydoc-markdown", "wheel"]
 
 [[package]]
-category = "main"
+name = "tweepy"
+version = "3.9.0"
 description = "Twitter library for Python"
-name = "tweepy"
+category = "main"
 optional = false
 python-versions = ">=2.7, !=3.0.*, !=3.1.*, !=3.2.*, !=3.3.*, !=3.4.*"
-version = "3.9.0"
-
-[package.dependencies]
+
+[package.dependencies]
+requests = {version = ">=2.11.1", extras = ["socks"]}
 requests-oauthlib = ">=0.7.0"
 six = ">=1.10.0"
 
-[package.dependencies.requests]
-extras = ["socks"]
-version = ">=2.11.1"
-
 [package.extras]
 dev = ["coveralls (>=1.8.2)", "tox (>=2.4.0)"]
 test = ["mock (>=1.0.1)", "nose (>=1.3.3)", "vcrpy (>=1.10.3)"]
 
 [[package]]
+name = "typed-ast"
+version = "1.4.1"
+description = "a fork of Python 2 and 3 ast modules with type comment support"
 category = "dev"
-description = "a fork of Python 2 and 3 ast modules with type comment support"
-name = "typed-ast"
-optional = false
-python-versions = "*"
-version = "1.4.1"
-
-[[package]]
-<<<<<<< HEAD
+optional = false
+python-versions = "*"
+
+[[package]]
 name = "typing-extensions"
 version = "3.7.4.3"
 description = "Backported and Experimental Type Hints for Python 3.5+"
 category = "main"
-=======
-category = "dev"
-description = "Backported and Experimental Type Hints for Python 3.5+"
-name = "typing-extensions"
->>>>>>> 6624d90d
-optional = false
-python-versions = "*"
-version = "3.7.4.3"
-
-[[package]]
-category = "main"
+optional = false
+python-versions = "*"
+
+[[package]]
+name = "tzdata"
+version = "2020.4"
 description = "Provider of IANA time zone data"
-name = "tzdata"
+category = "main"
 optional = false
 python-versions = ">=2"
-version = "2020.4"
-
-[[package]]
-category = "main"
+
+[[package]]
+name = "tzlocal"
+version = "2.1"
 description = "tzinfo object for the local timezone"
-name = "tzlocal"
-optional = false
-python-versions = "*"
-version = "2.1"
+category = "main"
+optional = false
+python-versions = "*"
 
 [package.dependencies]
 pytz = "*"
 
 [[package]]
-category = "main"
+name = "uritemplate"
+version = "3.0.1"
 description = "URI templates"
-name = "uritemplate"
+category = "main"
 optional = true
 python-versions = ">=2.7, !=3.0.*, !=3.1.*, !=3.2.*, !=3.3.*"
-version = "3.0.1"
-
-[[package]]
-category = "main"
+
+[[package]]
+name = "urllib3"
+version = "1.26.2"
 description = "HTTP library with thread-safe connection pooling, file post, and more."
-name = "urllib3"
+category = "main"
 optional = false
 python-versions = ">=2.7, !=3.0.*, !=3.1.*, !=3.2.*, !=3.3.*, !=3.4.*, <4"
-version = "1.26.2"
 
 [package.extras]
 brotli = ["brotlipy (>=0.6.0)"]
@@ -1762,43 +1627,43 @@
 socks = ["PySocks (>=1.5.6,!=1.5.7,<2.0)"]
 
 [[package]]
-category = "main"
+name = "webdrivermanager"
+version = "0.9.0"
 description = "Module for facilitating download and deploy of WebDriver binaries."
-name = "webdrivermanager"
-optional = false
-python-versions = "*"
-version = "0.9.0"
-
-[package.dependencies]
+category = "main"
+optional = false
+python-versions = "*"
+
+[package.dependencies]
+appdirs = "*"
 BeautifulSoup4 = "*"
-appdirs = "*"
 lxml = "*"
 requests = "*"
 tqdm = "*"
 
 [[package]]
-category = "main"
+name = "wrapt"
+version = "1.12.1"
 description = "Module for decorators, wrappers and monkey patching."
-name = "wrapt"
-optional = false
-python-versions = "*"
-version = "1.12.1"
-
-[[package]]
-category = "main"
+category = "main"
+optional = false
+python-versions = "*"
+
+[[package]]
+name = "xlrd"
+version = "1.2.0"
 description = "Library for developers to extract data from Microsoft Excel (tm) spreadsheet files"
-name = "xlrd"
+category = "main"
 optional = false
 python-versions = ">=2.7, !=3.0.*, !=3.1.*, !=3.2.*, !=3.3.*"
-version = "1.2.0"
-
-[[package]]
-category = "main"
+
+[[package]]
+name = "xlutils"
+version = "2.0.0"
 description = "Utilities for working with Excel files that require both xlrd and xlwt"
-name = "xlutils"
-optional = false
-python-versions = "*"
-version = "2.0.0"
+category = "main"
+optional = false
+python-versions = "*"
 
 [package.dependencies]
 xlrd = ">=0.7.2"
@@ -1809,20 +1674,20 @@
 test = ["coveralls", "errorhandler", "manuel", "mock", "nose", "nose-cov", "nose-fixes", "testfixtures", "tox"]
 
 [[package]]
-category = "main"
+name = "xlwt"
+version = "1.3.0"
 description = "Library to create spreadsheet files compatible with MS Excel 97/2000/XP/2003 XLS files, on any platform, with Python 2.6, 2.7, 3.3+"
-name = "xlwt"
-optional = false
-python-versions = "*"
-version = "1.3.0"
-
-[[package]]
-category = "main"
+category = "main"
+optional = false
+python-versions = "*"
+
+[[package]]
+name = "zeep"
+version = "4.0.0"
 description = "A modern/fast Python SOAP client based on lxml / requests"
-name = "zeep"
+category = "main"
 optional = false
 python-versions = ">=3.6"
-version = "4.0.0"
 
 [package.dependencies]
 appdirs = ">=1.4.0"
@@ -1839,21 +1704,16 @@
 [package.extras]
 async = ["httpx"]
 docs = ["sphinx (>=1.4.0)"]
-<<<<<<< HEAD
 test = ["coverage[toml] (==5.2.1)", "freezegun (==0.3.15)", "mock (==2.0.0)", "pretend (==1.0.9)", "pytest-cov (==2.8.1)", "pytest-httpx", "pytest-asyncio", "pytest (==6.0.1)", "requests-mock (>=0.7.0)", "isort (==5.3.2)", "flake8 (==3.8.3)", "flake8-blind-except (==0.1.1)", "flake8-debugger (==3.2.1)", "flake8-imports (==0.1.1)"]
-=======
-test = ["coverage (5.2.1)", "freezegun (0.3.15)", "mock (2.0.0)", "pretend (1.0.9)", "pytest-cov (2.8.1)", "pytest-httpx", "pytest-asyncio", "pytest (6.0.1)", "requests-mock (>=0.7.0)", "isort (5.3.2)", "flake8 (3.8.3)", "flake8-blind-except (0.1.1)", "flake8-debugger (3.2.1)", "flake8-imports (0.1.1)"]
->>>>>>> 6624d90d
 xmlsec = ["xmlsec (>=0.6.1)"]
 
 [[package]]
-category = "main"
+name = "zipp"
+version = "3.4.0"
 description = "Backport of pathlib-compatible object wrapper for zip files"
-marker = "python_version < \"3.8\""
-name = "zipp"
+category = "main"
 optional = false
 python-versions = ">=3.6"
-version = "3.4.0"
 
 [package.extras]
 docs = ["sphinx", "jaraco.packaging (>=3.2)", "rst.linker (>=1.9)"]
@@ -1865,14 +1725,9 @@
 google = ["google-api-python-client", "google-auth-httplib2", "google-auth-oauthlib", "google-cloud-language", "google-cloud-speech", "google-cloud-storage", "google-cloud-texttospeech", "google-cloud-translate", "google-cloud-videointelligence", "google-cloud-vision", "grpcio"]
 
 [metadata]
-<<<<<<< HEAD
 lock-version = "1.1"
 python-versions = "^3.6"
 content-hash = "8e976292f3f5db54d5c9ee88dc4f7bcfac2f8fe596e91b6a112ea84bf3e5405e"
-=======
-content-hash = "3851955ed5e3eb2f2480abebad5d2065ae3883daab9714793211756e0fc308ce"
-python-versions = "^3.6"
->>>>>>> 6624d90d
 
 [metadata.files]
 appdirs = [
@@ -1929,21 +1784,12 @@
     {file = "black-20.8b1.tar.gz", hash = "sha256:1c02557aa099101b9d21496f8a914e9ed2222ef70336404eeeac8edba836fbea"},
 ]
 boto3 = [
-<<<<<<< HEAD
-    {file = "boto3-1.16.30-py2.py3-none-any.whl", hash = "sha256:163ab6f9030ade265af9b36a10e608f12911cb5f3557e8e3390dffeba919262e"},
-    {file = "boto3-1.16.30.tar.gz", hash = "sha256:848aa8d11c9927daa13512072a501e2fc70ba86b073fc6927b86466f4a459b4d"},
-]
-botocore = [
-    {file = "botocore-1.19.30-py2.py3-none-any.whl", hash = "sha256:70a8ec8d76096927b619a2f1f0dffe326fc9a4f9224afc6cf5d7ef2fd98a94a2"},
-    {file = "botocore-1.19.30.tar.gz", hash = "sha256:822f9dd11f11c54b9c4666cfec9b7246a32990dbca1be27528a75a8dabed4dc2"},
-=======
     {file = "boto3-1.16.31-py2.py3-none-any.whl", hash = "sha256:f95052292691568d158c483caf25202bbd466e2435f80c090e53aa9be2ee84b2"},
     {file = "boto3-1.16.31.tar.gz", hash = "sha256:89786469ff343381f9066d3c7f27ba3526b1563facd59428eb30bfaca43d3831"},
 ]
 botocore = [
     {file = "botocore-1.19.31-py2.py3-none-any.whl", hash = "sha256:1e5712d53ecdefb0279dc45abef32bd9499f92800ddd89038a8dddb99423f940"},
     {file = "botocore-1.19.31.tar.gz", hash = "sha256:624e1d4ce704494f73440c416624481d4ff283049b17d12e06890b79f2ac177d"},
->>>>>>> 6624d90d
 ]
 cached-property = [
     {file = "cached-property-1.5.2.tar.gz", hash = "sha256:9fa5755838eecbb2d234c3aa390bd80fbd3ac6b6869109bfc1b499f7bd89a130"},
@@ -2680,6 +2526,11 @@
 pyrsistent = [
     {file = "pyrsistent-0.17.3.tar.gz", hash = "sha256:2e636185d9eb976a18a8a8e96efce62f2905fea90041958d8cc2a189756ebf3e"},
 ]
+pysocks = [
+    {file = "PySocks-1.7.1-py27-none-any.whl", hash = "sha256:08e69f092cc6dbe92a0fdd16eeb9b9ffbc13cadfe5ca4c7bd92ffb078b293299"},
+    {file = "PySocks-1.7.1-py3-none-any.whl", hash = "sha256:2725bd0a9925919b9b51739eea5f9e2bae91e83288108a9ad338b2e3a4435ee5"},
+    {file = "PySocks-1.7.1.tar.gz", hash = "sha256:3f8804571ebe159c380ac6de37643bb4685970655d3bba243530d6558b799aa0"},
+]
 pytesseract = [
     {file = "pytesseract-0.3.6.tar.gz", hash = "sha256:b79641b7915ff039da22d5591cb2f5ca6cb0ed7c65194c9c750360dc6a1cc87f"},
 ]
@@ -2872,19 +2723,16 @@
     {file = "typed_ast-1.4.1-cp36-cp36m-macosx_10_9_x86_64.whl", hash = "sha256:269151951236b0f9a6f04015a9004084a5ab0d5f19b57de779f908621e7d8b75"},
     {file = "typed_ast-1.4.1-cp36-cp36m-manylinux1_i686.whl", hash = "sha256:24995c843eb0ad11a4527b026b4dde3da70e1f2d8806c99b7b4a7cf491612652"},
     {file = "typed_ast-1.4.1-cp36-cp36m-manylinux1_x86_64.whl", hash = "sha256:fe460b922ec15dd205595c9b5b99e2f056fd98ae8f9f56b888e7a17dc2b757e7"},
-    {file = "typed_ast-1.4.1-cp36-cp36m-manylinux2014_aarch64.whl", hash = "sha256:fcf135e17cc74dbfbc05894ebca928ffeb23d9790b3167a674921db19082401f"},
     {file = "typed_ast-1.4.1-cp36-cp36m-win32.whl", hash = "sha256:4e3e5da80ccbebfff202a67bf900d081906c358ccc3d5e3c8aea42fdfdfd51c1"},
     {file = "typed_ast-1.4.1-cp36-cp36m-win_amd64.whl", hash = "sha256:249862707802d40f7f29f6e1aad8d84b5aa9e44552d2cc17384b209f091276aa"},
     {file = "typed_ast-1.4.1-cp37-cp37m-macosx_10_9_x86_64.whl", hash = "sha256:8ce678dbaf790dbdb3eba24056d5364fb45944f33553dd5869b7580cdbb83614"},
     {file = "typed_ast-1.4.1-cp37-cp37m-manylinux1_i686.whl", hash = "sha256:c9e348e02e4d2b4a8b2eedb48210430658df6951fa484e59de33ff773fbd4b41"},
     {file = "typed_ast-1.4.1-cp37-cp37m-manylinux1_x86_64.whl", hash = "sha256:bcd3b13b56ea479b3650b82cabd6b5343a625b0ced5429e4ccad28a8973f301b"},
-    {file = "typed_ast-1.4.1-cp37-cp37m-manylinux2014_aarch64.whl", hash = "sha256:f208eb7aff048f6bea9586e61af041ddf7f9ade7caed625742af423f6bae3298"},
     {file = "typed_ast-1.4.1-cp37-cp37m-win32.whl", hash = "sha256:d5d33e9e7af3b34a40dc05f498939f0ebf187f07c385fd58d591c533ad8562fe"},
     {file = "typed_ast-1.4.1-cp37-cp37m-win_amd64.whl", hash = "sha256:0666aa36131496aed8f7be0410ff974562ab7eeac11ef351def9ea6fa28f6355"},
     {file = "typed_ast-1.4.1-cp38-cp38-macosx_10_15_x86_64.whl", hash = "sha256:d205b1b46085271b4e15f670058ce182bd1199e56b317bf2ec004b6a44f911f6"},
     {file = "typed_ast-1.4.1-cp38-cp38-manylinux1_i686.whl", hash = "sha256:6daac9731f172c2a22ade6ed0c00197ee7cc1221aa84cfdf9c31defeb059a907"},
     {file = "typed_ast-1.4.1-cp38-cp38-manylinux1_x86_64.whl", hash = "sha256:498b0f36cc7054c1fead3d7fc59d2150f4d5c6c56ba7fb150c013fbc683a8d2d"},
-    {file = "typed_ast-1.4.1-cp38-cp38-manylinux2014_aarch64.whl", hash = "sha256:7e4c9d7658aaa1fc80018593abdf8598bf91325af6af5cce4ce7c73bc45ea53d"},
     {file = "typed_ast-1.4.1-cp38-cp38-win32.whl", hash = "sha256:715ff2f2df46121071622063fc7543d9b1fd19ebfc4f5c8895af64a77a8c852c"},
     {file = "typed_ast-1.4.1-cp38-cp38-win_amd64.whl", hash = "sha256:fc0fea399acb12edbf8a628ba8d2312f583bdbdb3335635db062fa98cf71fca4"},
     {file = "typed_ast-1.4.1-cp39-cp39-macosx_10_15_x86_64.whl", hash = "sha256:d43943ef777f9a1c42bf4e552ba23ac77a6351de620aa9acf64ad54933ad4d34"},
