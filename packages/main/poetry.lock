[[package]]
name = "amazon-textract-response-parser"
version = "0.1.20"
description = "Easily parse JSON returned by Amazon Textract."
category = "main"
optional = true
python-versions = ">=3.6"

[package.dependencies]
boto3 = "*"
marshmallow = "3.11.1"

[[package]]
name = "appdirs"
version = "1.4.4"
description = "A small Python module for determining appropriate platform-specific dirs, e.g. a \"user data dir\"."
category = "main"
optional = false
python-versions = "*"

[[package]]
name = "astroid"
version = "2.8.5"
description = "An abstract syntax tree for Python with inference support."
category = "dev"
optional = false
python-versions = "~=3.6"

[package.dependencies]
lazy-object-proxy = ">=1.4.0"
typed-ast = {version = ">=1.4.0,<2.0", markers = "implementation_name == \"cpython\" and python_version < \"3.8\""}
typing-extensions = {version = ">=3.10", markers = "python_version < \"3.10\""}
wrapt = ">=1.11,<1.14"

[[package]]
name = "atomicwrites"
version = "1.4.0"
description = "Atomic file writes."
category = "dev"
optional = false
python-versions = ">=2.7, !=3.0.*, !=3.1.*, !=3.2.*, !=3.3.*"

[[package]]
name = "attrs"
version = "21.2.0"
description = "Classes Without Boilerplate"
category = "main"
optional = false
python-versions = ">=2.7, !=3.0.*, !=3.1.*, !=3.2.*, !=3.3.*, !=3.4.*"

[package.extras]
dev = ["coverage[toml] (>=5.0.2)", "hypothesis", "pympler", "pytest (>=4.3.0)", "six", "mypy", "pytest-mypy-plugins", "zope.interface", "furo", "sphinx", "sphinx-notfound-page", "pre-commit"]
docs = ["furo", "sphinx", "zope.interface", "sphinx-notfound-page"]
tests = ["coverage[toml] (>=5.0.2)", "hypothesis", "pympler", "pytest (>=4.3.0)", "six", "mypy", "pytest-mypy-plugins", "zope.interface"]
tests_no_zope = ["coverage[toml] (>=5.0.2)", "hypothesis", "pympler", "pytest (>=4.3.0)", "six", "mypy", "pytest-mypy-plugins"]

[[package]]
name = "authlib"
version = "0.15.5"
description = "The ultimate Python library in building OAuth and OpenID Connect servers."
category = "main"
optional = false
python-versions = "*"

[package.dependencies]
cryptography = "*"

[package.extras]
client = ["requests"]

[[package]]
name = "backports-datetime-fromisoformat"
version = "1.0.0"
description = "Backport of Python 3.7's datetime.fromisoformat"
category = "main"
optional = false
python-versions = "*"

[[package]]
name = "backports.cached-property"
version = "1.0.1"
description = "cached_property() - computed once per instance, cached as attribute"
category = "main"
optional = true
python-versions = ">=3.6.0"

[[package]]
name = "backports.zoneinfo"
version = "0.2.1"
description = "Backport of the standard library zoneinfo module"
category = "main"
optional = false
python-versions = ">=3.6"

[package.dependencies]
importlib-resources = {version = "*", markers = "python_version < \"3.7\""}

[package.extras]
tzdata = ["tzdata"]

[[package]]
name = "beautifulsoup4"
version = "4.10.0"
description = "Screen-scraping library"
category = "main"
optional = false
python-versions = ">3.0.0"

[package.dependencies]
soupsieve = ">1.2"

[package.extras]
html5lib = ["html5lib"]
lxml = ["lxml"]

[[package]]
name = "black"
version = "21.10b0"
description = "The uncompromising code formatter."
category = "dev"
optional = false
python-versions = ">=3.6.2"

[package.dependencies]
click = ">=7.1.2"
dataclasses = {version = ">=0.6", markers = "python_version < \"3.7\""}
mypy-extensions = ">=0.4.3"
pathspec = ">=0.9.0,<1"
platformdirs = ">=2"
regex = ">=2020.1.8"
tomli = ">=0.2.6,<2.0.0"
typed-ast = {version = ">=1.4.2", markers = "python_version < \"3.8\""}
typing-extensions = [
    {version = ">=3.10.0.0", markers = "python_version < \"3.10\""},
    {version = "!=3.10.0.1", markers = "python_version >= \"3.10\""},
]

[package.extras]
colorama = ["colorama (>=0.4.3)"]
d = ["aiohttp (>=3.7.4)"]
jupyter = ["ipython (>=7.8.0)", "tokenize-rt (>=3.2.0)"]
python2 = ["typed-ast (>=1.4.3)"]
uvloop = ["uvloop (>=0.15.2)"]

[[package]]
name = "boto3"
<<<<<<< HEAD
version = "1.19.11"
=======
version = "1.20.6"
>>>>>>> b60f420f
description = "The AWS SDK for Python"
category = "main"
optional = true
python-versions = ">= 3.6"

[package.dependencies]
<<<<<<< HEAD
botocore = ">=1.22.11,<1.23.0"
=======
botocore = ">=1.23.6,<1.24.0"
>>>>>>> b60f420f
jmespath = ">=0.7.1,<1.0.0"
s3transfer = ">=0.5.0,<0.6.0"

[package.extras]
crt = ["botocore[crt] (>=1.21.0,<2.0a0)"]

[[package]]
name = "botocore"
<<<<<<< HEAD
version = "1.22.11"
=======
version = "1.23.6"
>>>>>>> b60f420f
description = "Low-level, data-driven core of boto 3."
category = "main"
optional = true
python-versions = ">= 3.6"

[package.dependencies]
jmespath = ">=0.7.1,<1.0.0"
python-dateutil = ">=2.1,<3.0.0"
urllib3 = ">=1.25.4,<1.27"

[package.extras]
crt = ["awscrt (==0.12.5)"]

[[package]]
name = "cached-property"
version = "1.5.2"
description = "A decorator for caching properties in classes."
category = "main"
optional = false
python-versions = "*"

[[package]]
name = "certifi"
version = "2021.10.8"
description = "Python package for providing Mozilla's CA Bundle."
category = "main"
optional = false
python-versions = "*"

[[package]]
name = "cffi"
version = "1.15.0"
description = "Foreign Function Interface for Python calling C code."
category = "main"
optional = false
python-versions = "*"

[package.dependencies]
pycparser = "*"

[[package]]
name = "chardet"
version = "3.0.4"
description = "Universal encoding detector for Python 2 and 3"
category = "main"
optional = false
python-versions = "*"

[[package]]
name = "charset-normalizer"
version = "2.0.7"
description = "The Real First Universal Charset Detector. Open, modern and actively maintained alternative to Chardet."
category = "main"
optional = false
python-versions = ">=3.5.0"

[package.extras]
unicode_backport = ["unicodedata2"]

[[package]]
name = "click"
version = "7.1.2"
description = "Composable command line interface toolkit"
category = "main"
optional = false
python-versions = ">=2.7, !=3.0.*, !=3.1.*, !=3.2.*, !=3.3.*, !=3.4.*"

[[package]]
name = "colorama"
version = "0.4.4"
description = "Cross-platform colored terminal text."
category = "main"
optional = false
python-versions = ">=2.7, !=3.0.*, !=3.1.*, !=3.2.*, !=3.3.*, !=3.4.*"

[[package]]
name = "comtypes"
version = "1.1.7"
description = "Pure Python COM package"
category = "main"
optional = false
python-versions = "*"

[[package]]
name = "coverage"
version = "6.1.2"
description = "Code coverage measurement for Python"
category = "dev"
optional = false
python-versions = ">=3.6"

[package.extras]
toml = ["tomli"]

[[package]]
name = "cryptography"
version = "3.4.8"
description = "cryptography is a package which provides cryptographic recipes and primitives to Python developers."
category = "main"
optional = false
python-versions = ">=3.6"

[package.dependencies]
cffi = ">=1.12"

[package.extras]
docs = ["sphinx (>=1.6.5,!=1.8.0,!=3.1.0,!=3.1.1)", "sphinx-rtd-theme"]
docstest = ["doc8", "pyenchant (>=1.6.11)", "twine (>=1.12.0)", "sphinxcontrib-spelling (>=4.0.1)"]
pep8test = ["black", "flake8", "flake8-import-order", "pep8-naming"]
sdist = ["setuptools-rust (>=0.11.4)"]
ssh = ["bcrypt (>=3.1.5)"]
test = ["pytest (>=6.0)", "pytest-cov", "pytest-subtests", "pytest-xdist", "pretend", "iso8601", "pytz", "hypothesis (>=1.11.4,!=3.79.2)"]

[[package]]
name = "dataclasses"
version = "0.7"
description = "A backport of the dataclasses module for Python 3.6"
category = "main"
optional = false
python-versions = ">=3.6, <3.7"

[[package]]
name = "decorator"
version = "5.1.0"
description = "Decorators for Humans"
category = "main"
optional = false
python-versions = ">=3.5"

[[package]]
name = "defusedxml"
version = "0.7.1"
description = "XML bomb protection for Python stdlib modules"
category = "main"
optional = false
python-versions = ">=2.7, !=3.0.*, !=3.1.*, !=3.2.*, !=3.3.*, !=3.4.*"

[[package]]
name = "dnspython"
version = "2.1.0"
description = "DNS toolkit"
category = "main"
optional = false
python-versions = ">=3.6"

[package.extras]
dnssec = ["cryptography (>=2.6)"]
doh = ["requests", "requests-toolbelt"]
idna = ["idna (>=2.1)"]
curio = ["curio (>=1.2)", "sniffio (>=1.1)"]
trio = ["trio (>=0.14.0)", "sniffio (>=1.1)"]

[[package]]
name = "docutils"
version = "0.18"
description = "Docutils -- Python Documentation Utilities"
category = "main"
optional = false
python-versions = ">=2.7, !=3.0.*, !=3.1.*, !=3.2.*, !=3.3.*, !=3.4.*"

[[package]]
name = "et-xmlfile"
version = "1.1.0"
description = "An implementation of lxml.xmlfile for the standard library"
category = "main"
optional = false
python-versions = ">=3.6"

[[package]]
name = "exchangelib"
version = "4.6.0"
description = "Client for Microsoft Exchange Web Services (EWS)"
category = "main"
optional = false
python-versions = ">=3.6"

[package.dependencies]
backports-datetime-fromisoformat = {version = "*", markers = "python_version < \"3.7\""}
"backports.zoneinfo" = {version = "*", markers = "python_version < \"3.9\""}
cached-property = "*"
defusedxml = ">=0.6.0"
dnspython = ">=2.0.0"
isodate = "*"
lxml = ">3.0"
oauthlib = "*"
pygments = "*"
requests = ">=2.7"
requests-ntlm = ">=0.2.0"
requests-oauthlib = "*"
tzdata = "*"
tzlocal = "*"

[package.extras]
complete = ["requests-gssapi", "requests-negotiate-sspi"]
kerberos = ["requests-gssapi"]
sspi = ["requests-negotiate-sspi"]

[[package]]
name = "flake8"
version = "3.9.2"
description = "the modular source code checker: pep8 pyflakes and co"
category = "dev"
optional = false
python-versions = "!=3.0.*,!=3.1.*,!=3.2.*,!=3.3.*,!=3.4.*,>=2.7"

[package.dependencies]
importlib-metadata = {version = "*", markers = "python_version < \"3.8\""}
mccabe = ">=0.6.0,<0.7.0"
pycodestyle = ">=2.7.0,<2.8.0"
pyflakes = ">=2.3.0,<2.4.0"

[[package]]
name = "fpdf2"
version = "2.4.5"
description = "Simple PDF generation for Python"
category = "main"
optional = false
python-versions = "*"

[package.dependencies]
Pillow = "*"

[[package]]
name = "furl"
version = "2.1.3"
description = "URL manipulation made simple."
category = "main"
optional = false
python-versions = "*"

[package.dependencies]
orderedmultidict = ">=1.0.1"
six = ">=1.8.0"

[[package]]
name = "graphviz"
version = "0.13.2"
description = "Simple Python interface for Graphviz"
category = "main"
optional = false
python-versions = ">=2.7,!=3.0.*,!=3.1.*,!=3.2.*,!=3.3.*,!=3.4.*"

[package.extras]
dev = ["tox (>=3.0)", "flake8", "pep8-naming", "wheel", "twine"]
docs = ["sphinx (>=1.7)", "sphinx-rtd-theme"]
test = ["mock (>=2)", "pytest (>=3.4,!=3.10.0)", "pytest-mock (>=1.8)", "pytest-cov"]

[[package]]
name = "grpcio"
version = "1.37.1"
description = "HTTP/2-based RPC framework"
category = "main"
optional = true
python-versions = "*"

[package.dependencies]
six = ">=1.5.2"

[package.extras]
protobuf = ["grpcio-tools (>=1.37.1)"]

[[package]]
name = "grpcio-tools"
version = "1.37.1"
description = "Protobuf code generator for gRPC"
category = "main"
optional = true
python-versions = "*"

[package.dependencies]
grpcio = ">=1.37.1"
protobuf = ">=3.5.0.post1,<4.0dev"

[[package]]
name = "idna"
version = "3.3"
description = "Internationalized Domain Names in Applications (IDNA)"
category = "main"
optional = false
python-versions = ">=3.5"

[[package]]
name = "importlib-metadata"
version = "4.8.2"
description = "Read metadata from Python packages"
category = "main"
optional = false
python-versions = ">=3.6"

[package.dependencies]
typing-extensions = {version = ">=3.6.4", markers = "python_version < \"3.8\""}
zipp = ">=0.5"

[package.extras]
docs = ["sphinx", "jaraco.packaging (>=8.2)", "rst.linker (>=1.9)"]
perf = ["ipython"]
testing = ["pytest (>=6)", "pytest-checkdocs (>=2.4)", "pytest-flake8", "pytest-cov", "pytest-enabler (>=1.0.1)", "packaging", "pep517", "pyfakefs", "flufl.flake8", "pytest-perf (>=0.9.2)", "pytest-black (>=0.3.7)", "pytest-mypy", "importlib-resources (>=1.3)"]

[[package]]
name = "importlib-resources"
version = "5.4.0"
description = "Read resources from Python packages"
category = "main"
optional = false
python-versions = ">=3.6"

[package.dependencies]
zipp = {version = ">=3.1.0", markers = "python_version < \"3.10\""}

[package.extras]
docs = ["sphinx", "jaraco.packaging (>=8.2)", "rst.linker (>=1.9)"]
testing = ["pytest (>=6)", "pytest-checkdocs (>=2.4)", "pytest-flake8", "pytest-cov", "pytest-enabler (>=1.0.1)", "pytest-black (>=0.3.7)", "pytest-mypy"]

[[package]]
name = "iniconfig"
version = "1.1.1"
description = "iniconfig: brain-dead simple config-ini parsing"
category = "dev"
optional = false
python-versions = "*"

[[package]]
name = "isodate"
version = "0.6.0"
description = "An ISO 8601 date/time/duration parser and formatter"
category = "main"
optional = false
python-versions = "*"

[package.dependencies]
six = "*"

[[package]]
name = "isort"
version = "5.10.1"
description = "A Python utility / library to sort Python imports."
category = "dev"
optional = false
python-versions = ">=3.6.1,<4.0"

[package.extras]
pipfile_deprecated_finder = ["pipreqs", "requirementslib"]
requirements_deprecated_finder = ["pipreqs", "pip-api"]
colors = ["colorama (>=0.4.3,<0.5.0)"]
plugins = ["setuptools"]

[[package]]
name = "java-access-bridge-wrapper"
version = "0.7.5"
description = "Python wrapper for the Windows Java Access Bridge"
category = "main"
optional = false
python-versions = ">=3.6.2,<4.0.0"

[[package]]
name = "jmespath"
version = "0.10.0"
description = "JSON Matching Expressions"
category = "main"
optional = true
python-versions = ">=2.6, !=3.0.*, !=3.1.*, !=3.2.*"

[[package]]
name = "jsonpath-ng"
version = "1.5.3"
description = "A final implementation of JSONPath for Python that aims to be standard compliant, including arithmetic and binary comparison operators and providing clear AST for metaprogramming."
category = "main"
optional = false
python-versions = "*"

[package.dependencies]
decorator = "*"
ply = "*"
six = "*"

[[package]]
name = "jsonschema"
version = "4.0.0"
description = "An implementation of JSON Schema validation for Python"
category = "main"
optional = false
python-versions = "*"

[package.dependencies]
attrs = ">=17.4.0"
importlib-metadata = {version = "*", markers = "python_version < \"3.8\""}
pyrsistent = ">=0.14.0,<0.17.0 || >0.17.0,<0.17.1 || >0.17.1,<0.17.2 || >0.17.2"

[package.extras]
format = ["fqdn", "idna", "isoduration", "jsonpointer (>1.13)", "rfc3339-validator", "rfc3987", "uri-template", "webcolors (>=1.11)"]
format_nongpl = ["fqdn", "idna", "isoduration", "jsonpointer (>1.13)", "rfc3339-validator", "rfc3986-validator (>0.1.0)", "uri-template", "webcolors (>=1.11)"]

[[package]]
name = "lazy-object-proxy"
version = "1.6.0"
description = "A fast and thorough lazy object proxy."
category = "dev"
optional = false
python-versions = ">=2.7, !=3.0.*, !=3.1.*, !=3.2.*, !=3.3.*, !=3.4.*, !=3.5.*"

[[package]]
name = "lxml"
version = "4.6.4"
description = "Powerful and Pythonic XML processing library combining libxml2/libxslt with the ElementTree API."
category = "main"
optional = false
python-versions = ">=2.7, !=3.0.*, !=3.1.*, !=3.2.*, !=3.3.*, != 3.4.*"

[package.extras]
cssselect = ["cssselect (>=0.7)"]
html5 = ["html5lib"]
htmlsoup = ["beautifulsoup4"]
source = ["Cython (>=0.29.7)"]

[[package]]
name = "marshmallow"
version = "3.11.1"
description = "A lightweight library for converting complex datatypes to and from native Python datatypes."
category = "main"
optional = true
python-versions = ">=3.5"

[package.extras]
dev = ["pytest", "pytz", "simplejson", "mypy (==0.812)", "flake8 (==3.9.0)", "flake8-bugbear (==21.3.2)", "pre-commit (>=2.4,<3.0)", "tox"]
docs = ["sphinx (==3.4.3)", "sphinx-issues (==1.2.0)", "alabaster (==0.7.12)", "sphinx-version-warning (==1.1.2)", "autodocsumm (==0.2.2)"]
lint = ["mypy (==0.812)", "flake8 (==3.9.0)", "flake8-bugbear (==21.3.2)", "pre-commit (>=2.4,<3.0)"]
tests = ["pytest", "pytz", "simplejson"]

[[package]]
name = "mccabe"
version = "0.6.1"
description = "McCabe checker, plugin for flake8"
category = "dev"
optional = false
python-versions = "*"

[[package]]
name = "mock"
version = "4.0.3"
description = "Rolling backport of unittest.mock for all Pythons"
category = "dev"
optional = false
python-versions = ">=3.6"

[package.extras]
build = ["twine", "wheel", "blurb"]
docs = ["sphinx"]
test = ["pytest (<5.4)", "pytest-cov"]

[[package]]
name = "mss"
version = "6.1.0"
description = "An ultra fast cross-platform multiple screenshots module in pure python using ctypes."
category = "main"
optional = false
python-versions = ">=3.5"

[[package]]
name = "mypy"
version = "0.782"
description = "Optional static typing for Python"
category = "dev"
optional = false
python-versions = ">=3.5"

[package.dependencies]
mypy-extensions = ">=0.4.3,<0.5.0"
typed-ast = ">=1.4.0,<1.5.0"
typing-extensions = ">=3.7.4"

[package.extras]
dmypy = ["psutil (>=4.0)"]

[[package]]
name = "mypy-extensions"
version = "0.4.3"
description = "Experimental type system extensions for programs checked with the mypy typechecker."
category = "dev"
optional = false
python-versions = "*"

[[package]]
name = "netsuitesdk"
version = "1.24.0"
description = "Python SDK for accessing the NetSuite SOAP webservice"
category = "main"
optional = false
python-versions = "*"

[package.dependencies]
zeep = "*"

[[package]]
name = "notifiers"
version = "1.2.1"
description = "The easy way to send notifications"
category = "main"
optional = false
python-versions = ">=3.6"

[package.dependencies]
click = ">=7.0"
jsonschema = ">=3.0.0"
requests = ">=2.21.0"
rfc3987 = ">=1.3.8"

[package.extras]
dev = ["alabaster (==0.7.11)", "aspy.yaml (==1.1.1)", "atomicwrites (==1.1.5)", "attrs (==18.1.0)", "babel (==2.6.0)", "bumpversion (==0.5.3)", "certifi (==2018.4.16)", "cfgv (==2.0.0)", "chardet (==3.0.4)", "click (==6.7)", "codecov (==2.0.15)", "coverage (==4.5.1)", "docutils (==0.14)", "hypothesis (==4.32.3)", "identify (==1.1.4)", "idna (==2.7)", "imagesize (==1.0.0)", "importlib-metadata (==0.18)", "jinja2 (==2.10.1)", "markupsafe (==1.0)", "more-itertools (==4.2.0)", "nodeenv (==1.3.2)", "packaging (==17.1)", "pip-tools (==4.0.0)", "pluggy (==0.12.0)", "pre-commit (==1.18.2)", "py (==1.5.4)", "pygments (==2.2.0)", "pyparsing (==2.2.0)", "pytest-cov (==2.7.1)", "pytest (==5.0.1)", "pytz (==2018.5)", "pyyaml (==5.1)", "requests (==2.22.0)", "six (==1.11.0)", "snowballstemmer (==1.2.1)", "sphinx-autodoc-annotation (==1.0.post1)", "sphinx-rtd-theme (==0.4.3)", "sphinx (==2.2.0)", "sphinxcontrib-applehelp (==1.0.1)", "sphinxcontrib-devhelp (==1.0.1)", "sphinxcontrib-htmlhelp (==1.0.2)", "sphinxcontrib-jsmath (==1.0.1)", "sphinxcontrib-qthelp (==1.0.2)", "sphinxcontrib-serializinghtml (==1.1.3)", "toml (==0.9.4)", "urllib3 (==1.24.2)", "virtualenv (==16.0.0)", "wcwidth (==0.1.7)", "zipp (==0.5.1)"]

[[package]]
name = "ntlm-auth"
version = "1.5.0"
description = "Creates NTLM authentication structures"
category = "main"
optional = false
python-versions = ">=2.6,!=3.0.*,!=3.1.*,!=3.2.*,!=3.3.*"

[package.extras]
cryptography = ["cryptography (<2.2)", "cryptography"]

[[package]]
name = "numpy"
version = "1.19.5"
description = "NumPy is the fundamental package for array computing with Python."
category = "main"
optional = true
python-versions = ">=3.6"

[[package]]
name = "oauthlib"
version = "3.1.1"
description = "A generic, spec-compliant, thorough implementation of the OAuth request-signing logic"
category = "main"
optional = false
python-versions = ">=3.6"

[package.extras]
rsa = ["cryptography (>=3.0.0,<4)"]
signals = ["blinker (>=1.4.0)"]
signedtoken = ["cryptography (>=3.0.0,<4)", "pyjwt (>=2.0.0,<3)"]

[[package]]
name = "opencv-python-headless"
version = "4.5.2.54"
description = "Wrapper package for OpenCV python bindings."
category = "main"
optional = true
python-versions = ">=3.6"

[package.dependencies]
numpy = ">=1.13.3"

[[package]]
name = "openpyxl"
version = "3.0.9"
description = "A Python library to read/write Excel 2010 xlsx/xlsm files"
category = "main"
optional = false
python-versions = ">=3.6"

[package.dependencies]
et-xmlfile = "*"

[[package]]
name = "orderedmultidict"
version = "1.0.1"
description = "Ordered Multivalue Dictionary"
category = "main"
optional = false
python-versions = "*"

[package.dependencies]
six = ">=1.8.0"

[[package]]
name = "overrides"
version = "6.1.0"
description = "A decorator to automatically detect mismatch when overriding a method."
category = "main"
optional = true
python-versions = ">=3.6"

[package.dependencies]
typing-utils = ">=0.0.3"

[[package]]
name = "packaging"
version = "21.2"
description = "Core utilities for Python packages"
category = "dev"
optional = false
python-versions = ">=3.6"

[package.dependencies]
pyparsing = ">=2.0.2,<3"

[[package]]
name = "pathspec"
version = "0.9.0"
description = "Utility library for gitignore style pattern matching of file paths."
category = "dev"
optional = false
python-versions = "!=3.0.*,!=3.1.*,!=3.2.*,!=3.3.*,!=3.4.*,>=2.7"

[[package]]
name = "pdfminer.six"
version = "20201018"
description = "PDF parser and analyzer"
category = "main"
optional = false
python-versions = ">=3.4"

[package.dependencies]
chardet = {version = "*", markers = "python_version > \"3.0\""}
cryptography = "*"
sortedcontainers = "*"

[package.extras]
dev = ["nose", "tox"]
docs = ["sphinx", "sphinx-argparse"]

[[package]]
name = "pillow"
version = "8.4.0"
description = "Python Imaging Library (Fork)"
category = "main"
optional = false
python-versions = ">=3.6"

[[package]]
name = "platformdirs"
version = "2.4.0"
description = "A small Python module for determining appropriate platform-specific dirs, e.g. a \"user data dir\"."
category = "main"
optional = false
python-versions = ">=3.6"

[package.extras]
docs = ["Sphinx (>=4)", "furo (>=2021.7.5b38)", "proselint (>=0.10.2)", "sphinx-autodoc-typehints (>=1.12)"]
test = ["appdirs (==1.4.4)", "pytest (>=6)", "pytest-cov (>=2.7)", "pytest-mock (>=3.6)"]

[[package]]
name = "pluggy"
version = "1.0.0"
description = "plugin and hook calling mechanisms for python"
category = "dev"
optional = false
python-versions = ">=3.6"

[package.dependencies]
importlib-metadata = {version = ">=0.12", markers = "python_version < \"3.8\""}

[package.extras]
dev = ["pre-commit", "tox"]
testing = ["pytest", "pytest-benchmark"]

[[package]]
name = "ply"
version = "3.11"
description = "Python Lex & Yacc"
category = "main"
optional = false
python-versions = "*"

[[package]]
name = "protobuf"
version = "3.17.0"
description = "Protocol Buffers"
category = "main"
optional = true
python-versions = "*"

[package.dependencies]
six = ">=1.9"

[[package]]
name = "proxy-tools"
version = "0.1.0"
description = "Proxy Implementation"
category = "main"
optional = false
python-versions = "*"

[[package]]
name = "psutil"
version = "5.8.0"
description = "Cross-platform lib for process and system monitoring in Python."
category = "main"
optional = false
python-versions = ">=2.6, !=3.0.*, !=3.1.*, !=3.2.*, !=3.3.*"

[package.extras]
test = ["ipaddress", "mock", "unittest2", "enum34", "pywin32", "wmi"]

[[package]]
name = "py"
version = "1.11.0"
description = "library with cross-python path, ini-parsing, io, code, log facilities"
category = "dev"
optional = false
python-versions = ">=2.7, !=3.0.*, !=3.1.*, !=3.2.*, !=3.3.*, !=3.4.*"

[[package]]
name = "pycodestyle"
version = "2.7.0"
description = "Python style guide checker"
category = "dev"
optional = false
python-versions = ">=2.7, !=3.0.*, !=3.1.*, !=3.2.*, !=3.3.*"

[[package]]
name = "pycparser"
version = "2.21"
description = "C parser in Python"
category = "main"
optional = false
python-versions = ">=2.7, !=3.0.*, !=3.1.*, !=3.2.*, !=3.3.*"

[[package]]
name = "pyflakes"
version = "2.3.1"
description = "passive checker of Python programs"
category = "dev"
optional = false
python-versions = ">=2.7, !=3.0.*, !=3.1.*, !=3.2.*, !=3.3.*"

[[package]]
name = "pygments"
version = "2.10.0"
description = "Pygments is a syntax highlighting package written in Python."
category = "main"
optional = false
python-versions = ">=3.5"

[[package]]
name = "pylint"
version = "2.11.1"
description = "python code static checker"
category = "dev"
optional = false
python-versions = "~=3.6"

[package.dependencies]
astroid = ">=2.8.0,<2.9"
colorama = {version = "*", markers = "sys_platform == \"win32\""}
isort = ">=4.2.5,<6"
mccabe = ">=0.6,<0.7"
platformdirs = ">=2.2.0"
toml = ">=0.7.1"
typing-extensions = {version = ">=3.10.0", markers = "python_version < \"3.10\""}

[[package]]
name = "pynput-robocorp-fork"
version = "4.0.0"
description = "Monitor and control user input devices"
category = "main"
optional = false
python-versions = "*"

[package.dependencies]
pyobjc-core = {version = ">=7.0,<8.0", markers = "sys_platform == \"darwin\""}
pyobjc-framework-Cocoa = {version = ">=7.0,<8.0", markers = "sys_platform == \"darwin\""}
pyobjc-framework-Quartz = {version = ">=7.0,<8.0", markers = "sys_platform == \"darwin\""}
python-xlib = {version = ">=0.17", markers = "sys_platform in \"linux\""}
six = "*"

[[package]]
name = "pyobjc-core"
version = "7.3"
description = "Python<->ObjC Interoperability Module"
category = "main"
optional = false
python-versions = ">=3.6"

[[package]]
name = "pyobjc-framework-cocoa"
version = "7.3"
description = "Wrappers for the Cocoa frameworks on macOS"
category = "main"
optional = false
python-versions = ">=3.6"

[package.dependencies]
pyobjc-core = ">=7.3"

[[package]]
name = "pyobjc-framework-quartz"
version = "7.3"
description = "Wrappers for the Quartz frameworks on macOS"
category = "main"
optional = false
python-versions = ">=3.6"

[package.dependencies]
pyobjc-core = ">=7.3"
pyobjc-framework-Cocoa = ">=7.3"

[[package]]
name = "pyparsing"
version = "2.4.7"
description = "Python parsing module"
category = "dev"
optional = false
python-versions = ">=2.6, !=3.0.*, !=3.1.*, !=3.2.*"

[[package]]
name = "pypdf2"
version = "1.26.0"
description = "PDF toolkit"
category = "main"
optional = false
python-versions = "*"

[[package]]
name = "pyperclip"
version = "1.8.2"
description = "A cross-platform clipboard module for Python. (Only handles plain text for now.)"
category = "main"
optional = false
python-versions = "*"

[[package]]
name = "pyqt5"
version = "5.15.6"
description = "Python bindings for the Qt cross platform application toolkit"
category = "main"
optional = false
python-versions = ">=3.6"

[package.dependencies]
PyQt5-Qt5 = ">=5.15.2"
PyQt5-sip = ">=12.8,<13"

[[package]]
name = "pyqt5-qt5"
version = "5.15.2"
description = "The subset of a Qt installation needed by PyQt5."
category = "main"
optional = false
python-versions = "*"

[[package]]
name = "pyqt5-sip"
version = "12.9.0"
description = "The sip module support for PyQt5"
category = "main"
optional = false
python-versions = ">=3.5"

[[package]]
name = "pyqtwebengine"
version = "5.15.5"
description = "Python bindings for the Qt WebEngine framework"
category = "main"
optional = false
python-versions = ">=3.6"

[package.dependencies]
PyQt5 = ">=5.15.4"
PyQt5-sip = ">=12.8,<13"
PyQtWebEngine-Qt5 = ">=5.15.2"

[[package]]
name = "pyqtwebengine-qt5"
version = "5.15.2"
description = "The subset of a Qt installation needed by PyQtWebEngine."
category = "main"
optional = false
python-versions = "*"

[[package]]
name = "pyrsistent"
version = "0.18.0"
description = "Persistent/Functional/Immutable data structures"
category = "main"
optional = false
python-versions = ">=3.6"

[[package]]
name = "pysocks"
version = "1.7.1"
description = "A Python SOCKS client module. See https://github.com/Anorov/PySocks for more information."
category = "main"
optional = false
python-versions = ">=2.7, !=3.0.*, !=3.1.*, !=3.2.*, !=3.3.*"

[[package]]
name = "pytesseract"
version = "0.3.8"
description = "Python-tesseract is a python wrapper for Google's Tesseract-OCR"
category = "main"
optional = true
python-versions = ">=3.6"

[package.dependencies]
Pillow = "*"

[[package]]
name = "pytest"
version = "6.2.5"
description = "pytest: simple powerful testing with Python"
category = "dev"
optional = false
python-versions = ">=3.6"

[package.dependencies]
atomicwrites = {version = ">=1.0", markers = "sys_platform == \"win32\""}
attrs = ">=19.2.0"
colorama = {version = "*", markers = "sys_platform == \"win32\""}
importlib-metadata = {version = ">=0.12", markers = "python_version < \"3.8\""}
iniconfig = "*"
packaging = "*"
pluggy = ">=0.12,<2.0"
py = ">=1.8.2"
toml = "*"

[package.extras]
testing = ["argcomplete", "hypothesis (>=3.56)", "mock", "nose", "requests", "xmlschema"]

[[package]]
name = "pytest-cov"
version = "2.12.1"
description = "Pytest plugin for measuring coverage."
category = "dev"
optional = false
python-versions = ">=2.7, !=3.0.*, !=3.1.*, !=3.2.*, !=3.3.*, !=3.4.*"

[package.dependencies]
coverage = ">=5.2.1"
pytest = ">=4.6"
toml = "*"

[package.extras]
testing = ["fields", "hunter", "process-tests", "six", "pytest-xdist", "virtualenv"]

[[package]]
name = "python-dateutil"
version = "2.8.2"
description = "Extensions to the standard Python datetime module"
category = "main"
optional = true
python-versions = "!=3.0.*,!=3.1.*,!=3.2.*,>=2.7"

[package.dependencies]
six = ">=1.5"

[[package]]
name = "python-xlib"
version = "0.31"
description = "Python X Library"
category = "main"
optional = false
python-versions = "*"

[package.dependencies]
six = ">=1.10.0"

[[package]]
name = "pytz"
version = "2021.3"
description = "World timezone definitions, modern and historical"
category = "main"
optional = false
python-versions = "*"

[[package]]
name = "pywebview"
version = "3.5"
description = "Build GUI for your Python program with JavaScript, HTML, and CSS."
category = "main"
optional = false
python-versions = "*"

[package.dependencies]
importlib_resources = {version = "*", markers = "python_version < \"3.7\""}
proxy_tools = "*"

[package.extras]
cef = ["cefpython3"]
gtk = ["pygobject"]
qt = ["pyqt5", "pyqtwebengine"]

[[package]]
name = "pywin32"
version = "301"
description = "Python for Window Extensions"
category = "main"
optional = false
python-versions = "*"

[[package]]
name = "pywinauto"
version = "0.6.8"
description = "A set of Python modules to automate the Microsoft Windows GUI"
category = "main"
optional = false
python-versions = "*"

[package.dependencies]
comtypes = "*"
pywin32 = "*"
six = "*"

[[package]]
name = "pyyaml"
version = "5.4.1"
description = "YAML parser and emitter for Python"
category = "main"
optional = false
python-versions = ">=2.7, !=3.0.*, !=3.1.*, !=3.2.*, !=3.3.*, !=3.4.*, !=3.5.*"

[[package]]
name = "regex"
version = "2021.11.10"
description = "Alternative regular expression module, to replace re."
category = "dev"
optional = false
python-versions = "*"

[[package]]
name = "requests"
version = "2.26.0"
description = "Python HTTP for Humans."
category = "main"
optional = false
python-versions = ">=2.7, !=3.0.*, !=3.1.*, !=3.2.*, !=3.3.*, !=3.4.*, !=3.5.*"

[package.dependencies]
certifi = ">=2017.4.17"
charset-normalizer = {version = ">=2.0.0,<2.1.0", markers = "python_version >= \"3\""}
idna = {version = ">=2.5,<4", markers = "python_version >= \"3\""}
PySocks = {version = ">=1.5.6,<1.5.7 || >1.5.7", optional = true, markers = "extra == \"socks\""}
urllib3 = ">=1.21.1,<1.27"

[package.extras]
socks = ["PySocks (>=1.5.6,!=1.5.7)", "win-inet-pton"]
use_chardet_on_py3 = ["chardet (>=3.0.2,<5)"]

[[package]]
name = "requests-file"
version = "1.5.1"
description = "File transport adapter for Requests"
category = "main"
optional = false
python-versions = "*"

[package.dependencies]
requests = ">=1.0.0"
six = "*"

[[package]]
name = "requests-ntlm"
version = "1.1.0"
description = "This package allows for HTTP NTLM authentication using the requests library."
category = "main"
optional = false
python-versions = "*"

[package.dependencies]
cryptography = ">=1.3"
ntlm-auth = ">=1.0.2"
requests = ">=2.0.0"

[[package]]
name = "requests-oauthlib"
version = "1.3.0"
description = "OAuthlib authentication support for Requests."
category = "main"
optional = false
python-versions = ">=2.7, !=3.0.*, !=3.1.*, !=3.2.*, !=3.3.*"

[package.dependencies]
oauthlib = ">=3.0.0"
requests = ">=2.0.0"

[package.extras]
rsa = ["oauthlib[signedtoken] (>=3.0.0)"]

[[package]]
name = "requests-toolbelt"
version = "0.9.1"
description = "A utility belt for advanced users of python-requests"
category = "main"
optional = false
python-versions = "*"

[package.dependencies]
requests = ">=2.0.1,<3.0.0"

[[package]]
name = "rfc3987"
version = "1.3.8"
description = "Parsing and validation of URIs (RFC 3986) and IRIs (RFC 3987)"
category = "main"
optional = false
python-versions = "*"

[[package]]
name = "robocorp-dialog"
version = "0.4.1"
description = "Dialog for querying user input"
category = "main"
optional = false
python-versions = ">=3.6.2,<4.0.0"

[package.dependencies]
PyQt5 = {version = ">=5.15.2,<6.0.0", markers = "sys_platform == \"linux\""}
PyQtWebEngine = {version = ">=5.15.2,<6.0.0", markers = "sys_platform == \"linux\""}
pywebview = {version = ">=3.5,<4.0", markers = "sys_platform == \"linux\""}

[[package]]
name = "robotframework"
version = "4.1.2"
description = "Generic automation framework for acceptance testing and robotic process automation (RPA)"
category = "main"
optional = false
python-versions = "*"

[[package]]
name = "robotframework-assertion-engine"
version = "0.2.0"
description = "Generic way to create meaningful and easy to use assertions for the Robot Framework libraries."
category = "main"
optional = true
python-versions = ">=3.7,<4.0"

[package.dependencies]
robotframework = ">=4.0.3,<5.0.0"

[[package]]
name = "robotframework-browser"
version = "4.5.2"
description = "Robot Framework Browser library powered by Playwright. Aiming for speed, reliability and visibility."
category = "main"
optional = true
python-versions = ">=3.7,<4.0"

[package.dependencies]
"backports.cached-property" = ">=1.0.1"
grpcio = "1.37.1"
grpcio-tools = "1.37.1"
overrides = ">=4.1.0"
protobuf = "3.17.0"
robotframework = ">=3.2.2,<4.0.2 || >4.0.2"
robotframework-assertion-engine = ">=0.0.6"
robotframework-pythonlibcore = ">=2.2.1"
typing-extensions = ">=3.7.4.3"
wrapt = ">=1.12.1"

[[package]]
name = "robotframework-pythonlibcore"
version = "3.0.0"
description = "Tools to ease creating larger test libraries for Robot Framework using Python."
category = "main"
optional = false
python-versions = ">=3.6, <4"

[[package]]
name = "robotframework-requests"
version = "0.9.2"
description = "Robot Framework keyword library wrapper around requests"
category = "main"
optional = false
python-versions = "*"

[package.dependencies]
requests = "*"
robotframework = "*"

[package.extras]
test = ["robotframework (>=3.2.1)", "pytest", "flask", "six", "coverage", "flake8"]

[[package]]
name = "robotframework-sapguilibrary"
version = "1.1"
description = "A Robot Framework Library for automating the SAP GUI desktop client"
category = "main"
optional = false
python-versions = "*"

[package.dependencies]
pywin32 = ">=222"
robotframework = ">=2.9"

[[package]]
name = "robotframework-seleniumlibrary"
version = "5.1.3"
description = "Web testing library for Robot Framework"
category = "main"
optional = false
python-versions = ">=3.6, <4"

[package.dependencies]
robotframework = ">=3.1.2"
robotframework-pythonlibcore = ">=2.1.0"
selenium = ">=3.141.0"

[[package]]
name = "robotframework-seleniumtestability"
version = "1.1.0"
description = "SeleniumTestability library that helps speed up tests withasyncronous evens"
category = "main"
optional = false
python-versions = "*"

[package.dependencies]
furl = "*"
robotframework-seleniumlibrary = ">=4.0.0"
wrapt = "*"

[[package]]
name = "rpaframework-core"
version = "6.5.1"
description = "Core utilities used by RPA Framework"
category = "main"
optional = false
python-versions = ">=3.6.2,<4.0.0"

[package.dependencies]
selenium = ">=3.141.0,<4.0.0"
webdrivermanager = ">=0.10.0,<0.11.0"

[[package]]
name = "rpaframework-dialogs"
version = "0.4.2"
description = "Dialogs library of RPA Framework"
category = "main"
optional = false
python-versions = ">=3.6.2,<4.0.0"

[package.dependencies]
robocorp-dialog = ">=0.4.1,<0.5.0"
robotframework = ">=4.0.0,<4.0.1 || >4.0.1,<5.0.0"
rpaframework-core = ">=6.1.0,<7.0.0"

[[package]]
name = "rpaframework-pdf"
version = "0.10.0"
description = "PDF library of RPA Framework"
category = "main"
optional = false
python-versions = ">=3.6.2,<4.0.0"

[package.dependencies]
fpdf2 = ">=2.3.0,<3.0.0"
"pdfminer.six" = "20201018"
pypdf2 = ">=1.26.0,<2.0.0"
robotframework = ">=3.2.2,<5.0"
robotframework-pythonlibcore = ">=3.0.0,<4.0.0"
rpaframework-core = ">=6.1.0,<7.0.0"

[[package]]
name = "rpaframework-recognition"
version = "0.7.2"
description = "Core utilities used by RPA Framework"
category = "main"
optional = true
python-versions = ">=3.6.2,<4.0.0"

[package.dependencies]
numpy = ">=1.19.3,<2.0.0"
opencv-python-headless = ">=4.5.2,<5.0.0"
pillow = ">=8.0.1,<9.0.0"
pytesseract = ">=0.3.6,<0.4.0"
rpaframework-core = ">=6.0.0,<7.0.0"

[[package]]
name = "s3transfer"
version = "0.5.0"
description = "An Amazon S3 Transfer Manager"
category = "main"
optional = true
python-versions = ">= 3.6"

[package.dependencies]
botocore = ">=1.12.36,<2.0a.0"

[package.extras]
crt = ["botocore[crt] (>=1.20.29,<2.0a.0)"]

[[package]]
name = "selenium"
version = "3.141.0"
description = "Python bindings for Selenium"
category = "main"
optional = false
python-versions = "*"

[package.dependencies]
urllib3 = "*"

[[package]]
name = "simple-salesforce"
version = "1.11.4"
description = "A basic Salesforce.com REST API client."
category = "main"
optional = false
python-versions = "*"

[package.dependencies]
authlib = "*"
requests = ">=2.22.0"

[[package]]
name = "six"
version = "1.16.0"
description = "Python 2 and 3 compatibility utilities"
category = "main"
optional = false
python-versions = ">=2.7, !=3.0.*, !=3.1.*, !=3.2.*"

[[package]]
name = "sortedcontainers"
version = "2.4.0"
description = "Sorted Containers -- Sorted List, Sorted Dict, Sorted Set"
category = "main"
optional = false
python-versions = "*"

[[package]]
name = "soupsieve"
version = "2.3.1"
description = "A modern CSS selector implementation for Beautiful Soup."
category = "main"
optional = false
python-versions = ">=3.6"

[[package]]
name = "tenacity"
version = "8.0.1"
description = "Retry code until it succeeds"
category = "main"
optional = false
python-versions = ">=3.6"

[package.extras]
doc = ["reno", "sphinx", "tornado (>=4.5)"]

[[package]]
name = "toml"
version = "0.10.2"
description = "Python Library for Tom's Obvious, Minimal Language"
category = "dev"
optional = false
python-versions = ">=2.6, !=3.0.*, !=3.1.*, !=3.2.*"

[[package]]
name = "tomli"
version = "1.2.2"
description = "A lil' TOML parser"
category = "dev"
optional = false
python-versions = ">=3.6"

[[package]]
name = "tqdm"
version = "4.62.3"
description = "Fast, Extensible Progress Meter"
category = "main"
optional = false
python-versions = "!=3.0.*,!=3.1.*,!=3.2.*,!=3.3.*,>=2.7"

[package.dependencies]
colorama = {version = "*", markers = "platform_system == \"Windows\""}

[package.extras]
dev = ["py-make (>=0.1.0)", "twine", "wheel"]
notebook = ["ipywidgets (>=6)"]
telegram = ["requests"]

[[package]]
name = "tweepy"
version = "3.10.0"
description = "Twitter library for Python"
category = "main"
optional = false
python-versions = ">=2.7, !=3.0.*, !=3.1.*, !=3.2.*, !=3.3.*, !=3.4.*"

[package.dependencies]
requests = {version = ">=2.11.1", extras = ["socks"]}
requests-oauthlib = ">=0.7.0"
six = ">=1.10.0"

[package.extras]
dev = ["coveralls (>=1.8.2)", "tox (>=2.4.0)"]
test = ["mock (>=1.0.1)", "nose (>=1.3.3)", "vcrpy (>=1.10.3)"]

[[package]]
name = "typed-ast"
version = "1.4.3"
description = "a fork of Python 2 and 3 ast modules with type comment support"
category = "dev"
optional = false
python-versions = "*"

[[package]]
name = "typing-extensions"
version = "4.0.0"
description = "Backported and Experimental Type Hints for Python 3.6+"
category = "main"
optional = false
python-versions = ">=3.6"

[[package]]
name = "typing-utils"
version = "0.1.0"
description = "utils to inspect Python type annotations"
category = "main"
optional = true
python-versions = ">=3.6.1"

[package.extras]
test = ["pytest"]

[[package]]
name = "tzdata"
version = "2021.5"
description = "Provider of IANA time zone data"
category = "main"
optional = false
python-versions = ">=2"

[[package]]
name = "tzlocal"
version = "2.1"
description = "tzinfo object for the local timezone"
category = "main"
optional = false
python-versions = "*"

[package.dependencies]
pytz = "*"

[[package]]
name = "urllib3"
version = "1.26.7"
description = "HTTP library with thread-safe connection pooling, file post, and more."
category = "main"
optional = false
python-versions = ">=2.7, !=3.0.*, !=3.1.*, !=3.2.*, !=3.3.*, !=3.4.*, <4"

[package.extras]
brotli = ["brotlipy (>=0.6.0)"]
secure = ["pyOpenSSL (>=0.14)", "cryptography (>=1.3.4)", "idna (>=2.0.0)", "certifi", "ipaddress"]
socks = ["PySocks (>=1.5.6,!=1.5.7,<2.0)"]

[[package]]
name = "webdrivermanager"
version = "0.10.0"
description = "Module for facilitating download and deploy of WebDriver binaries."
category = "main"
optional = false
python-versions = "*"

[package.dependencies]
appdirs = "*"
BeautifulSoup4 = "*"
lxml = "*"
requests = "*"
tqdm = "*"

[[package]]
name = "wrapt"
version = "1.13.3"
description = "Module for decorators, wrappers and monkey patching."
category = "main"
optional = false
python-versions = "!=3.0.*,!=3.1.*,!=3.2.*,!=3.3.*,!=3.4.*,>=2.7"

[[package]]
name = "xlrd"
version = "2.0.1"
description = "Library for developers to extract data from Microsoft Excel (tm) .xls spreadsheet files"
category = "main"
optional = false
python-versions = ">=2.7, !=3.0.*, !=3.1.*, !=3.2.*, !=3.3.*, !=3.4.*, !=3.5.*"

[package.extras]
build = ["wheel", "twine"]
docs = ["sphinx"]
test = ["pytest", "pytest-cov"]

[[package]]
name = "xlutils"
version = "2.0.0"
description = "Utilities for working with Excel files that require both xlrd and xlwt"
category = "main"
optional = false
python-versions = "*"

[package.dependencies]
xlrd = ">=0.7.2"
xlwt = ">=0.7.4"

[package.extras]
build = ["pkginfo", "setuptools-git", "sphinx", "twine", "wheel"]
test = ["coveralls", "errorhandler", "manuel", "mock", "nose", "nose-cov", "nose-fixes", "testfixtures", "tox"]

[[package]]
name = "xlwt"
version = "1.3.0"
description = "Library to create spreadsheet files compatible with MS Excel 97/2000/XP/2003 XLS files, on any platform, with Python 2.6, 2.7, 3.3+"
category = "main"
optional = false
python-versions = "*"

[[package]]
name = "zeep"
version = "4.1.0"
description = "A modern/fast Python SOAP client based on lxml / requests"
category = "main"
optional = false
python-versions = ">=3.6"

[package.dependencies]
attrs = ">=17.2.0"
cached-property = ">=1.3.0"
isodate = ">=0.5.4"
lxml = ">=4.6.0"
platformdirs = ">=1.4.0"
pytz = "*"
requests = ">=2.7.0"
requests-file = ">=1.5.1"
requests-toolbelt = ">=0.7.1"

[package.extras]
async = ["httpx"]
docs = ["sphinx (>=1.4.0)"]
test = ["coverage[toml] (==5.2.1)", "freezegun (==0.3.15)", "mock (==2.0.0)", "pretend (==1.0.9)", "pytest-cov (==2.8.1)", "pytest-httpx", "pytest-asyncio", "pytest (==6.0.1)", "requests-mock (>=0.7.0)", "isort (==5.3.2)", "flake8 (==3.8.3)", "flake8-blind-except (==0.1.1)", "flake8-debugger (==3.2.1)", "flake8-imports (==0.1.1)"]
xmlsec = ["xmlsec (>=0.6.1)"]

[[package]]
name = "zipp"
version = "3.6.0"
description = "Backport of pathlib-compatible object wrapper for zip files"
category = "main"
optional = false
python-versions = ">=3.6"

[package.extras]
docs = ["sphinx", "jaraco.packaging (>=8.2)", "rst.linker (>=1.9)"]
testing = ["pytest (>=4.6)", "pytest-checkdocs (>=2.4)", "pytest-flake8", "pytest-cov", "pytest-enabler (>=1.0.1)", "jaraco.itertools", "func-timeout", "pytest-black (>=0.3.7)", "pytest-mypy"]

[extras]
aws = ["boto3", "amazon-textract-response-parser"]
cv = ["rpaframework-recognition"]
playwright = ["robotframework-browser"]

[metadata]
lock-version = "1.1"
python-versions = "^3.6.2"
content-hash = "57b0b8dbca59441220da9e94367bf2f6149d9b6497ddef55dfb157958df00823"

[metadata.files]
amazon-textract-response-parser = [
    {file = "amazon-textract-response-parser-0.1.20.tar.gz", hash = "sha256:5caac9ca2701c74dc3e5f0ccf50535f8f6d58b69753ff233a516c110a09914b8"},
    {file = "amazon_textract_response_parser-0.1.20-py2.py3-none-any.whl", hash = "sha256:5e6fa433672db2e5248eae4cc3a159d46c382e4fdcc1d939ccc3413cb9855134"},
]
appdirs = [
    {file = "appdirs-1.4.4-py2.py3-none-any.whl", hash = "sha256:a841dacd6b99318a741b166adb07e19ee71a274450e68237b4650ca1055ab128"},
    {file = "appdirs-1.4.4.tar.gz", hash = "sha256:7d5d0167b2b1ba821647616af46a749d1c653740dd0d2415100fe26e27afdf41"},
]
astroid = [
    {file = "astroid-2.8.5-py3-none-any.whl", hash = "sha256:abc423a1e85bc1553954a14f2053473d2b7f8baf32eae62a328be24f436b5107"},
    {file = "astroid-2.8.5.tar.gz", hash = "sha256:11f7356737b624c42e21e71fe85eea6875cb94c03c82ac76bd535a0ff10b0f25"},
]
atomicwrites = [
    {file = "atomicwrites-1.4.0-py2.py3-none-any.whl", hash = "sha256:6d1784dea7c0c8d4a5172b6c620f40b6e4cbfdf96d783691f2e1302a7b88e197"},
    {file = "atomicwrites-1.4.0.tar.gz", hash = "sha256:ae70396ad1a434f9c7046fd2dd196fc04b12f9e91ffb859164193be8b6168a7a"},
]
attrs = [
    {file = "attrs-21.2.0-py2.py3-none-any.whl", hash = "sha256:149e90d6d8ac20db7a955ad60cf0e6881a3f20d37096140088356da6c716b0b1"},
    {file = "attrs-21.2.0.tar.gz", hash = "sha256:ef6aaac3ca6cd92904cdd0d83f629a15f18053ec84e6432106f7a4d04ae4f5fb"},
]
authlib = [
    {file = "Authlib-0.15.5-py2.py3-none-any.whl", hash = "sha256:ecf4a7a9f2508c0bb07e93a752dd3c495cfaffc20e864ef0ffc95e3f40d2abaf"},
    {file = "Authlib-0.15.5.tar.gz", hash = "sha256:b83cf6360c8e92b0e9df0d1f32d675790bcc4e3c03977499b1eed24dcdef4252"},
]
backports-datetime-fromisoformat = [
    {file = "backports-datetime-fromisoformat-1.0.0.tar.gz", hash = "sha256:9577a2a9486cd7383a5f58b23bb8e81cf0821dbbc0eb7c87d3fa198c1df40f5c"},
]
"backports.cached-property" = [
    {file = "backports.cached-property-1.0.1.tar.gz", hash = "sha256:1a5ef1e750f8bc7d0204c807aae8e0f450c655be0cf4b30407a35fd4bb27186c"},
    {file = "backports.cached_property-1.0.1-py3-none-any.whl", hash = "sha256:687b5fe14be40aadcf547cae91337a1fdb84026046a39370274e54d3fe4fb4f9"},
]
"backports.zoneinfo" = [
    {file = "backports.zoneinfo-0.2.1-cp36-cp36m-macosx_10_14_x86_64.whl", hash = "sha256:da6013fd84a690242c310d77ddb8441a559e9cb3d3d59ebac9aca1a57b2e18bc"},
    {file = "backports.zoneinfo-0.2.1-cp36-cp36m-manylinux1_i686.whl", hash = "sha256:89a48c0d158a3cc3f654da4c2de1ceba85263fafb861b98b59040a5086259722"},
    {file = "backports.zoneinfo-0.2.1-cp36-cp36m-manylinux1_x86_64.whl", hash = "sha256:1c5742112073a563c81f786e77514969acb58649bcdf6cdf0b4ed31a348d4546"},
    {file = "backports.zoneinfo-0.2.1-cp36-cp36m-win32.whl", hash = "sha256:e8236383a20872c0cdf5a62b554b27538db7fa1bbec52429d8d106effbaeca08"},
    {file = "backports.zoneinfo-0.2.1-cp36-cp36m-win_amd64.whl", hash = "sha256:8439c030a11780786a2002261569bdf362264f605dfa4d65090b64b05c9f79a7"},
    {file = "backports.zoneinfo-0.2.1-cp37-cp37m-macosx_10_14_x86_64.whl", hash = "sha256:f04e857b59d9d1ccc39ce2da1021d196e47234873820cbeaad210724b1ee28ac"},
    {file = "backports.zoneinfo-0.2.1-cp37-cp37m-manylinux1_i686.whl", hash = "sha256:17746bd546106fa389c51dbea67c8b7c8f0d14b5526a579ca6ccf5ed72c526cf"},
    {file = "backports.zoneinfo-0.2.1-cp37-cp37m-manylinux1_x86_64.whl", hash = "sha256:5c144945a7752ca544b4b78c8c41544cdfaf9786f25fe5ffb10e838e19a27570"},
    {file = "backports.zoneinfo-0.2.1-cp37-cp37m-win32.whl", hash = "sha256:e55b384612d93be96506932a786bbcde5a2db7a9e6a4bb4bffe8b733f5b9036b"},
    {file = "backports.zoneinfo-0.2.1-cp37-cp37m-win_amd64.whl", hash = "sha256:a76b38c52400b762e48131494ba26be363491ac4f9a04c1b7e92483d169f6582"},
    {file = "backports.zoneinfo-0.2.1-cp38-cp38-macosx_10_14_x86_64.whl", hash = "sha256:8961c0f32cd0336fb8e8ead11a1f8cd99ec07145ec2931122faaac1c8f7fd987"},
    {file = "backports.zoneinfo-0.2.1-cp38-cp38-manylinux1_i686.whl", hash = "sha256:e81b76cace8eda1fca50e345242ba977f9be6ae3945af8d46326d776b4cf78d1"},
    {file = "backports.zoneinfo-0.2.1-cp38-cp38-manylinux1_x86_64.whl", hash = "sha256:7b0a64cda4145548fed9efc10322770f929b944ce5cee6c0dfe0c87bf4c0c8c9"},
    {file = "backports.zoneinfo-0.2.1-cp38-cp38-win32.whl", hash = "sha256:1b13e654a55cd45672cb54ed12148cd33628f672548f373963b0bff67b217328"},
    {file = "backports.zoneinfo-0.2.1-cp38-cp38-win_amd64.whl", hash = "sha256:4a0f800587060bf8880f954dbef70de6c11bbe59c673c3d818921f042f9954a6"},
    {file = "backports.zoneinfo-0.2.1.tar.gz", hash = "sha256:fadbfe37f74051d024037f223b8e001611eac868b5c5b06144ef4d8b799862f2"},
]
beautifulsoup4 = [
    {file = "beautifulsoup4-4.10.0-py3-none-any.whl", hash = "sha256:9a315ce70049920ea4572a4055bc4bd700c940521d36fc858205ad4fcde149bf"},
    {file = "beautifulsoup4-4.10.0.tar.gz", hash = "sha256:c23ad23c521d818955a4151a67d81580319d4bf548d3d49f4223ae041ff98891"},
]
black = [
    {file = "black-21.10b0-py3-none-any.whl", hash = "sha256:6eb7448da9143ee65b856a5f3676b7dda98ad9abe0f87fce8c59291f15e82a5b"},
    {file = "black-21.10b0.tar.gz", hash = "sha256:a9952229092e325fe5f3dae56d81f639b23f7131eb840781947e4b2886030f33"},
]
boto3 = [
<<<<<<< HEAD
    {file = "boto3-1.19.11-py3-none-any.whl", hash = "sha256:54c8aecabc2d093c84751c874e9514e88454bcf2b9a2426282c889961842ed16"},
    {file = "boto3-1.19.11.tar.gz", hash = "sha256:078f3d81b7f5f9bd4184ccc9948911058492992635a94f63adddeacf99a72cd7"},
]
botocore = [
    {file = "botocore-1.22.11-py3-none-any.whl", hash = "sha256:1db14865bb4390d6f49a898ffa84060ca02245186f8ee6671f4792e9e0b448b6"},
    {file = "botocore-1.22.11.tar.gz", hash = "sha256:306f5db93f53012a02e6d6616a76f05900746608899395a427d8edef9916effc"},
=======
    {file = "boto3-1.20.6-py3-none-any.whl", hash = "sha256:265d949fb6f86b5e698ca17393864d073fe0ed9225ebad6b58281297e3e1196c"},
    {file = "boto3-1.20.6.tar.gz", hash = "sha256:9c0bb2315ef2d718d31322f27eff68c8175234105a5d3859a2683acf7681ffd0"},
]
botocore = [
    {file = "botocore-1.23.6-py3-none-any.whl", hash = "sha256:66e8ae9249b1a66f049baae05b2d0556193db9efae58fc5791186341e123001c"},
    {file = "botocore-1.23.6.tar.gz", hash = "sha256:9e8d870a0a4335ce4816c707137da54b1ab7bf98f0ed959a7ba59c98c7f6c057"},
>>>>>>> b60f420f
]
cached-property = [
    {file = "cached-property-1.5.2.tar.gz", hash = "sha256:9fa5755838eecbb2d234c3aa390bd80fbd3ac6b6869109bfc1b499f7bd89a130"},
    {file = "cached_property-1.5.2-py2.py3-none-any.whl", hash = "sha256:df4f613cf7ad9a588cc381aaf4a512d26265ecebd5eb9e1ba12f1319eb85a6a0"},
]
certifi = [
    {file = "certifi-2021.10.8-py2.py3-none-any.whl", hash = "sha256:d62a0163eb4c2344ac042ab2bdf75399a71a2d8c7d47eac2e2ee91b9d6339569"},
    {file = "certifi-2021.10.8.tar.gz", hash = "sha256:78884e7c1d4b00ce3cea67b44566851c4343c120abd683433ce934a68ea58872"},
]
cffi = [
    {file = "cffi-1.15.0-cp27-cp27m-macosx_10_9_x86_64.whl", hash = "sha256:c2502a1a03b6312837279c8c1bd3ebedf6c12c4228ddbad40912d671ccc8a962"},
    {file = "cffi-1.15.0-cp27-cp27m-manylinux1_i686.whl", hash = "sha256:23cfe892bd5dd8941608f93348c0737e369e51c100d03718f108bf1add7bd6d0"},
    {file = "cffi-1.15.0-cp27-cp27m-manylinux1_x86_64.whl", hash = "sha256:41d45de54cd277a7878919867c0f08b0cf817605e4eb94093e7516505d3c8d14"},
    {file = "cffi-1.15.0-cp27-cp27m-win32.whl", hash = "sha256:4a306fa632e8f0928956a41fa8e1d6243c71e7eb59ffbd165fc0b41e316b2474"},
    {file = "cffi-1.15.0-cp27-cp27m-win_amd64.whl", hash = "sha256:e7022a66d9b55e93e1a845d8c9eba2a1bebd4966cd8bfc25d9cd07d515b33fa6"},
    {file = "cffi-1.15.0-cp27-cp27mu-manylinux1_i686.whl", hash = "sha256:14cd121ea63ecdae71efa69c15c5543a4b5fbcd0bbe2aad864baca0063cecf27"},
    {file = "cffi-1.15.0-cp27-cp27mu-manylinux1_x86_64.whl", hash = "sha256:d4d692a89c5cf08a8557fdeb329b82e7bf609aadfaed6c0d79f5a449a3c7c023"},
    {file = "cffi-1.15.0-cp310-cp310-macosx_10_9_x86_64.whl", hash = "sha256:0104fb5ae2391d46a4cb082abdd5c69ea4eab79d8d44eaaf79f1b1fd806ee4c2"},
    {file = "cffi-1.15.0-cp310-cp310-macosx_11_0_arm64.whl", hash = "sha256:91ec59c33514b7c7559a6acda53bbfe1b283949c34fe7440bcf917f96ac0723e"},
    {file = "cffi-1.15.0-cp310-cp310-manylinux_2_12_i686.manylinux2010_i686.whl", hash = "sha256:f5c7150ad32ba43a07c4479f40241756145a1f03b43480e058cfd862bf5041c7"},
    {file = "cffi-1.15.0-cp310-cp310-manylinux_2_12_x86_64.manylinux2010_x86_64.whl", hash = "sha256:00c878c90cb53ccfaae6b8bc18ad05d2036553e6d9d1d9dbcf323bbe83854ca3"},
    {file = "cffi-1.15.0-cp310-cp310-manylinux_2_17_aarch64.manylinux2014_aarch64.whl", hash = "sha256:abb9a20a72ac4e0fdb50dae135ba5e77880518e742077ced47eb1499e29a443c"},
    {file = "cffi-1.15.0-cp310-cp310-manylinux_2_17_ppc64le.manylinux2014_ppc64le.whl", hash = "sha256:a5263e363c27b653a90078143adb3d076c1a748ec9ecc78ea2fb916f9b861962"},
    {file = "cffi-1.15.0-cp310-cp310-manylinux_2_17_s390x.manylinux2014_s390x.whl", hash = "sha256:f54a64f8b0c8ff0b64d18aa76675262e1700f3995182267998c31ae974fbc382"},
    {file = "cffi-1.15.0-cp310-cp310-win32.whl", hash = "sha256:c21c9e3896c23007803a875460fb786118f0cdd4434359577ea25eb556e34c55"},
    {file = "cffi-1.15.0-cp310-cp310-win_amd64.whl", hash = "sha256:5e069f72d497312b24fcc02073d70cb989045d1c91cbd53979366077959933e0"},
    {file = "cffi-1.15.0-cp36-cp36m-macosx_10_9_x86_64.whl", hash = "sha256:64d4ec9f448dfe041705426000cc13e34e6e5bb13736e9fd62e34a0b0c41566e"},
    {file = "cffi-1.15.0-cp36-cp36m-manylinux_2_17_aarch64.manylinux2014_aarch64.whl", hash = "sha256:2756c88cbb94231c7a147402476be2c4df2f6078099a6f4a480d239a8817ae39"},
    {file = "cffi-1.15.0-cp36-cp36m-manylinux_2_17_ppc64le.manylinux2014_ppc64le.whl", hash = "sha256:3b96a311ac60a3f6be21d2572e46ce67f09abcf4d09344c49274eb9e0bf345fc"},
    {file = "cffi-1.15.0-cp36-cp36m-manylinux_2_17_s390x.manylinux2014_s390x.whl", hash = "sha256:75e4024375654472cc27e91cbe9eaa08567f7fbdf822638be2814ce059f58032"},
    {file = "cffi-1.15.0-cp36-cp36m-manylinux_2_5_i686.manylinux1_i686.whl", hash = "sha256:59888172256cac5629e60e72e86598027aca6bf01fa2465bdb676d37636573e8"},
    {file = "cffi-1.15.0-cp36-cp36m-manylinux_2_5_x86_64.manylinux1_x86_64.whl", hash = "sha256:27c219baf94952ae9d50ec19651a687b826792055353d07648a5695413e0c605"},
    {file = "cffi-1.15.0-cp36-cp36m-win32.whl", hash = "sha256:4958391dbd6249d7ad855b9ca88fae690783a6be9e86df65865058ed81fc860e"},
    {file = "cffi-1.15.0-cp36-cp36m-win_amd64.whl", hash = "sha256:f6f824dc3bce0edab5f427efcfb1d63ee75b6fcb7282900ccaf925be84efb0fc"},
    {file = "cffi-1.15.0-cp37-cp37m-macosx_10_9_x86_64.whl", hash = "sha256:06c48159c1abed75c2e721b1715c379fa3200c7784271b3c46df01383b593636"},
    {file = "cffi-1.15.0-cp37-cp37m-manylinux_2_12_i686.manylinux2010_i686.whl", hash = "sha256:c2051981a968d7de9dd2d7b87bcb9c939c74a34626a6e2f8181455dd49ed69e4"},
    {file = "cffi-1.15.0-cp37-cp37m-manylinux_2_12_x86_64.manylinux2010_x86_64.whl", hash = "sha256:fd8a250edc26254fe5b33be00402e6d287f562b6a5b2152dec302fa15bb3e997"},
    {file = "cffi-1.15.0-cp37-cp37m-manylinux_2_17_aarch64.manylinux2014_aarch64.whl", hash = "sha256:91d77d2a782be4274da750752bb1650a97bfd8f291022b379bb8e01c66b4e96b"},
    {file = "cffi-1.15.0-cp37-cp37m-manylinux_2_17_ppc64le.manylinux2014_ppc64le.whl", hash = "sha256:45db3a33139e9c8f7c09234b5784a5e33d31fd6907800b316decad50af323ff2"},
    {file = "cffi-1.15.0-cp37-cp37m-manylinux_2_17_s390x.manylinux2014_s390x.whl", hash = "sha256:263cc3d821c4ab2213cbe8cd8b355a7f72a8324577dc865ef98487c1aeee2bc7"},
    {file = "cffi-1.15.0-cp37-cp37m-win32.whl", hash = "sha256:17771976e82e9f94976180f76468546834d22a7cc404b17c22df2a2c81db0c66"},
    {file = "cffi-1.15.0-cp37-cp37m-win_amd64.whl", hash = "sha256:3415c89f9204ee60cd09b235810be700e993e343a408693e80ce7f6a40108029"},
    {file = "cffi-1.15.0-cp38-cp38-macosx_10_9_x86_64.whl", hash = "sha256:4238e6dab5d6a8ba812de994bbb0a79bddbdf80994e4ce802b6f6f3142fcc880"},
    {file = "cffi-1.15.0-cp38-cp38-manylinux_2_12_i686.manylinux2010_i686.whl", hash = "sha256:0808014eb713677ec1292301ea4c81ad277b6cdf2fdd90fd540af98c0b101d20"},
    {file = "cffi-1.15.0-cp38-cp38-manylinux_2_12_x86_64.manylinux2010_x86_64.whl", hash = "sha256:57e9ac9ccc3101fac9d6014fba037473e4358ef4e89f8e181f8951a2c0162024"},
    {file = "cffi-1.15.0-cp38-cp38-manylinux_2_17_aarch64.manylinux2014_aarch64.whl", hash = "sha256:8b6c2ea03845c9f501ed1313e78de148cd3f6cad741a75d43a29b43da27f2e1e"},
    {file = "cffi-1.15.0-cp38-cp38-manylinux_2_17_ppc64le.manylinux2014_ppc64le.whl", hash = "sha256:10dffb601ccfb65262a27233ac273d552ddc4d8ae1bf93b21c94b8511bffe728"},
    {file = "cffi-1.15.0-cp38-cp38-manylinux_2_17_s390x.manylinux2014_s390x.whl", hash = "sha256:786902fb9ba7433aae840e0ed609f45c7bcd4e225ebb9c753aa39725bb3e6ad6"},
    {file = "cffi-1.15.0-cp38-cp38-win32.whl", hash = "sha256:da5db4e883f1ce37f55c667e5c0de439df76ac4cb55964655906306918e7363c"},
    {file = "cffi-1.15.0-cp38-cp38-win_amd64.whl", hash = "sha256:181dee03b1170ff1969489acf1c26533710231c58f95534e3edac87fff06c443"},
    {file = "cffi-1.15.0-cp39-cp39-macosx_10_9_x86_64.whl", hash = "sha256:45e8636704eacc432a206ac7345a5d3d2c62d95a507ec70d62f23cd91770482a"},
    {file = "cffi-1.15.0-cp39-cp39-macosx_11_0_arm64.whl", hash = "sha256:31fb708d9d7c3f49a60f04cf5b119aeefe5644daba1cd2a0fe389b674fd1de37"},
    {file = "cffi-1.15.0-cp39-cp39-manylinux_2_12_i686.manylinux2010_i686.whl", hash = "sha256:6dc2737a3674b3e344847c8686cf29e500584ccad76204efea14f451d4cc669a"},
    {file = "cffi-1.15.0-cp39-cp39-manylinux_2_12_x86_64.manylinux2010_x86_64.whl", hash = "sha256:74fdfdbfdc48d3f47148976f49fab3251e550a8720bebc99bf1483f5bfb5db3e"},
    {file = "cffi-1.15.0-cp39-cp39-manylinux_2_17_aarch64.manylinux2014_aarch64.whl", hash = "sha256:ffaa5c925128e29efbde7301d8ecaf35c8c60ffbcd6a1ffd3a552177c8e5e796"},
    {file = "cffi-1.15.0-cp39-cp39-manylinux_2_17_ppc64le.manylinux2014_ppc64le.whl", hash = "sha256:3f7d084648d77af029acb79a0ff49a0ad7e9d09057a9bf46596dac9514dc07df"},
    {file = "cffi-1.15.0-cp39-cp39-manylinux_2_17_s390x.manylinux2014_s390x.whl", hash = "sha256:ef1f279350da2c586a69d32fc8733092fd32cc8ac95139a00377841f59a3f8d8"},
    {file = "cffi-1.15.0-cp39-cp39-win32.whl", hash = "sha256:2a23af14f408d53d5e6cd4e3d9a24ff9e05906ad574822a10563efcef137979a"},
    {file = "cffi-1.15.0-cp39-cp39-win_amd64.whl", hash = "sha256:3773c4d81e6e818df2efbc7dd77325ca0dcb688116050fb2b3011218eda36139"},
    {file = "cffi-1.15.0.tar.gz", hash = "sha256:920f0d66a896c2d99f0adbb391f990a84091179542c205fa53ce5787aff87954"},
]
chardet = [
    {file = "chardet-3.0.4-py2.py3-none-any.whl", hash = "sha256:fc323ffcaeaed0e0a02bf4d117757b98aed530d9ed4531e3e15460124c106691"},
    {file = "chardet-3.0.4.tar.gz", hash = "sha256:84ab92ed1c4d4f16916e05906b6b75a6c0fb5db821cc65e70cbd64a3e2a5eaae"},
]
charset-normalizer = [
    {file = "charset-normalizer-2.0.7.tar.gz", hash = "sha256:e019de665e2bcf9c2b64e2e5aa025fa991da8720daa3c1138cadd2fd1856aed0"},
    {file = "charset_normalizer-2.0.7-py3-none-any.whl", hash = "sha256:f7af805c321bfa1ce6714c51f254e0d5bb5e5834039bc17db7ebe3a4cec9492b"},
]
click = [
    {file = "click-7.1.2-py2.py3-none-any.whl", hash = "sha256:dacca89f4bfadd5de3d7489b7c8a566eee0d3676333fbb50030263894c38c0dc"},
    {file = "click-7.1.2.tar.gz", hash = "sha256:d2b5255c7c6349bc1bd1e59e08cd12acbbd63ce649f2588755783aa94dfb6b1a"},
]
colorama = [
    {file = "colorama-0.4.4-py2.py3-none-any.whl", hash = "sha256:9f47eda37229f68eee03b24b9748937c7dc3868f906e8ba69fbcbdd3bc5dc3e2"},
    {file = "colorama-0.4.4.tar.gz", hash = "sha256:5941b2b48a20143d2267e95b1c2a7603ce057ee39fd88e7329b0c292aa16869b"},
]
comtypes = [
    {file = "comtypes-1.1.7.zip", hash = "sha256:c9d59f57d559613940f22da54d70add066faa23b4fa9b5cd95facdc501a63b0b"},
]
coverage = [
    {file = "coverage-6.1.2-cp310-cp310-macosx_10_9_x86_64.whl", hash = "sha256:675adb3b3380967806b3cbb9c5b00ceb29b1c472692100a338730c1d3e59c8b9"},
    {file = "coverage-6.1.2-cp310-cp310-manylinux_2_17_aarch64.manylinux2014_aarch64.whl", hash = "sha256:95a58336aa111af54baa451c33266a8774780242cab3704b7698d5e514840758"},
    {file = "coverage-6.1.2-cp310-cp310-manylinux_2_5_i686.manylinux1_i686.manylinux_2_12_i686.manylinux2010_i686.whl", hash = "sha256:d0a595a781f8e186580ff8e3352dd4953b1944289bec7705377c80c7e36c4d6c"},
    {file = "coverage-6.1.2-cp310-cp310-manylinux_2_5_x86_64.manylinux1_x86_64.manylinux_2_12_x86_64.manylinux2010_x86_64.whl", hash = "sha256:d3c5f49ce6af61154060640ad3b3281dbc46e2e0ef2fe78414d7f8a324f0b649"},
    {file = "coverage-6.1.2-cp310-cp310-musllinux_1_1_aarch64.whl", hash = "sha256:310c40bed6b626fd1f463e5a83dba19a61c4eb74e1ac0d07d454ebbdf9047e9d"},
    {file = "coverage-6.1.2-cp310-cp310-musllinux_1_1_i686.whl", hash = "sha256:a4d48e42e17d3de212f9af44f81ab73b9378a4b2b8413fd708d0d9023f2bbde4"},
    {file = "coverage-6.1.2-cp310-cp310-musllinux_1_1_x86_64.whl", hash = "sha256:ffa545230ca2ad921ad066bf8fd627e7be43716b6e0fcf8e32af1b8188ccb0ab"},
    {file = "coverage-6.1.2-cp310-cp310-win32.whl", hash = "sha256:cd2d11a59afa5001ff28073ceca24ae4c506da4355aba30d1e7dd2bd0d2206dc"},
    {file = "coverage-6.1.2-cp310-cp310-win_amd64.whl", hash = "sha256:96129e41405887a53a9cc564f960d7f853cc63d178f3a182fdd302e4cab2745b"},
    {file = "coverage-6.1.2-cp311-cp311-macosx_10_14_x86_64.whl", hash = "sha256:1de9c6f5039ee2b1860b7bad2c7bc3651fbeb9368e4c4d93e98a76358cdcb052"},
    {file = "coverage-6.1.2-cp311-cp311-manylinux_2_5_x86_64.manylinux1_x86_64.whl", hash = "sha256:80cb70264e9a1d04b519cdba3cd0dc42847bf8e982a4d55c769b9b0ee7cdce1e"},
    {file = "coverage-6.1.2-cp311-cp311-win_amd64.whl", hash = "sha256:ba6125d4e55c0b8e913dad27b22722eac7abdcb1f3eab1bd090eee9105660266"},
    {file = "coverage-6.1.2-cp36-cp36m-macosx_10_9_x86_64.whl", hash = "sha256:8492d37acdc07a6eac6489f6c1954026f2260a85a4c2bb1e343fe3d35f5ee21a"},
    {file = "coverage-6.1.2-cp36-cp36m-manylinux_2_17_aarch64.manylinux2014_aarch64.whl", hash = "sha256:66af99c7f7b64d050d37e795baadf515b4561124f25aae6e1baa482438ecc388"},
    {file = "coverage-6.1.2-cp36-cp36m-manylinux_2_5_i686.manylinux1_i686.manylinux_2_12_i686.manylinux2010_i686.whl", hash = "sha256:ebcc03e1acef4ff44f37f3c61df478d6e469a573aa688e5a162f85d7e4c3860d"},
    {file = "coverage-6.1.2-cp36-cp36m-manylinux_2_5_x86_64.manylinux1_x86_64.manylinux_2_12_x86_64.manylinux2010_x86_64.whl", hash = "sha256:98d44a8136eebbf544ad91fef5bd2b20ef0c9b459c65a833c923d9aa4546b204"},
    {file = "coverage-6.1.2-cp36-cp36m-musllinux_1_1_aarch64.whl", hash = "sha256:c18725f3cffe96732ef96f3de1939d81215fd6d7d64900dcc4acfe514ea4fcbf"},
    {file = "coverage-6.1.2-cp36-cp36m-musllinux_1_1_i686.whl", hash = "sha256:c8e9c4bcaaaa932be581b3d8b88b677489975f845f7714efc8cce77568b6711c"},
    {file = "coverage-6.1.2-cp36-cp36m-musllinux_1_1_x86_64.whl", hash = "sha256:06d009e8a29483cbc0520665bc46035ffe9ae0e7484a49f9782c2a716e37d0a0"},
    {file = "coverage-6.1.2-cp36-cp36m-win32.whl", hash = "sha256:e5432d9c329b11c27be45ee5f62cf20a33065d482c8dec1941d6670622a6fb8f"},
    {file = "coverage-6.1.2-cp36-cp36m-win_amd64.whl", hash = "sha256:82fdcb64bf08aa5db881db061d96db102c77397a570fbc112e21c48a4d9cb31b"},
    {file = "coverage-6.1.2-cp37-cp37m-macosx_10_9_x86_64.whl", hash = "sha256:94f558f8555e79c48c422045f252ef41eb43becdd945e9c775b45ebfc0cbd78f"},
    {file = "coverage-6.1.2-cp37-cp37m-manylinux_2_17_aarch64.manylinux2014_aarch64.whl", hash = "sha256:046647b96969fda1ae0605f61288635209dd69dcd27ba3ec0bf5148bc157f954"},
    {file = "coverage-6.1.2-cp37-cp37m-manylinux_2_5_i686.manylinux1_i686.manylinux_2_12_i686.manylinux2010_i686.whl", hash = "sha256:cc799916b618ec9fd00135e576424165691fec4f70d7dc12cfaef09268a2478c"},
    {file = "coverage-6.1.2-cp37-cp37m-manylinux_2_5_x86_64.manylinux1_x86_64.manylinux_2_12_x86_64.manylinux2010_x86_64.whl", hash = "sha256:62646d98cf0381ffda301a816d6ac6c35fc97aa81b09c4c52d66a15c4bef9d7c"},
    {file = "coverage-6.1.2-cp37-cp37m-musllinux_1_1_aarch64.whl", hash = "sha256:27a3df08a855522dfef8b8635f58bab81341b2fb5f447819bc252da3aa4cf44c"},
    {file = "coverage-6.1.2-cp37-cp37m-musllinux_1_1_i686.whl", hash = "sha256:610c0ba11da8de3a753dc4b1f71894f9f9debfdde6559599f303286e70aeb0c2"},
    {file = "coverage-6.1.2-cp37-cp37m-musllinux_1_1_x86_64.whl", hash = "sha256:35b246ae3a2c042dc8f410c94bcb9754b18179cdb81ff9477a9089dbc9ecc186"},
    {file = "coverage-6.1.2-cp37-cp37m-win32.whl", hash = "sha256:0cde7d9fe2fb55ff68ebe7fb319ef188e9b88e0a3d1c9c5db7dd829cd93d2193"},
    {file = "coverage-6.1.2-cp37-cp37m-win_amd64.whl", hash = "sha256:958ac66272ff20e63d818627216e3d7412fdf68a2d25787b89a5c6f1eb7fdd93"},
    {file = "coverage-6.1.2-cp38-cp38-macosx_10_9_x86_64.whl", hash = "sha256:a300b39c3d5905686c75a369d2a66e68fd01472ea42e16b38c948bd02b29e5bd"},
    {file = "coverage-6.1.2-cp38-cp38-manylinux_2_17_aarch64.manylinux2014_aarch64.whl", hash = "sha256:5d3855d5d26292539861f5ced2ed042fc2aa33a12f80e487053aed3bcb6ced13"},
    {file = "coverage-6.1.2-cp38-cp38-manylinux_2_5_i686.manylinux1_i686.manylinux_2_12_i686.manylinux2010_i686.whl", hash = "sha256:586d38dfc7da4a87f5816b203ff06dd7c1bb5b16211ccaa0e9788a8da2b93696"},
    {file = "coverage-6.1.2-cp38-cp38-manylinux_2_5_x86_64.manylinux1_x86_64.manylinux_2_12_x86_64.manylinux2010_x86_64.whl", hash = "sha256:a34fccb45f7b2d890183a263578d60a392a1a218fdc12f5bce1477a6a68d4373"},
    {file = "coverage-6.1.2-cp38-cp38-musllinux_1_1_aarch64.whl", hash = "sha256:bc1ee1318f703bc6c971da700d74466e9b86e0c443eb85983fb2a1bd20447263"},
    {file = "coverage-6.1.2-cp38-cp38-musllinux_1_1_i686.whl", hash = "sha256:3f546f48d5d80a90a266769aa613bc0719cb3e9c2ef3529d53f463996dd15a9d"},
    {file = "coverage-6.1.2-cp38-cp38-musllinux_1_1_x86_64.whl", hash = "sha256:fd92ece726055e80d4e3f01fff3b91f54b18c9c357c48fcf6119e87e2461a091"},
    {file = "coverage-6.1.2-cp38-cp38-win32.whl", hash = "sha256:24ed38ec86754c4d5a706fbd5b52b057c3df87901a8610d7e5642a08ec07087e"},
    {file = "coverage-6.1.2-cp38-cp38-win_amd64.whl", hash = "sha256:97ef6e9119bd39d60ef7b9cd5deea2b34869c9f0b9777450a7e3759c1ab09b9b"},
    {file = "coverage-6.1.2-cp39-cp39-macosx_10_9_x86_64.whl", hash = "sha256:6e5a8c947a2a89c56655ecbb789458a3a8e3b0cbf4c04250331df8f647b3de59"},
    {file = "coverage-6.1.2-cp39-cp39-manylinux_2_17_aarch64.manylinux2014_aarch64.whl", hash = "sha256:7a39590d1e6acf6a3c435c5d233f72f5d43b585f5be834cff1f21fec4afda225"},
    {file = "coverage-6.1.2-cp39-cp39-manylinux_2_5_i686.manylinux1_i686.manylinux_2_12_i686.manylinux2010_i686.whl", hash = "sha256:9d2c2e3ce7b8cc932a2f918186964bd44de8c84e2f9ef72dc616f5bb8be22e71"},
    {file = "coverage-6.1.2-cp39-cp39-manylinux_2_5_x86_64.manylinux1_x86_64.manylinux_2_12_x86_64.manylinux2010_x86_64.whl", hash = "sha256:3348865798c077c695cae00da0924136bb5cc501f236cfd6b6d9f7a3c94e0ec4"},
    {file = "coverage-6.1.2-cp39-cp39-win32.whl", hash = "sha256:fae3fe111670e51f1ebbc475823899524e3459ea2db2cb88279bbfb2a0b8a3de"},
    {file = "coverage-6.1.2-cp39-cp39-win_amd64.whl", hash = "sha256:af45eea024c0e3a25462fade161afab4f0d9d9e0d5a5d53e86149f74f0a35ecc"},
    {file = "coverage-6.1.2-pp36.pp37.pp38-none-any.whl", hash = "sha256:eab14fdd410500dae50fd14ccc332e65543e7b39f6fc076fe90603a0e5d2f929"},
    {file = "coverage-6.1.2.tar.gz", hash = "sha256:d9a635114b88c0ab462e0355472d00a180a5fbfd8511e7f18e4ac32652e7d972"},
]
cryptography = [
    {file = "cryptography-3.4.8-cp36-abi3-macosx_10_10_x86_64.whl", hash = "sha256:a00cf305f07b26c351d8d4e1af84ad7501eca8a342dedf24a7acb0e7b7406e14"},
    {file = "cryptography-3.4.8-cp36-abi3-macosx_11_0_arm64.whl", hash = "sha256:f44d141b8c4ea5eb4dbc9b3ad992d45580c1d22bf5e24363f2fbf50c2d7ae8a7"},
    {file = "cryptography-3.4.8-cp36-abi3-manylinux_2_12_x86_64.manylinux2010_x86_64.whl", hash = "sha256:0a7dcbcd3f1913f664aca35d47c1331fce738d44ec34b7be8b9d332151b0b01e"},
    {file = "cryptography-3.4.8-cp36-abi3-manylinux_2_17_aarch64.manylinux2014_aarch64.whl", hash = "sha256:34dae04a0dce5730d8eb7894eab617d8a70d0c97da76b905de9efb7128ad7085"},
    {file = "cryptography-3.4.8-cp36-abi3-manylinux_2_17_x86_64.manylinux2014_x86_64.whl", hash = "sha256:1eb7bb0df6f6f583dd8e054689def236255161ebbcf62b226454ab9ec663746b"},
    {file = "cryptography-3.4.8-cp36-abi3-manylinux_2_24_x86_64.whl", hash = "sha256:9965c46c674ba8cc572bc09a03f4c649292ee73e1b683adb1ce81e82e9a6a0fb"},
    {file = "cryptography-3.4.8-cp36-abi3-musllinux_1_1_aarch64.whl", hash = "sha256:3c4129fc3fdc0fa8e40861b5ac0c673315b3c902bbdc05fc176764815b43dd1d"},
    {file = "cryptography-3.4.8-cp36-abi3-musllinux_1_1_x86_64.whl", hash = "sha256:695104a9223a7239d155d7627ad912953b540929ef97ae0c34c7b8bf30857e89"},
    {file = "cryptography-3.4.8-cp36-abi3-win32.whl", hash = "sha256:21ca464b3a4b8d8e86ba0ee5045e103a1fcfac3b39319727bc0fc58c09c6aff7"},
    {file = "cryptography-3.4.8-cp36-abi3-win_amd64.whl", hash = "sha256:3520667fda779eb788ea00080124875be18f2d8f0848ec00733c0ec3bb8219fc"},
    {file = "cryptography-3.4.8-pp36-pypy36_pp73-manylinux_2_12_x86_64.manylinux2010_x86_64.whl", hash = "sha256:d2a6e5ef66503da51d2110edf6c403dc6b494cc0082f85db12f54e9c5d4c3ec5"},
    {file = "cryptography-3.4.8-pp36-pypy36_pp73-manylinux_2_17_x86_64.manylinux2014_x86_64.whl", hash = "sha256:a305600e7a6b7b855cd798e00278161b681ad6e9b7eca94c721d5f588ab212af"},
    {file = "cryptography-3.4.8-pp36-pypy36_pp73-manylinux_2_24_x86_64.whl", hash = "sha256:3fa3a7ccf96e826affdf1a0a9432be74dc73423125c8f96a909e3835a5ef194a"},
    {file = "cryptography-3.4.8-pp37-pypy37_pp73-macosx_10_10_x86_64.whl", hash = "sha256:d9ec0e67a14f9d1d48dd87a2531009a9b251c02ea42851c060b25c782516ff06"},
    {file = "cryptography-3.4.8-pp37-pypy37_pp73-manylinux_2_12_x86_64.manylinux2010_x86_64.whl", hash = "sha256:5b0fbfae7ff7febdb74b574055c7466da334a5371f253732d7e2e7525d570498"},
    {file = "cryptography-3.4.8-pp37-pypy37_pp73-manylinux_2_17_x86_64.manylinux2014_x86_64.whl", hash = "sha256:94fff993ee9bc1b2440d3b7243d488c6a3d9724cc2b09cdb297f6a886d040ef7"},
    {file = "cryptography-3.4.8-pp37-pypy37_pp73-manylinux_2_24_x86_64.whl", hash = "sha256:8695456444f277af73a4877db9fc979849cd3ee74c198d04fc0776ebc3db52b9"},
    {file = "cryptography-3.4.8-pp37-pypy37_pp73-win_amd64.whl", hash = "sha256:cd65b60cfe004790c795cc35f272e41a3df4631e2fb6b35aa7ac6ef2859d554e"},
    {file = "cryptography-3.4.8.tar.gz", hash = "sha256:94cc5ed4ceaefcbe5bf38c8fba6a21fc1d365bb8fb826ea1688e3370b2e24a1c"},
]
dataclasses = [
    {file = "dataclasses-0.7-py3-none-any.whl", hash = "sha256:3459118f7ede7c8bea0fe795bff7c6c2ce287d01dd226202f7c9ebc0610a7836"},
    {file = "dataclasses-0.7.tar.gz", hash = "sha256:494a6dcae3b8bcf80848eea2ef64c0cc5cd307ffc263e17cdf42f3e5420808e6"},
]
decorator = [
    {file = "decorator-5.1.0-py3-none-any.whl", hash = "sha256:7b12e7c3c6ab203a29e157335e9122cb03de9ab7264b137594103fd4a683b374"},
    {file = "decorator-5.1.0.tar.gz", hash = "sha256:e59913af105b9860aa2c8d3272d9de5a56a4e608db9a2f167a8480b323d529a7"},
]
defusedxml = [
    {file = "defusedxml-0.7.1-py2.py3-none-any.whl", hash = "sha256:a352e7e428770286cc899e2542b6cdaedb2b4953ff269a210103ec58f6198a61"},
    {file = "defusedxml-0.7.1.tar.gz", hash = "sha256:1bb3032db185915b62d7c6209c5a8792be6a32ab2fedacc84e01b52c51aa3e69"},
]
dnspython = [
    {file = "dnspython-2.1.0-py3-none-any.whl", hash = "sha256:95d12f6ef0317118d2a1a6fc49aac65ffec7eb8087474158f42f26a639135216"},
    {file = "dnspython-2.1.0.zip", hash = "sha256:e4a87f0b573201a0f3727fa18a516b055fd1107e0e5477cded4a2de497df1dd4"},
]
docutils = [
    {file = "docutils-0.18-py2.py3-none-any.whl", hash = "sha256:a31688b2ea858517fa54293e5d5df06fbb875fb1f7e4c64529271b77781ca8fc"},
    {file = "docutils-0.18.tar.gz", hash = "sha256:c1d5dab2b11d16397406a282e53953fe495a46d69ae329f55aa98a5c4e3c5fbb"},
]
et-xmlfile = [
    {file = "et_xmlfile-1.1.0-py3-none-any.whl", hash = "sha256:a2ba85d1d6a74ef63837eed693bcb89c3f752169b0e3e7ae5b16ca5e1b3deada"},
    {file = "et_xmlfile-1.1.0.tar.gz", hash = "sha256:8eb9e2bc2f8c97e37a2dc85a09ecdcdec9d8a396530a6d5a33b30b9a92da0c5c"},
]
exchangelib = [
    {file = "exchangelib-4.6.0-py2.py3-none-any.whl", hash = "sha256:e4374680b735e98c8cc867caf6e4d6eb9e7583bad5174d17b57b7db1022871dd"},
    {file = "exchangelib-4.6.0.tar.gz", hash = "sha256:770d31974c3477cff0c227f4b7481c6810acfbd71b52af41f3cd86ac20fcf76f"},
]
flake8 = [
    {file = "flake8-3.9.2-py2.py3-none-any.whl", hash = "sha256:bf8fd333346d844f616e8d47905ef3a3384edae6b4e9beb0c5101e25e3110907"},
    {file = "flake8-3.9.2.tar.gz", hash = "sha256:07528381786f2a6237b061f6e96610a4167b226cb926e2aa2b6b1d78057c576b"},
]
fpdf2 = [
    {file = "fpdf2-2.4.5-py2.py3-none-any.whl", hash = "sha256:f95a714989ed6deddd26bed4692ec1befaf7c70a875724057c2ba19f9101bccb"},
    {file = "fpdf2-2.4.5.tar.gz", hash = "sha256:e20a318ec214ef9620ec90a3eb6a5c6ac5acf7bacf4ee495699de9cb7d0d12d7"},
]
furl = [
    {file = "furl-2.1.3-py2.py3-none-any.whl", hash = "sha256:9ab425062c4217f9802508e45feb4a83e54324273ac4b202f1850363309666c0"},
    {file = "furl-2.1.3.tar.gz", hash = "sha256:5a6188fe2666c484a12159c18be97a1977a71d632ef5bb867ef15f54af39cc4e"},
]
graphviz = [
    {file = "graphviz-0.13.2-py2.py3-none-any.whl", hash = "sha256:241fb099e32b8e8c2acca747211c8237e40c0b89f24b1622860075d59f4c4b25"},
    {file = "graphviz-0.13.2.zip", hash = "sha256:60acbeee346e8c14555821eab57dbf68a169e6c10bce40e83c1bf44f63a62a01"},
]
grpcio = [
    {file = "grpcio-1.37.1-cp27-cp27m-macosx_10_10_x86_64.whl", hash = "sha256:0d64b5995e17eb9f086e82e6a4edadd1295827b593be71b516e7a442067784b5"},
    {file = "grpcio-1.37.1-cp27-cp27m-manylinux2010_i686.whl", hash = "sha256:6f44b8244bafcbea63daff222ae1b27d048b9d8fd47eb3d11e61ee092078e766"},
    {file = "grpcio-1.37.1-cp27-cp27m-manylinux2010_x86_64.whl", hash = "sha256:37e265b72e69ef8e33efca8d1123bdc349ae3eabb92563e76adfce209c9df51a"},
    {file = "grpcio-1.37.1-cp27-cp27m-win32.whl", hash = "sha256:ee0537fe2423307b885ba44e6789249e6d7624247cb38a20b9f38f4b40f5ab03"},
    {file = "grpcio-1.37.1-cp27-cp27m-win_amd64.whl", hash = "sha256:1de472a3c2a3d89d4d400d8179f2777ec99f7da0e87c0c1f196226141816d621"},
    {file = "grpcio-1.37.1-cp27-cp27mu-manylinux2010_i686.whl", hash = "sha256:99a627471275f93d400399b55e4c1d798602ff79d693e7def0a0b276912bff7e"},
    {file = "grpcio-1.37.1-cp27-cp27mu-manylinux2010_x86_64.whl", hash = "sha256:e7da0319003d150611b30cd864e0474a283324b3db9107107aa3ef9a71c53130"},
    {file = "grpcio-1.37.1-cp35-cp35m-macosx_10_10_intel.whl", hash = "sha256:22b0cc3531d3c405fae9a8519004a0e62ecbd1f005b55b3622098a4881d36b96"},
    {file = "grpcio-1.37.1-cp35-cp35m-manylinux2010_i686.whl", hash = "sha256:f6a73167fce4a41e5c0b34ceaad1048a14e9eeb4fc324da49da0537c199efab7"},
    {file = "grpcio-1.37.1-cp35-cp35m-manylinux2010_x86_64.whl", hash = "sha256:fa279b99878bae9b804c09e023f2b47de79d0b5e813ab85ddf28673784d610f0"},
    {file = "grpcio-1.37.1-cp35-cp35m-manylinux2014_i686.whl", hash = "sha256:9674fffd1f599aec7389a61d48c1a8c8aaba69591609895911c6d8386d86dd45"},
    {file = "grpcio-1.37.1-cp35-cp35m-manylinux2014_x86_64.whl", hash = "sha256:80c3c9d24ecd236571d3c86657243431a8bafef022dcce83f9f2aeb6eecb96b9"},
    {file = "grpcio-1.37.1-cp35-cp35m-win32.whl", hash = "sha256:e236d0580f7e69a35c420ce60f960b294e9dc973b8c31499fa476eb4d4ba4088"},
    {file = "grpcio-1.37.1-cp35-cp35m-win_amd64.whl", hash = "sha256:30ba9712547c9497a438bfeb2c7f393fa983df1609e1c81243d4b0d1b1bfefbf"},
    {file = "grpcio-1.37.1-cp36-cp36m-linux_armv7l.whl", hash = "sha256:ad03ff6b15f3481f3c999d5d22b5c56295dffc49b8e2cbdbc04c7bf358d3034e"},
    {file = "grpcio-1.37.1-cp36-cp36m-macosx_10_10_x86_64.whl", hash = "sha256:728292f5ccb849f30774c0805ef5c39452b3a5f4d193ac499ae5b78d268ff64b"},
    {file = "grpcio-1.37.1-cp36-cp36m-manylinux2010_i686.whl", hash = "sha256:5dabaac759a98bcfd979d22874dcd7ccf8779678a2fe841d355dd93fee143974"},
    {file = "grpcio-1.37.1-cp36-cp36m-manylinux2010_x86_64.whl", hash = "sha256:f933dd10948a5e5ed4258a1581e45aec1bb84069e62368084eb2dcf4cce51e78"},
    {file = "grpcio-1.37.1-cp36-cp36m-manylinux2014_aarch64.whl", hash = "sha256:67b482c810d05d9317e29b82900864ab888b9f842701906ba54c3eb176cd8eab"},
    {file = "grpcio-1.37.1-cp36-cp36m-manylinux2014_i686.whl", hash = "sha256:494cce1709f7cd63c2610c25b41f886048f1d993511ddb23f766b77ac142ba78"},
    {file = "grpcio-1.37.1-cp36-cp36m-manylinux2014_x86_64.whl", hash = "sha256:264f6d9a922f5124f79f50b1880349fd16c657a9b4fdf0f29fca939d40584f7f"},
    {file = "grpcio-1.37.1-cp36-cp36m-win32.whl", hash = "sha256:e3e0fb7d32f163699cef5132b060e3f613dc914408164eb3e3ac69095861ea04"},
    {file = "grpcio-1.37.1-cp36-cp36m-win_amd64.whl", hash = "sha256:640f49187105fb6c2b1b7acea06df3b0ccf5fe33a075c73b8a741013bc5cc802"},
    {file = "grpcio-1.37.1-cp37-cp37m-linux_armv7l.whl", hash = "sha256:f1287ae8a3bef97fd702dac95967aaf52031a6dceb2bd30da165f16e3b617293"},
    {file = "grpcio-1.37.1-cp37-cp37m-macosx_10_10_x86_64.whl", hash = "sha256:30807f3979ebb3872588fa166876a2a24febe17e0db5950d5bedd67320d11b8c"},
    {file = "grpcio-1.37.1-cp37-cp37m-manylinux2010_i686.whl", hash = "sha256:23666be3ed366f647f09c9caf89c48ca0daa12be8fe4786e5a368a6cd69de1f6"},
    {file = "grpcio-1.37.1-cp37-cp37m-manylinux2010_x86_64.whl", hash = "sha256:8f5a16f8b650efddd5ff3f750cca5b45c045923be13e79cdd1b886332307f46a"},
    {file = "grpcio-1.37.1-cp37-cp37m-manylinux2014_aarch64.whl", hash = "sha256:e72d8df53624098d8b1fe01c961888d61f90d7c0aa8116d76db80a535da9b445"},
    {file = "grpcio-1.37.1-cp37-cp37m-manylinux2014_i686.whl", hash = "sha256:4850c96d3a22d941b0d6af4dccbc739caec7f367b783aad049c843b28b458ff0"},
    {file = "grpcio-1.37.1-cp37-cp37m-manylinux2014_x86_64.whl", hash = "sha256:4493365334baaa3d775f5e4a91d9a844ac676560232223405a0964dfddb31924"},
    {file = "grpcio-1.37.1-cp37-cp37m-win32.whl", hash = "sha256:34d6f626062e7ef47ab30ff8976825c58fa8846ccd8c645b57291ccc74b9d413"},
    {file = "grpcio-1.37.1-cp37-cp37m-win_amd64.whl", hash = "sha256:4c0503b5ef6fcabc52c296d750a095ef29fd707d0f85322e95e5c261b3a684f9"},
    {file = "grpcio-1.37.1-cp38-cp38-linux_armv7l.whl", hash = "sha256:ac4174b1cf4daea0653fcfee7676bb04a8a43644e9ddf1913834d1542a9c697b"},
    {file = "grpcio-1.37.1-cp38-cp38-macosx_10_10_x86_64.whl", hash = "sha256:d232802ba15b465000263bc17171f9863173b7669bdd72dbdffdfcc0f6e637dc"},
    {file = "grpcio-1.37.1-cp38-cp38-manylinux2010_i686.whl", hash = "sha256:c87599137f6022ed5079b0df47da83134b9810d4b00999b87edfc901347f26a9"},
    {file = "grpcio-1.37.1-cp38-cp38-manylinux2010_x86_64.whl", hash = "sha256:609297d3d5d32f47e04bf7dc61c7756df50bc37dec4dfd63e996388eba42fb3b"},
    {file = "grpcio-1.37.1-cp38-cp38-manylinux2014_aarch64.whl", hash = "sha256:025fa7dffb0cf724070cfcbe2ff600a18b0cf84642ede5c92f2717162e2a8c95"},
    {file = "grpcio-1.37.1-cp38-cp38-manylinux2014_i686.whl", hash = "sha256:0b8817acef140cb9a3543208c13282d3bf4bb0103e930ddbb779677604085ada"},
    {file = "grpcio-1.37.1-cp38-cp38-manylinux2014_x86_64.whl", hash = "sha256:a1cd40eac72d3c914eea73f8f7730ddbd86061098a8ce712d1ce108e9d87d449"},
    {file = "grpcio-1.37.1-cp38-cp38-win32.whl", hash = "sha256:d7ae05ded17c4697ef80784dc89cad3025db0d90c5a8a0ada47a8d0749617d58"},
    {file = "grpcio-1.37.1-cp38-cp38-win_amd64.whl", hash = "sha256:b948a00764fee55cf111e0bf3d987167557152abf879f2c13bd2f278a6247ded"},
    {file = "grpcio-1.37.1-cp39-cp39-linux_armv7l.whl", hash = "sha256:8d3cdca5cfd6761a8824bc8acc8ac7bc37ad5ef75899308ca0458cf7952ce12d"},
    {file = "grpcio-1.37.1-cp39-cp39-macosx_10_10_x86_64.whl", hash = "sha256:9364f35949c3cff5470b583a03ccfd927b71cbe1ab7583a6529d5d67ed76e91e"},
    {file = "grpcio-1.37.1-cp39-cp39-manylinux2010_i686.whl", hash = "sha256:1aab01ee3e4b88ed6419f0b25ff21c83deb6c823c6fb77e655def0796526e3a3"},
    {file = "grpcio-1.37.1-cp39-cp39-manylinux2010_x86_64.whl", hash = "sha256:74aad86c7c1b9163d01c3d9e75861e9b09c65e0947592ca315c30353a0f6c4d1"},
    {file = "grpcio-1.37.1-cp39-cp39-manylinux2014_aarch64.whl", hash = "sha256:3ee1bef5f5e4208998cdef44933db3c30c52a7ebde424cfc4186404ffded1d35"},
    {file = "grpcio-1.37.1-cp39-cp39-manylinux2014_i686.whl", hash = "sha256:7533d2c9698dd3038fcf3dd0df243b76a9e0db8008f8575c305e20a3593189eb"},
    {file = "grpcio-1.37.1-cp39-cp39-manylinux2014_x86_64.whl", hash = "sha256:b7cc965538da06c9e9cf0e01bae91f274c75baf224ca6a734717c0f003ddf1f2"},
    {file = "grpcio-1.37.1-cp39-cp39-win32.whl", hash = "sha256:6ad11c1ea337720a42fc31959bd44a38b8837e3ae25bdab681e2e1a28096b02a"},
    {file = "grpcio-1.37.1-cp39-cp39-win_amd64.whl", hash = "sha256:7b2a2cf3621f94b123a9d7a68e4a8d948b29520136f096927f7c9653f24c8fca"},
    {file = "grpcio-1.37.1.tar.gz", hash = "sha256:df8305806311d3fe913d4f7eb3ef28e2072159ea12f95baab5d447f1380a71e3"},
]
grpcio-tools = [
    {file = "grpcio-tools-1.37.1.tar.gz", hash = "sha256:d775fb07cc6561174d6c86d11727a156c4ade969f7bf5edf623ffe2a428bee4e"},
    {file = "grpcio_tools-1.37.1-cp27-cp27m-macosx_10_10_x86_64.whl", hash = "sha256:a1e8eaa1e381689b71000578856391723f17445861e74df9efad9aa75e94b1ee"},
    {file = "grpcio_tools-1.37.1-cp27-cp27m-manylinux2010_i686.whl", hash = "sha256:09c6afaa35b268063fbc5e1c5a698c5d52e82fc9e58484217c9f231ae97fcc23"},
    {file = "grpcio_tools-1.37.1-cp27-cp27m-manylinux2010_x86_64.whl", hash = "sha256:2056acc3e8b715e8e7fac343d44ed0e05f294cdf3775d488c7c42159ed6acb4b"},
    {file = "grpcio_tools-1.37.1-cp27-cp27m-win32.whl", hash = "sha256:ebb2f445cb236f61ea98536da5344fc60c77e6543a048ebef412c25622f36436"},
    {file = "grpcio_tools-1.37.1-cp27-cp27m-win_amd64.whl", hash = "sha256:cba726ebd6198ed5fab03a54ab86212ce45299e00a3c56f65db74081d240cb1c"},
    {file = "grpcio_tools-1.37.1-cp27-cp27mu-manylinux2010_i686.whl", hash = "sha256:930181a99d8cf7a05d1b46a658d0f54d6d3359ce1ee100bc1689ab8ada13fe9e"},
    {file = "grpcio_tools-1.37.1-cp27-cp27mu-manylinux2010_x86_64.whl", hash = "sha256:974677ac643cbd37ecfcd67ac1e33a7182e24bc5b67372a05ec887b230366d5f"},
    {file = "grpcio_tools-1.37.1-cp35-cp35m-macosx_10_10_intel.whl", hash = "sha256:090e73ab4cf648a82c82069c7f8d95d0d2973fbf7101b263c78dd68b3176fcc9"},
    {file = "grpcio_tools-1.37.1-cp35-cp35m-manylinux2010_i686.whl", hash = "sha256:ccac333076ad354cdb3bb108d67d0a75d5a93b13eaf81323daff0aa050a40bb3"},
    {file = "grpcio_tools-1.37.1-cp35-cp35m-manylinux2010_x86_64.whl", hash = "sha256:cab777c7cd107d4a03ec528b660c6443f13fd26bfa14e56b13820420b8423aff"},
    {file = "grpcio_tools-1.37.1-cp35-cp35m-manylinux2014_i686.whl", hash = "sha256:939402ec6011c527bfa37c63189c0f1f69e585c95b6ca01de1222d81d70838a0"},
    {file = "grpcio_tools-1.37.1-cp35-cp35m-manylinux2014_x86_64.whl", hash = "sha256:36a8559fc0475bae6eb2eb18637b1c8ae5d8914cb43d58c3674fe476f534445b"},
    {file = "grpcio_tools-1.37.1-cp35-cp35m-win32.whl", hash = "sha256:a5165e6ef456ac14aa631afdeb70fbd154fd3eec0e658bacd1e4c60c4fd73ddb"},
    {file = "grpcio_tools-1.37.1-cp35-cp35m-win_amd64.whl", hash = "sha256:35b2d64ee1cb80074f98dcb6fbc688a35f2d54b01fb2f4cc4727f8e79ef03356"},
    {file = "grpcio_tools-1.37.1-cp36-cp36m-linux_armv7l.whl", hash = "sha256:f75d4493a9efea530037cb0b92fecef6d3d712b67b5279fe145399ece632487f"},
    {file = "grpcio_tools-1.37.1-cp36-cp36m-macosx_10_10_x86_64.whl", hash = "sha256:878568d44562171f78fda9a048d589955edfc49860b6239ae280395b420bfc66"},
    {file = "grpcio_tools-1.37.1-cp36-cp36m-manylinux2010_i686.whl", hash = "sha256:fd77c94cac4fb925f4d0ee709fb64a54726abe9066ef0181a62b96ca56977033"},
    {file = "grpcio_tools-1.37.1-cp36-cp36m-manylinux2010_x86_64.whl", hash = "sha256:7ce4f0363038fff2e76ab0930633542c52ea8249be91c4922b4d60f2d9c7c798"},
    {file = "grpcio_tools-1.37.1-cp36-cp36m-manylinux2014_aarch64.whl", hash = "sha256:cd603a84ee6778ddaf44ac502c507bbaff31c0c886c1e5243fed85ef8cc93e3b"},
    {file = "grpcio_tools-1.37.1-cp36-cp36m-manylinux2014_i686.whl", hash = "sha256:9d1debe310b5b865c3385b2d3764fe369daf9f046d43f257452de4b5d33b78e9"},
    {file = "grpcio_tools-1.37.1-cp36-cp36m-manylinux2014_x86_64.whl", hash = "sha256:b6d31d6ead93209981caafe4961279d064ee4befc2b667fc1de88992f32071b3"},
    {file = "grpcio_tools-1.37.1-cp36-cp36m-win32.whl", hash = "sha256:a464378a9274b99bc683f50e9a494d7c3a326e7f627589981078976d708d8f21"},
    {file = "grpcio_tools-1.37.1-cp36-cp36m-win_amd64.whl", hash = "sha256:a2fdc548a51bfd10b2ad83c6d811c9618614523c079d09bf85213641d2ba3302"},
    {file = "grpcio_tools-1.37.1-cp37-cp37m-linux_armv7l.whl", hash = "sha256:2a478a074e454fc4d833468597158e03d1cee12dae7106fc93465e646ee7bb8a"},
    {file = "grpcio_tools-1.37.1-cp37-cp37m-macosx_10_10_x86_64.whl", hash = "sha256:2dff4eb17b42e3e81e9c68994c84691ade057b132e830545fed8619dd043ad01"},
    {file = "grpcio_tools-1.37.1-cp37-cp37m-manylinux2010_i686.whl", hash = "sha256:b8bcfca91cc0f76f897735028e3ef0a1c358c3edfdc3f48b36e4f46f3c97efbd"},
    {file = "grpcio_tools-1.37.1-cp37-cp37m-manylinux2010_x86_64.whl", hash = "sha256:b59c264a4a5c4b0d0e5674f92b887c4bee2a18189ef6e47598c97f4602d22c9b"},
    {file = "grpcio_tools-1.37.1-cp37-cp37m-manylinux2014_aarch64.whl", hash = "sha256:69e7ab498be6511cf832bf8679394471bb76e684ada6540f57a00030f3ab4d6f"},
    {file = "grpcio_tools-1.37.1-cp37-cp37m-manylinux2014_i686.whl", hash = "sha256:2d43f9537a8f2f78f0def659e95bdd2aedde8672b99f29e9692a6aadea7aaed3"},
    {file = "grpcio_tools-1.37.1-cp37-cp37m-manylinux2014_x86_64.whl", hash = "sha256:7c9db39e17a19131e28af4d19099d71525a907b51535e0a6214bb2092b24f63b"},
    {file = "grpcio_tools-1.37.1-cp37-cp37m-win32.whl", hash = "sha256:e71cd8efa06fb1acb55ce3fa256da2d8a0421b279e1a2068acd40c157d2651c5"},
    {file = "grpcio_tools-1.37.1-cp37-cp37m-win_amd64.whl", hash = "sha256:dfe7f4d1e17dd64ec6aa732418c2f676371a817eb07b9e50e0b71c09ff71ded7"},
    {file = "grpcio_tools-1.37.1-cp38-cp38-linux_armv7l.whl", hash = "sha256:7a5367532edea169ea5dee0a2290e81d41ed3352e61dbd2c5b3a6ccbd97dace2"},
    {file = "grpcio_tools-1.37.1-cp38-cp38-macosx_10_10_x86_64.whl", hash = "sha256:b3324cc1e72f88f32a2bed7a2f73f5d4fef00899036e821dea5d98c6f64325bc"},
    {file = "grpcio_tools-1.37.1-cp38-cp38-manylinux2010_i686.whl", hash = "sha256:36a40a3591a9cdb1ee44ce055ec8006743ee686a8989f31f88439c3231a7ee2d"},
    {file = "grpcio_tools-1.37.1-cp38-cp38-manylinux2010_x86_64.whl", hash = "sha256:442c68f9239eab84d3a64f27dfb70c56a0fdb4b6eec56bdd42cb615aad9b3f18"},
    {file = "grpcio_tools-1.37.1-cp38-cp38-manylinux2014_aarch64.whl", hash = "sha256:6e2e8415cd975e1d86387ce0e62e4820886cbab7115df0ed8354946535e8ab1b"},
    {file = "grpcio_tools-1.37.1-cp38-cp38-manylinux2014_i686.whl", hash = "sha256:d29777e2e82446ae95427755a87ecacd29baaf8081a61ffaf034fbf8064bec56"},
    {file = "grpcio_tools-1.37.1-cp38-cp38-manylinux2014_x86_64.whl", hash = "sha256:0cf44026497f874c8cd0007e724b84950d0f7f70276f9f858c84fddfd06ee946"},
    {file = "grpcio_tools-1.37.1-cp38-cp38-win32.whl", hash = "sha256:78130149ffa40fcf06097788a948c0e52d5ccf848c385306ca4c6d64d9869cf1"},
    {file = "grpcio_tools-1.37.1-cp38-cp38-win_amd64.whl", hash = "sha256:5ac5043886f9a3f742d18e5d25aef3e951811e780a48b76a53d86955f3e50a12"},
    {file = "grpcio_tools-1.37.1-cp39-cp39-linux_armv7l.whl", hash = "sha256:cce6bb815241a5ab5d8e70cc137cf9d6005ce9bf73ae23d8364f64fe4b6a8043"},
    {file = "grpcio_tools-1.37.1-cp39-cp39-macosx_10_10_x86_64.whl", hash = "sha256:78db6525af7228d1d64e4531be8036b54497100c20af4b1bdad8d0ee07a7c7cb"},
    {file = "grpcio_tools-1.37.1-cp39-cp39-manylinux2010_i686.whl", hash = "sha256:46e90c20faebff5332ff604fe202104740fd20968e183a12399a3a58135d1f3d"},
    {file = "grpcio_tools-1.37.1-cp39-cp39-manylinux2010_x86_64.whl", hash = "sha256:216aa4284c8cc9c491bf8311a10192f9f9b49a7e57463abe1ca7b757fd232f8b"},
    {file = "grpcio_tools-1.37.1-cp39-cp39-manylinux2014_aarch64.whl", hash = "sha256:9ac5fd7eb16a8bc175ef9a4313cf039d64eae48acb9513ca82c3f6fb9483d0bf"},
    {file = "grpcio_tools-1.37.1-cp39-cp39-manylinux2014_i686.whl", hash = "sha256:8e5e7e2ce74e7145ba59495c1cc3357fa0c62f85e77ed7d5c09dc5be194a8a43"},
    {file = "grpcio_tools-1.37.1-cp39-cp39-manylinux2014_x86_64.whl", hash = "sha256:6a7cd8c81d22d9420c712fa383fb8a4c4f55326037222f0f5095382a8d4d4e1a"},
    {file = "grpcio_tools-1.37.1-cp39-cp39-win32.whl", hash = "sha256:98fcd8d1a7b347f835c1b1d104931a4522cec2c08fc0eafb13a8e7a325a62fed"},
    {file = "grpcio_tools-1.37.1-cp39-cp39-win_amd64.whl", hash = "sha256:63d701170d5dd64b5eaeb291c75de9320b447bfea8df3a21ebb5fa954b792aae"},
]
idna = [
    {file = "idna-3.3-py3-none-any.whl", hash = "sha256:84d9dd047ffa80596e0f246e2eab0b391788b0503584e8945f2368256d2735ff"},
    {file = "idna-3.3.tar.gz", hash = "sha256:9d643ff0a55b762d5cdb124b8eaa99c66322e2157b69160bc32796e824360e6d"},
]
importlib-metadata = [
    {file = "importlib_metadata-4.8.2-py3-none-any.whl", hash = "sha256:53ccfd5c134223e497627b9815d5030edf77d2ed573922f7a0b8f8bb81a1c100"},
    {file = "importlib_metadata-4.8.2.tar.gz", hash = "sha256:75bdec14c397f528724c1bfd9709d660b33a4d2e77387a3358f20b848bb5e5fb"},
]
importlib-resources = [
    {file = "importlib_resources-5.4.0-py3-none-any.whl", hash = "sha256:33a95faed5fc19b4bc16b29a6eeae248a3fe69dd55d4d229d2b480e23eeaad45"},
    {file = "importlib_resources-5.4.0.tar.gz", hash = "sha256:d756e2f85dd4de2ba89be0b21dba2a3bbec2e871a42a3a16719258a11f87506b"},
]
iniconfig = [
    {file = "iniconfig-1.1.1-py2.py3-none-any.whl", hash = "sha256:011e24c64b7f47f6ebd835bb12a743f2fbe9a26d4cecaa7f53bc4f35ee9da8b3"},
    {file = "iniconfig-1.1.1.tar.gz", hash = "sha256:bc3af051d7d14b2ee5ef9969666def0cd1a000e121eaea580d4a313df4b37f32"},
]
isodate = [
    {file = "isodate-0.6.0-py2.py3-none-any.whl", hash = "sha256:aa4d33c06640f5352aca96e4b81afd8ab3b47337cc12089822d6f322ac772c81"},
    {file = "isodate-0.6.0.tar.gz", hash = "sha256:2e364a3d5759479cdb2d37cce6b9376ea504db2ff90252a2e5b7cc89cc9ff2d8"},
]
isort = [
    {file = "isort-5.10.1-py3-none-any.whl", hash = "sha256:6f62d78e2f89b4500b080fe3a81690850cd254227f27f75c3a0c491a1f351ba7"},
    {file = "isort-5.10.1.tar.gz", hash = "sha256:e8443a5e7a020e9d7f97f1d7d9cd17c88bcb3bc7e218bf9cf5095fe550be2951"},
]
java-access-bridge-wrapper = [
    {file = "java-access-bridge-wrapper-0.7.5.tar.gz", hash = "sha256:d49f38a26eb914a99826422a24f7e86eab86e9225c271c430da37e94738f7ba9"},
    {file = "java_access_bridge_wrapper-0.7.5-py3-none-any.whl", hash = "sha256:5e0f538132a1cf25fc1d74ccd060b1c86ec73b6604c076506ff572ff23e3b550"},
]
jmespath = [
    {file = "jmespath-0.10.0-py2.py3-none-any.whl", hash = "sha256:cdf6525904cc597730141d61b36f2e4b8ecc257c420fa2f4549bac2c2d0cb72f"},
    {file = "jmespath-0.10.0.tar.gz", hash = "sha256:b85d0567b8666149a93172712e68920734333c0ce7e89b78b3e987f71e5ed4f9"},
]
jsonpath-ng = [
    {file = "jsonpath-ng-1.5.3.tar.gz", hash = "sha256:a273b182a82c1256daab86a313b937059261b5c5f8c4fa3fc38b882b344dd567"},
    {file = "jsonpath_ng-1.5.3-py2-none-any.whl", hash = "sha256:f75b95dbecb8a0f3b86fd2ead21c2b022c3f5770957492b9b6196ecccfeb10aa"},
    {file = "jsonpath_ng-1.5.3-py3-none-any.whl", hash = "sha256:292a93569d74029ba75ac2dc3d3630fc0e17b2df26119a165fa1d498ca47bf65"},
]
jsonschema = [
    {file = "jsonschema-4.0.0-py3-none-any.whl", hash = "sha256:c773028c649441ab980015b5b622f4cd5134cf563daaf0235ca4b73cc3734f20"},
    {file = "jsonschema-4.0.0.tar.gz", hash = "sha256:bc51325b929171791c42ebc1c70b9713eb134d3bb8ebd5474c8b659b15be6d86"},
]
lazy-object-proxy = [
    {file = "lazy-object-proxy-1.6.0.tar.gz", hash = "sha256:489000d368377571c6f982fba6497f2aa13c6d1facc40660963da62f5c379726"},
    {file = "lazy_object_proxy-1.6.0-cp27-cp27m-macosx_10_14_x86_64.whl", hash = "sha256:c6938967f8528b3668622a9ed3b31d145fab161a32f5891ea7b84f6b790be05b"},
    {file = "lazy_object_proxy-1.6.0-cp27-cp27m-win32.whl", hash = "sha256:ebfd274dcd5133e0afae738e6d9da4323c3eb021b3e13052d8cbd0e457b1256e"},
    {file = "lazy_object_proxy-1.6.0-cp27-cp27m-win_amd64.whl", hash = "sha256:ed361bb83436f117f9917d282a456f9e5009ea12fd6de8742d1a4752c3017e93"},
    {file = "lazy_object_proxy-1.6.0-cp27-cp27mu-manylinux1_x86_64.whl", hash = "sha256:d900d949b707778696fdf01036f58c9876a0d8bfe116e8d220cfd4b15f14e741"},
    {file = "lazy_object_proxy-1.6.0-cp36-cp36m-manylinux1_x86_64.whl", hash = "sha256:5743a5ab42ae40caa8421b320ebf3a998f89c85cdc8376d6b2e00bd12bd1b587"},
    {file = "lazy_object_proxy-1.6.0-cp36-cp36m-manylinux2014_aarch64.whl", hash = "sha256:bf34e368e8dd976423396555078def5cfc3039ebc6fc06d1ae2c5a65eebbcde4"},
    {file = "lazy_object_proxy-1.6.0-cp36-cp36m-win32.whl", hash = "sha256:b579f8acbf2bdd9ea200b1d5dea36abd93cabf56cf626ab9c744a432e15c815f"},
    {file = "lazy_object_proxy-1.6.0-cp36-cp36m-win_amd64.whl", hash = "sha256:4f60460e9f1eb632584c9685bccea152f4ac2130e299784dbaf9fae9f49891b3"},
    {file = "lazy_object_proxy-1.6.0-cp37-cp37m-manylinux1_x86_64.whl", hash = "sha256:d7124f52f3bd259f510651450e18e0fd081ed82f3c08541dffc7b94b883aa981"},
    {file = "lazy_object_proxy-1.6.0-cp37-cp37m-manylinux2014_aarch64.whl", hash = "sha256:22ddd618cefe54305df49e4c069fa65715be4ad0e78e8d252a33debf00f6ede2"},
    {file = "lazy_object_proxy-1.6.0-cp37-cp37m-win32.whl", hash = "sha256:9d397bf41caad3f489e10774667310d73cb9c4258e9aed94b9ec734b34b495fd"},
    {file = "lazy_object_proxy-1.6.0-cp37-cp37m-win_amd64.whl", hash = "sha256:24a5045889cc2729033b3e604d496c2b6f588c754f7a62027ad4437a7ecc4837"},
    {file = "lazy_object_proxy-1.6.0-cp38-cp38-manylinux1_x86_64.whl", hash = "sha256:17e0967ba374fc24141738c69736da90e94419338fd4c7c7bef01ee26b339653"},
    {file = "lazy_object_proxy-1.6.0-cp38-cp38-manylinux2014_aarch64.whl", hash = "sha256:410283732af311b51b837894fa2f24f2c0039aa7f220135192b38fcc42bd43d3"},
    {file = "lazy_object_proxy-1.6.0-cp38-cp38-win32.whl", hash = "sha256:85fb7608121fd5621cc4377a8961d0b32ccf84a7285b4f1d21988b2eae2868e8"},
    {file = "lazy_object_proxy-1.6.0-cp38-cp38-win_amd64.whl", hash = "sha256:d1c2676e3d840852a2de7c7d5d76407c772927addff8d742b9808fe0afccebdf"},
    {file = "lazy_object_proxy-1.6.0-cp39-cp39-macosx_10_14_x86_64.whl", hash = "sha256:b865b01a2e7f96db0c5d12cfea590f98d8c5ba64ad222300d93ce6ff9138bcad"},
    {file = "lazy_object_proxy-1.6.0-cp39-cp39-manylinux1_x86_64.whl", hash = "sha256:4732c765372bd78a2d6b2150a6e99d00a78ec963375f236979c0626b97ed8e43"},
    {file = "lazy_object_proxy-1.6.0-cp39-cp39-manylinux2014_aarch64.whl", hash = "sha256:9698110e36e2df951c7c36b6729e96429c9c32b3331989ef19976592c5f3c77a"},
    {file = "lazy_object_proxy-1.6.0-cp39-cp39-win32.whl", hash = "sha256:1fee665d2638491f4d6e55bd483e15ef21f6c8c2095f235fef72601021e64f61"},
    {file = "lazy_object_proxy-1.6.0-cp39-cp39-win_amd64.whl", hash = "sha256:f5144c75445ae3ca2057faac03fda5a902eff196702b0a24daf1d6ce0650514b"},
]
lxml = [
    {file = "lxml-4.6.4-cp27-cp27m-macosx_10_14_x86_64.whl", hash = "sha256:bbf2dc330bd44bfc0254ab37677ec60f7c7ecea55ad8ba1b8b2ea7bf20c265f5"},
    {file = "lxml-4.6.4-cp27-cp27m-manylinux_2_5_i686.manylinux1_i686.whl", hash = "sha256:b667c51682fe9b9788c69465956baa8b6999531876ccedcafc895c74ad716cd8"},
    {file = "lxml-4.6.4-cp27-cp27m-manylinux_2_5_x86_64.manylinux1_x86_64.whl", hash = "sha256:72e730d33fe2e302fd07285f14624fca5e5e2fb2bb4fb2c3941e318c41c443d1"},
    {file = "lxml-4.6.4-cp27-cp27m-win32.whl", hash = "sha256:433df8c7dde0f9e41cbf4f36b0829d50a378116ef5e962ba3881f2f5f025c7be"},
    {file = "lxml-4.6.4-cp27-cp27m-win_amd64.whl", hash = "sha256:35752ee40f7bbf6adc9ff4e1f4b84794a3593736dcce80db32e3c2aa85e294ac"},
    {file = "lxml-4.6.4-cp27-cp27mu-manylinux_2_5_i686.manylinux1_i686.whl", hash = "sha256:5ff5bb2a198ea67403bb6818705e9a4f90e0313f2215428ec51001ce56d939fb"},
    {file = "lxml-4.6.4-cp27-cp27mu-manylinux_2_5_x86_64.manylinux1_x86_64.whl", hash = "sha256:9b87727561c1150c0cc91c5d9d389448b37a7d15f0ba939ed3d1acb2f11bf6c5"},
    {file = "lxml-4.6.4-cp310-cp310-macosx_10_14_x86_64.whl", hash = "sha256:45fdb2899c755138722797161547a40b3e2a06feda620cc41195ee7e97806d81"},
    {file = "lxml-4.6.4-cp310-cp310-manylinux_2_12_i686.manylinux2010_i686.manylinux_2_24_i686.whl", hash = "sha256:38b9de0de3aa689fe9fb9877ae1be1e83b8cf9621f7e62049d0436b9ecf4ad64"},
    {file = "lxml-4.6.4-cp310-cp310-manylinux_2_17_aarch64.manylinux2014_aarch64.manylinux_2_24_aarch64.whl", hash = "sha256:662523cd2a0246740225c7e32531f2e766544122e58bee70e700a024cfc0cf81"},
    {file = "lxml-4.6.4-cp310-cp310-manylinux_2_17_x86_64.manylinux2014_x86_64.manylinux_2_24_x86_64.whl", hash = "sha256:4aa349c5567651f34d4eaae7de6ed5b523f6d70a288f9c6fbac22d13a0784e04"},
    {file = "lxml-4.6.4-cp310-cp310-musllinux_1_1_x86_64.whl", hash = "sha256:08eb9200d88b376a8ed5e50f1dc1d1a45b49305169674002a3b5929943390591"},
    {file = "lxml-4.6.4-cp310-cp310-win32.whl", hash = "sha256:bdc224f216ead849e902151112efef6e96c41ee1322e15d4e5f7c8a826929aee"},
    {file = "lxml-4.6.4-cp310-cp310-win_amd64.whl", hash = "sha256:ab6db93a2b6b66cbf62b4e4a7135f476e708e8c5c990d186584142c77d7f975a"},
    {file = "lxml-4.6.4-cp35-cp35m-manylinux_2_5_i686.manylinux1_i686.whl", hash = "sha256:50790313df028aa05cf22be9a8da033b86c42fa32523e4fd944827b482b17bf0"},
    {file = "lxml-4.6.4-cp35-cp35m-manylinux_2_5_x86_64.manylinux1_x86_64.whl", hash = "sha256:6764998345552b1dfc9326a932d2bad6367c6b37a176bb73ada6b9486bf602f7"},
    {file = "lxml-4.6.4-cp35-cp35m-win32.whl", hash = "sha256:543b239b191bb3b6d9bef5f09f1fb2be5b7eb09ab4d386aa655e4d53fbe9ff47"},
    {file = "lxml-4.6.4-cp35-cp35m-win_amd64.whl", hash = "sha256:a75c1ad05eedb1a3ff2a34a52a4f0836cfaa892e12796ba39a7732c82701eff4"},
    {file = "lxml-4.6.4-cp36-cp36m-macosx_10_14_x86_64.whl", hash = "sha256:47e955112ce64241fdb357acf0216081f9f3255b3ac9c502ca4b3323ec1ca558"},
    {file = "lxml-4.6.4-cp36-cp36m-manylinux_2_12_i686.manylinux2010_i686.manylinux_2_24_i686.whl", hash = "sha256:20d7c8d90d449c6a353b15ee0459abae8395dbe59ad01e406ccbf30cd81c6f98"},
    {file = "lxml-4.6.4-cp36-cp36m-manylinux_2_17_x86_64.manylinux2014_x86_64.manylinux_2_24_x86_64.whl", hash = "sha256:240db6f3228d26e3c6f4fad914b9ddaaf8707254e8b3efd564dc680c8ec3c264"},
    {file = "lxml-4.6.4-cp36-cp36m-manylinux_2_5_i686.manylinux1_i686.whl", hash = "sha256:351482da8dd028834028537f08724b1de22d40dcf3bb723b469446564f409074"},
    {file = "lxml-4.6.4-cp36-cp36m-manylinux_2_5_x86_64.manylinux1_x86_64.whl", hash = "sha256:e678a643177c0e5ec947b645fa7bc84260dfb9b6bf8fb1fdd83008dfc2ca5928"},
    {file = "lxml-4.6.4-cp36-cp36m-musllinux_1_1_x86_64.whl", hash = "sha256:15d0381feb56f08f78c5cc4fc385ddfe0bde1456e37f54a9322833371aec4060"},
    {file = "lxml-4.6.4-cp36-cp36m-win32.whl", hash = "sha256:4ba74afe5ee5cb5e28d83b513a6e8f0875fda1dc1a9aea42cc0065f029160d2a"},
    {file = "lxml-4.6.4-cp36-cp36m-win_amd64.whl", hash = "sha256:9c91a73971a922c13070fd8fa5a114c858251791ba2122a941e6aa781c713e44"},
    {file = "lxml-4.6.4-cp37-cp37m-macosx_10_14_x86_64.whl", hash = "sha256:6020c70ff695106bf80651953a23e37718ef1fee9abd060dcad8e32ab2dc13f3"},
    {file = "lxml-4.6.4-cp37-cp37m-manylinux_2_12_i686.manylinux2010_i686.manylinux_2_24_i686.whl", hash = "sha256:f5dd358536b8a964bf6bd48de038754c1609e72e5f17f5d21efe2dda17594dbf"},
    {file = "lxml-4.6.4-cp37-cp37m-manylinux_2_17_aarch64.manylinux2014_aarch64.manylinux_2_24_aarch64.whl", hash = "sha256:7ae7089d81fc502df4b217ad77f03c54039fe90dac0acbe70448d7e53bfbc57e"},
    {file = "lxml-4.6.4-cp37-cp37m-manylinux_2_17_x86_64.manylinux2014_x86_64.manylinux_2_24_x86_64.whl", hash = "sha256:80d10d53d3184837445ff8562021bdd37f57c4cadacbf9d8726cc16220a00d54"},
    {file = "lxml-4.6.4-cp37-cp37m-manylinux_2_5_i686.manylinux1_i686.whl", hash = "sha256:e95da348d57eb448d226a44b868ff2ca5786fbcbe417ac99ff62d0a7d724b9c7"},
    {file = "lxml-4.6.4-cp37-cp37m-manylinux_2_5_x86_64.manylinux1_x86_64.whl", hash = "sha256:ffd65cfa33fed01735c82aca640fde4cc63f0414775cba11e06f84fae2085a6e"},
    {file = "lxml-4.6.4-cp37-cp37m-musllinux_1_1_x86_64.whl", hash = "sha256:877666418598f6cb289546c77ff87590cfd212f903b522b0afa0b9fb73b3ccfb"},
    {file = "lxml-4.6.4-cp37-cp37m-win32.whl", hash = "sha256:e91d24623e747eeb2d8121f4a94c6a7ad27dc48e747e2dc95bfe88632bd028a2"},
    {file = "lxml-4.6.4-cp37-cp37m-win_amd64.whl", hash = "sha256:4ec9a80dd5704ecfde54319b6964368daf02848c8954d3bacb9b64d1c7659159"},
    {file = "lxml-4.6.4-cp38-cp38-macosx_10_14_x86_64.whl", hash = "sha256:2901625f4a878a055d275beedc20ba9cb359cefc4386a967222fee29eb236038"},
    {file = "lxml-4.6.4-cp38-cp38-manylinux_2_12_i686.manylinux2010_i686.manylinux_2_24_i686.whl", hash = "sha256:b567178a74a2261345890eac66fbf394692a6e002709d329f28a673ca6042473"},
    {file = "lxml-4.6.4-cp38-cp38-manylinux_2_17_aarch64.manylinux2014_aarch64.manylinux_2_24_aarch64.whl", hash = "sha256:4717123f7c11c81e0da69989e5a64079c3f402b0efeb4c6241db6c369d657bd8"},
    {file = "lxml-4.6.4-cp38-cp38-manylinux_2_17_x86_64.manylinux2014_x86_64.manylinux_2_24_x86_64.whl", hash = "sha256:cf201bf5594d1aab139fe53e3fca457e4f8204a5bbd65d48ab3b82a16f517868"},
    {file = "lxml-4.6.4-cp38-cp38-manylinux_2_5_i686.manylinux1_i686.whl", hash = "sha256:a77a3470ba37e11872c75ca95baf9b3312133a3d5a5dc720803b23098c653976"},
    {file = "lxml-4.6.4-cp38-cp38-manylinux_2_5_x86_64.manylinux1_x86_64.whl", hash = "sha256:619c6d2b552bba00491e96c0518aad94002651c108a0f7364ff2d7798812c00e"},
    {file = "lxml-4.6.4-cp38-cp38-musllinux_1_1_x86_64.whl", hash = "sha256:601f0ab75538b280aaf1e720eb9d68d4fa104ac274e1e9e6971df488f4dcdb0f"},
    {file = "lxml-4.6.4-cp38-cp38-win32.whl", hash = "sha256:75d3c5bbc0ddbad03bb68b9be638599f67e4b98ed3dcd0fec9f6f39e41ee96cb"},
    {file = "lxml-4.6.4-cp38-cp38-win_amd64.whl", hash = "sha256:4341d135f5660db10184963d9c3418c3e28d7f868aaf8b11a323ebf85813f7f4"},
    {file = "lxml-4.6.4-cp39-cp39-macosx_10_14_x86_64.whl", hash = "sha256:9db24803fa71e3305fe4a7812782b708da21a0b774b130dd1860cf40a6d7a3ee"},
    {file = "lxml-4.6.4-cp39-cp39-manylinux_2_12_i686.manylinux2010_i686.manylinux_2_24_i686.whl", hash = "sha256:afd60230ad9d8bcba005945ec3a343722f09e0b7f8ae804246e5d2cfc6bd71a6"},
    {file = "lxml-4.6.4-cp39-cp39-manylinux_2_17_aarch64.manylinux2014_aarch64.manylinux_2_24_aarch64.whl", hash = "sha256:0c15e1cd55055956e77b0732270f1c6005850696bc3ef3e03d01e78af84eaa42"},
    {file = "lxml-4.6.4-cp39-cp39-manylinux_2_17_x86_64.manylinux2014_x86_64.manylinux_2_24_x86_64.whl", hash = "sha256:6d422b3c729737d8a39279a25fa156c983a56458f8b2f97661ee6fb22b80b1d6"},
    {file = "lxml-4.6.4-cp39-cp39-manylinux_2_5_i686.manylinux1_i686.whl", hash = "sha256:2eb90f6ec3c236ef2f1bb38aee7c0d23e77d423d395af6326e7cca637519a4cb"},
    {file = "lxml-4.6.4-cp39-cp39-manylinux_2_5_x86_64.manylinux1_x86_64.whl", hash = "sha256:51a0e5d243687596f46e24e464121d4b232ad772e2d1785b2a2c0eb413c285d4"},
    {file = "lxml-4.6.4-cp39-cp39-musllinux_1_1_x86_64.whl", hash = "sha256:d43bd68714049c84e297c005456a15ecdec818f7b5aa5868c8b0a865cfb78a44"},
    {file = "lxml-4.6.4-cp39-cp39-win32.whl", hash = "sha256:ee9e4b07b0eba4b6a521509e9e1877476729c1243246b6959de697ebea739643"},
    {file = "lxml-4.6.4-cp39-cp39-win_amd64.whl", hash = "sha256:48eaac2991b3036175b42ee8d3c23f4cca13f2be8426bf29401a690ab58c88f4"},
    {file = "lxml-4.6.4-pp37-pypy37_pp73-macosx_10_14_x86_64.whl", hash = "sha256:2b06a91cf7b8acea7793006e4ae50646cef0fe35ce5acd4f5cb1c77eb228e4a1"},
    {file = "lxml-4.6.4-pp37-pypy37_pp73-manylinux_2_12_i686.manylinux2010_i686.manylinux_2_24_i686.whl", hash = "sha256:523f195948a1ba4f9f5b7294d83c6cd876547dc741820750a7e5e893a24bbe38"},
    {file = "lxml-4.6.4-pp37-pypy37_pp73-manylinux_2_17_x86_64.manylinux2014_x86_64.manylinux_2_24_x86_64.whl", hash = "sha256:b0ca0ada9d3bc18bd6f611bd001a28abdd49ab9698bd6d717f7f5394c8e94628"},
    {file = "lxml-4.6.4-pp38-pypy38_pp73-macosx_10_14_x86_64.whl", hash = "sha256:197b7cb7a753cf553a45115739afd8458464a28913da00f5c525063f94cd3f48"},
    {file = "lxml-4.6.4-pp38-pypy38_pp73-manylinux_2_12_i686.manylinux2010_i686.manylinux_2_24_i686.whl", hash = "sha256:6298f5b42a26581206ef63fffa97c754245d329414108707c525512a5197f2ba"},
    {file = "lxml-4.6.4-pp38-pypy38_pp73-manylinux_2_17_x86_64.manylinux2014_x86_64.manylinux_2_24_x86_64.whl", hash = "sha256:0b12c95542f04d10cba46b3ff28ea52ea56995b78cf918f0b11b05e75812bb79"},
    {file = "lxml-4.6.4.tar.gz", hash = "sha256:daf9bd1fee31f1c7a5928b3e1059e09a8d683ea58fb3ffc773b6c88cb8d1399c"},
]
marshmallow = [
    {file = "marshmallow-3.11.1-py2.py3-none-any.whl", hash = "sha256:0dd42891a5ef288217ed6410917f3c6048f585f8692075a0052c24f9bfff9dfd"},
    {file = "marshmallow-3.11.1.tar.gz", hash = "sha256:16e99cb7f630c0ef4d7d364ed0109ac194268dde123966076ab3dafb9ae3906b"},
]
mccabe = [
    {file = "mccabe-0.6.1-py2.py3-none-any.whl", hash = "sha256:ab8a6258860da4b6677da4bd2fe5dc2c659cff31b3ee4f7f5d64e79735b80d42"},
    {file = "mccabe-0.6.1.tar.gz", hash = "sha256:dd8d182285a0fe56bace7f45b5e7d1a6ebcbf524e8f3bd87eb0f125271b8831f"},
]
mock = [
    {file = "mock-4.0.3-py3-none-any.whl", hash = "sha256:122fcb64ee37cfad5b3f48d7a7d51875d7031aaf3d8be7c42e2bee25044eee62"},
    {file = "mock-4.0.3.tar.gz", hash = "sha256:7d3fbbde18228f4ff2f1f119a45cdffa458b4c0dee32eb4d2bb2f82554bac7bc"},
]
mss = [
    {file = "mss-6.1.0-py3-none-any.whl", hash = "sha256:2722c5c9211ce29b4f1497fc2c70faecf9cdcb7653fa7f0f88e2231a31949b93"},
    {file = "mss-6.1.0.tar.gz", hash = "sha256:aebd069f3e05667fe9c7b9fa4b1771fe42a4710ce1058ce0236936ce06fa5394"},
]
mypy = [
    {file = "mypy-0.782-cp35-cp35m-macosx_10_6_x86_64.whl", hash = "sha256:2c6cde8aa3426c1682d35190b59b71f661237d74b053822ea3d748e2c9578a7c"},
    {file = "mypy-0.782-cp35-cp35m-manylinux1_x86_64.whl", hash = "sha256:9c7a9a7ceb2871ba4bac1cf7217a7dd9ccd44c27c2950edbc6dc08530f32ad4e"},
    {file = "mypy-0.782-cp35-cp35m-win_amd64.whl", hash = "sha256:c05b9e4fb1d8a41d41dec8786c94f3b95d3c5f528298d769eb8e73d293abc48d"},
    {file = "mypy-0.782-cp36-cp36m-macosx_10_6_x86_64.whl", hash = "sha256:6731603dfe0ce4352c555c6284c6db0dc935b685e9ce2e4cf220abe1e14386fd"},
    {file = "mypy-0.782-cp36-cp36m-manylinux1_x86_64.whl", hash = "sha256:f05644db6779387ccdb468cc47a44b4356fc2ffa9287135d05b70a98dc83b89a"},
    {file = "mypy-0.782-cp36-cp36m-win_amd64.whl", hash = "sha256:b7fbfabdbcc78c4f6fc4712544b9b0d6bf171069c6e0e3cb82440dd10ced3406"},
    {file = "mypy-0.782-cp37-cp37m-macosx_10_6_x86_64.whl", hash = "sha256:3fdda71c067d3ddfb21da4b80e2686b71e9e5c72cca65fa216d207a358827f86"},
    {file = "mypy-0.782-cp37-cp37m-manylinux1_x86_64.whl", hash = "sha256:d7df6eddb6054d21ca4d3c6249cae5578cb4602951fd2b6ee2f5510ffb098707"},
    {file = "mypy-0.782-cp37-cp37m-win_amd64.whl", hash = "sha256:a4a2cbcfc4cbf45cd126f531dedda8485671545b43107ded25ce952aac6fb308"},
    {file = "mypy-0.782-cp38-cp38-macosx_10_9_x86_64.whl", hash = "sha256:6bb93479caa6619d21d6e7160c552c1193f6952f0668cdda2f851156e85186fc"},
    {file = "mypy-0.782-cp38-cp38-manylinux1_x86_64.whl", hash = "sha256:81c7908b94239c4010e16642c9102bfc958ab14e36048fa77d0be3289dda76ea"},
    {file = "mypy-0.782-cp38-cp38-win_amd64.whl", hash = "sha256:5dd13ff1f2a97f94540fd37a49e5d255950ebcdf446fb597463a40d0df3fac8b"},
    {file = "mypy-0.782-py3-none-any.whl", hash = "sha256:e0b61738ab504e656d1fe4ff0c0601387a5489ca122d55390ade31f9ca0e252d"},
    {file = "mypy-0.782.tar.gz", hash = "sha256:eff7d4a85e9eea55afa34888dfeaccde99e7520b51f867ac28a48492c0b1130c"},
]
mypy-extensions = [
    {file = "mypy_extensions-0.4.3-py2.py3-none-any.whl", hash = "sha256:090fedd75945a69ae91ce1303b5824f428daf5a028d2f6ab8a299250a846f15d"},
    {file = "mypy_extensions-0.4.3.tar.gz", hash = "sha256:2d82818f5bb3e369420cb3c4060a7970edba416647068eb4c5343488a6c604a8"},
]
netsuitesdk = [
    {file = "netsuitesdk-1.24.0-py3-none-any.whl", hash = "sha256:1e7318cf7d33cbdc6ca78188a52443bc7ec0f4c58a8b2f02d3b3870c231dfa8c"},
    {file = "netsuitesdk-1.24.0.tar.gz", hash = "sha256:72ceab6ed315546cea985db4f2193d499c27c9aee4a8f3b695f84373d7bc9139"},
]
notifiers = [
    {file = "notifiers-1.2.1-py3-none-any.whl", hash = "sha256:171ae79215fcf119e34992ad7e1f95f0709f93997203b3fc6f115b5cedd780a6"},
    {file = "notifiers-1.2.1.tar.gz", hash = "sha256:34625af405f4aa19293eaaefe145ccc92c6018ae9798f53a03a7fcc996e541aa"},
]
ntlm-auth = [
    {file = "ntlm-auth-1.5.0.tar.gz", hash = "sha256:c9667d361dc09f6b3750283d503c689070ff7d89f2f6ff0d38088d5436ff8543"},
    {file = "ntlm_auth-1.5.0-py2.py3-none-any.whl", hash = "sha256:f1527c581dbf149349134fc2d789d50af2a400e193206956fa0ab456ccc5a8ba"},
]
numpy = [
    {file = "numpy-1.19.5-cp36-cp36m-macosx_10_9_x86_64.whl", hash = "sha256:cc6bd4fd593cb261332568485e20a0712883cf631f6f5e8e86a52caa8b2b50ff"},
    {file = "numpy-1.19.5-cp36-cp36m-manylinux1_i686.whl", hash = "sha256:aeb9ed923be74e659984e321f609b9ba54a48354bfd168d21a2b072ed1e833ea"},
    {file = "numpy-1.19.5-cp36-cp36m-manylinux1_x86_64.whl", hash = "sha256:8b5e972b43c8fc27d56550b4120fe6257fdc15f9301914380b27f74856299fea"},
    {file = "numpy-1.19.5-cp36-cp36m-manylinux2010_i686.whl", hash = "sha256:43d4c81d5ffdff6bae58d66a3cd7f54a7acd9a0e7b18d97abb255defc09e3140"},
    {file = "numpy-1.19.5-cp36-cp36m-manylinux2010_x86_64.whl", hash = "sha256:a4646724fba402aa7504cd48b4b50e783296b5e10a524c7a6da62e4a8ac9698d"},
    {file = "numpy-1.19.5-cp36-cp36m-manylinux2014_aarch64.whl", hash = "sha256:2e55195bc1c6b705bfd8ad6f288b38b11b1af32f3c8289d6c50d47f950c12e76"},
    {file = "numpy-1.19.5-cp36-cp36m-win32.whl", hash = "sha256:39b70c19ec771805081578cc936bbe95336798b7edf4732ed102e7a43ec5c07a"},
    {file = "numpy-1.19.5-cp36-cp36m-win_amd64.whl", hash = "sha256:dbd18bcf4889b720ba13a27ec2f2aac1981bd41203b3a3b27ba7a33f88ae4827"},
    {file = "numpy-1.19.5-cp37-cp37m-macosx_10_9_x86_64.whl", hash = "sha256:603aa0706be710eea8884af807b1b3bc9fb2e49b9f4da439e76000f3b3c6ff0f"},
    {file = "numpy-1.19.5-cp37-cp37m-manylinux1_i686.whl", hash = "sha256:cae865b1cae1ec2663d8ea56ef6ff185bad091a5e33ebbadd98de2cfa3fa668f"},
    {file = "numpy-1.19.5-cp37-cp37m-manylinux1_x86_64.whl", hash = "sha256:36674959eed6957e61f11c912f71e78857a8d0604171dfd9ce9ad5cbf41c511c"},
    {file = "numpy-1.19.5-cp37-cp37m-manylinux2010_i686.whl", hash = "sha256:06fab248a088e439402141ea04f0fffb203723148f6ee791e9c75b3e9e82f080"},
    {file = "numpy-1.19.5-cp37-cp37m-manylinux2010_x86_64.whl", hash = "sha256:6149a185cece5ee78d1d196938b2a8f9d09f5a5ebfbba66969302a778d5ddd1d"},
    {file = "numpy-1.19.5-cp37-cp37m-manylinux2014_aarch64.whl", hash = "sha256:50a4a0ad0111cc1b71fa32dedd05fa239f7fb5a43a40663269bb5dc7877cfd28"},
    {file = "numpy-1.19.5-cp37-cp37m-win32.whl", hash = "sha256:d051ec1c64b85ecc69531e1137bb9751c6830772ee5c1c426dbcfe98ef5788d7"},
    {file = "numpy-1.19.5-cp37-cp37m-win_amd64.whl", hash = "sha256:a12ff4c8ddfee61f90a1633a4c4afd3f7bcb32b11c52026c92a12e1325922d0d"},
    {file = "numpy-1.19.5-cp38-cp38-macosx_10_9_x86_64.whl", hash = "sha256:cf2402002d3d9f91c8b01e66fbb436a4ed01c6498fffed0e4c7566da1d40ee1e"},
    {file = "numpy-1.19.5-cp38-cp38-manylinux1_i686.whl", hash = "sha256:1ded4fce9cfaaf24e7a0ab51b7a87be9038ea1ace7f34b841fe3b6894c721d1c"},
    {file = "numpy-1.19.5-cp38-cp38-manylinux1_x86_64.whl", hash = "sha256:012426a41bc9ab63bb158635aecccc7610e3eff5d31d1eb43bc099debc979d94"},
    {file = "numpy-1.19.5-cp38-cp38-manylinux2010_i686.whl", hash = "sha256:759e4095edc3c1b3ac031f34d9459fa781777a93ccc633a472a5468587a190ff"},
    {file = "numpy-1.19.5-cp38-cp38-manylinux2010_x86_64.whl", hash = "sha256:a9d17f2be3b427fbb2bce61e596cf555d6f8a56c222bd2ca148baeeb5e5c783c"},
    {file = "numpy-1.19.5-cp38-cp38-manylinux2014_aarch64.whl", hash = "sha256:99abf4f353c3d1a0c7a5f27699482c987cf663b1eac20db59b8c7b061eabd7fc"},
    {file = "numpy-1.19.5-cp38-cp38-win32.whl", hash = "sha256:384ec0463d1c2671170901994aeb6dce126de0a95ccc3976c43b0038a37329c2"},
    {file = "numpy-1.19.5-cp38-cp38-win_amd64.whl", hash = "sha256:811daee36a58dc79cf3d8bdd4a490e4277d0e4b7d103a001a4e73ddb48e7e6aa"},
    {file = "numpy-1.19.5-cp39-cp39-macosx_10_9_x86_64.whl", hash = "sha256:c843b3f50d1ab7361ca4f0b3639bf691569493a56808a0b0c54a051d260b7dbd"},
    {file = "numpy-1.19.5-cp39-cp39-manylinux1_i686.whl", hash = "sha256:d6631f2e867676b13026e2846180e2c13c1e11289d67da08d71cacb2cd93d4aa"},
    {file = "numpy-1.19.5-cp39-cp39-manylinux1_x86_64.whl", hash = "sha256:7fb43004bce0ca31d8f13a6eb5e943fa73371381e53f7074ed21a4cb786c32f8"},
    {file = "numpy-1.19.5-cp39-cp39-manylinux2010_i686.whl", hash = "sha256:2ea52bd92ab9f768cc64a4c3ef8f4b2580a17af0a5436f6126b08efbd1838371"},
    {file = "numpy-1.19.5-cp39-cp39-manylinux2010_x86_64.whl", hash = "sha256:400580cbd3cff6ffa6293df2278c75aef2d58d8d93d3c5614cd67981dae68ceb"},
    {file = "numpy-1.19.5-cp39-cp39-manylinux2014_aarch64.whl", hash = "sha256:df609c82f18c5b9f6cb97271f03315ff0dbe481a2a02e56aeb1b1a985ce38e60"},
    {file = "numpy-1.19.5-cp39-cp39-win32.whl", hash = "sha256:ab83f24d5c52d60dbc8cd0528759532736b56db58adaa7b5f1f76ad551416a1e"},
    {file = "numpy-1.19.5-cp39-cp39-win_amd64.whl", hash = "sha256:0eef32ca3132a48e43f6a0f5a82cb508f22ce5a3d6f67a8329c81c8e226d3f6e"},
    {file = "numpy-1.19.5-pp36-pypy36_pp73-manylinux2010_x86_64.whl", hash = "sha256:a0d53e51a6cb6f0d9082decb7a4cb6dfb33055308c4c44f53103c073f649af73"},
    {file = "numpy-1.19.5.zip", hash = "sha256:a76f502430dd98d7546e1ea2250a7360c065a5fdea52b2dffe8ae7180909b6f4"},
]
oauthlib = [
    {file = "oauthlib-3.1.1-py2.py3-none-any.whl", hash = "sha256:42bf6354c2ed8c6acb54d971fce6f88193d97297e18602a3a886603f9d7730cc"},
    {file = "oauthlib-3.1.1.tar.gz", hash = "sha256:8f0215fcc533dd8dd1bee6f4c412d4f0cd7297307d43ac61666389e3bc3198a3"},
]
opencv-python-headless = [
    {file = "opencv_python_headless-4.5.2.54-cp36-cp36m-macosx_10_15_x86_64.whl", hash = "sha256:c6d3baeb7c1e1bec8a5b6620219ce0f953154dad9b5dd10d7311bc98f5201e4b"},
    {file = "opencv_python_headless-4.5.2.54-cp36-cp36m-manylinux2014_aarch64.whl", hash = "sha256:b62b24fb2eef8b46e3272e21380a43f9e32573f4554e0b611d075082f52acf2e"},
    {file = "opencv_python_headless-4.5.2.54-cp36-cp36m-manylinux2014_x86_64.whl", hash = "sha256:f3a670b13758a370c49c37632e8b85caeb9f6669b612b092d0b718382ee9bf98"},
    {file = "opencv_python_headless-4.5.2.54-cp36-cp36m-win32.whl", hash = "sha256:52783623386b7411dba772584d0d57fe60e5aee70cf36feeec8639b9e58dcf5a"},
    {file = "opencv_python_headless-4.5.2.54-cp36-cp36m-win_amd64.whl", hash = "sha256:7de97d8781c905ed105c019210920a1d374004d20b4134d9978903c0f72769bc"},
    {file = "opencv_python_headless-4.5.2.54-cp37-cp37m-macosx_10_15_x86_64.whl", hash = "sha256:740cdf843598f4a26718a640915fac21504add6b315eeecd4ad2905b55e02093"},
    {file = "opencv_python_headless-4.5.2.54-cp37-cp37m-manylinux2014_aarch64.whl", hash = "sha256:6a2165d44d187f8e918aff555ae6a2ce300bfe02fff6c5577bd79144459657d6"},
    {file = "opencv_python_headless-4.5.2.54-cp37-cp37m-manylinux2014_x86_64.whl", hash = "sha256:e61aebc9f45c2cbc06d1ff4661f352d652bf12b0dacf6eea03e42988ed344e35"},
    {file = "opencv_python_headless-4.5.2.54-cp37-cp37m-win32.whl", hash = "sha256:64a89b30c9188c696f89bc800fa457c4c590de3732c36a5ce3c5fbde812a6f26"},
    {file = "opencv_python_headless-4.5.2.54-cp37-cp37m-win_amd64.whl", hash = "sha256:a8e2a8813fa00fd59d487761bebe1b27d3e75ad206b9a35765492fa79a42a25c"},
    {file = "opencv_python_headless-4.5.2.54-cp38-cp38-macosx_10_15_x86_64.whl", hash = "sha256:aa53aea49e1824a44a4033123a68502488ca980105f47d25ed6263b1fa545b71"},
    {file = "opencv_python_headless-4.5.2.54-cp38-cp38-manylinux2014_aarch64.whl", hash = "sha256:33b9fe7000dbc1d8e44c17645c93a740f8e166d5c394784f31c11a6471a602ef"},
    {file = "opencv_python_headless-4.5.2.54-cp38-cp38-manylinux2014_x86_64.whl", hash = "sha256:4f9c927040de5bce6508441f283b10b1edc285a7342d402f16c26eb81348cf5c"},
    {file = "opencv_python_headless-4.5.2.54-cp38-cp38-win32.whl", hash = "sha256:742a8869415be521e20ab878a8a119e111ecd1da21bd828e41898c728555063f"},
    {file = "opencv_python_headless-4.5.2.54-cp38-cp38-win_amd64.whl", hash = "sha256:4940d3cd9a9382fb58d4cea3f29cf32638130b991aaa8462fee92ff1a3cf6e99"},
    {file = "opencv_python_headless-4.5.2.54-cp39-cp39-macosx_10_15_x86_64.whl", hash = "sha256:1f565b6dc87dcca1b3d78df7beae005781b684b1140128b0a71629fb7a3ec4e2"},
    {file = "opencv_python_headless-4.5.2.54-cp39-cp39-manylinux2014_aarch64.whl", hash = "sha256:86da0d05fd7c19ba2ec7f5a4865d6b188e7e8e631a0890b83135ebb6837a7b9c"},
    {file = "opencv_python_headless-4.5.2.54-cp39-cp39-manylinux2014_x86_64.whl", hash = "sha256:4735a717b770c5c08d267461bdfb8c5f4c9faa82b3fbb1a3ef01bfd0beaf943b"},
    {file = "opencv_python_headless-4.5.2.54-cp39-cp39-win32.whl", hash = "sha256:5312bed3107e35030cfddc6e6e943985f22d165651558a0929a13925e3e154e8"},
    {file = "opencv_python_headless-4.5.2.54-cp39-cp39-win_amd64.whl", hash = "sha256:32303224c4ce8cd362164f90c32bf95bbf131262611d8fe7c061baf73d2d6f05"},
]
openpyxl = [
    {file = "openpyxl-3.0.9-py2.py3-none-any.whl", hash = "sha256:8f3b11bd896a95468a4ab162fc4fcd260d46157155d1f8bfaabb99d88cfcf79f"},
    {file = "openpyxl-3.0.9.tar.gz", hash = "sha256:40f568b9829bf9e446acfffce30250ac1fa39035124d55fc024025c41481c90f"},
]
orderedmultidict = [
    {file = "orderedmultidict-1.0.1-py2.py3-none-any.whl", hash = "sha256:43c839a17ee3cdd62234c47deca1a8508a3f2ca1d0678a3bf791c87cf84adbf3"},
    {file = "orderedmultidict-1.0.1.tar.gz", hash = "sha256:04070bbb5e87291cc9bfa51df413677faf2141c73c61d2a5f7b26bea3cd882ad"},
]
overrides = [
    {file = "overrides-6.1.0-py3-none-any.whl", hash = "sha256:33926e018a952b06309517b3febede982112b86430e588bdd00560b80a4a800b"},
    {file = "overrides-6.1.0.tar.gz", hash = "sha256:5ba636b73bf72d3d80550f4a5dfe3c7d04ec6e8fd246c4074bfc7ad82bd0ea3d"},
]
packaging = [
    {file = "packaging-21.2-py3-none-any.whl", hash = "sha256:14317396d1e8cdb122989b916fa2c7e9ca8e2be9e8060a6eff75b6b7b4d8a7e0"},
    {file = "packaging-21.2.tar.gz", hash = "sha256:096d689d78ca690e4cd8a89568ba06d07ca097e3306a4381635073ca91479966"},
]
pathspec = [
    {file = "pathspec-0.9.0-py2.py3-none-any.whl", hash = "sha256:7d15c4ddb0b5c802d161efc417ec1a2558ea2653c2e8ad9c19098201dc1c993a"},
    {file = "pathspec-0.9.0.tar.gz", hash = "sha256:e564499435a2673d586f6b2130bb5b95f04a3ba06f81b8f895b651a3c76aabb1"},
]
"pdfminer.six" = [
    {file = "pdfminer.six-20201018-py3-none-any.whl", hash = "sha256:d78877ba8d8bf957f3bb636c4f73f4f6f30f56c461993877ac22c39c20837509"},
    {file = "pdfminer.six-20201018.tar.gz", hash = "sha256:b9aac0ebeafb21c08bf65f2039f4b2c5f78a3449d0a41df711d72445649e952a"},
]
pillow = [
    {file = "Pillow-8.4.0-cp310-cp310-macosx_10_10_universal2.whl", hash = "sha256:81f8d5c81e483a9442d72d182e1fb6dcb9723f289a57e8030811bac9ea3fef8d"},
    {file = "Pillow-8.4.0-cp310-cp310-macosx_11_0_arm64.whl", hash = "sha256:3f97cfb1e5a392d75dd8b9fd274d205404729923840ca94ca45a0af57e13dbe6"},
    {file = "Pillow-8.4.0-cp310-cp310-manylinux_2_17_aarch64.manylinux2014_aarch64.whl", hash = "sha256:eb9fc393f3c61f9054e1ed26e6fe912c7321af2f41ff49d3f83d05bacf22cc78"},
    {file = "Pillow-8.4.0-cp310-cp310-manylinux_2_17_i686.manylinux2014_i686.whl", hash = "sha256:d82cdb63100ef5eedb8391732375e6d05993b765f72cb34311fab92103314649"},
    {file = "Pillow-8.4.0-cp310-cp310-manylinux_2_17_x86_64.manylinux2014_x86_64.whl", hash = "sha256:62cc1afda735a8d109007164714e73771b499768b9bb5afcbbee9d0ff374b43f"},
    {file = "Pillow-8.4.0-cp310-cp310-win32.whl", hash = "sha256:e3dacecfbeec9a33e932f00c6cd7996e62f53ad46fbe677577394aaa90ee419a"},
    {file = "Pillow-8.4.0-cp310-cp310-win_amd64.whl", hash = "sha256:620582db2a85b2df5f8a82ddeb52116560d7e5e6b055095f04ad828d1b0baa39"},
    {file = "Pillow-8.4.0-cp36-cp36m-macosx_10_10_x86_64.whl", hash = "sha256:1bc723b434fbc4ab50bb68e11e93ce5fb69866ad621e3c2c9bdb0cd70e345f55"},
    {file = "Pillow-8.4.0-cp36-cp36m-manylinux_2_17_aarch64.manylinux2014_aarch64.whl", hash = "sha256:72cbcfd54df6caf85cc35264c77ede902452d6df41166010262374155947460c"},
    {file = "Pillow-8.4.0-cp36-cp36m-manylinux_2_17_i686.manylinux2014_i686.whl", hash = "sha256:70ad9e5c6cb9b8487280a02c0ad8a51581dcbbe8484ce058477692a27c151c0a"},
    {file = "Pillow-8.4.0-cp36-cp36m-manylinux_2_17_x86_64.manylinux2014_x86_64.whl", hash = "sha256:25a49dc2e2f74e65efaa32b153527fc5ac98508d502fa46e74fa4fd678ed6645"},
    {file = "Pillow-8.4.0-cp36-cp36m-win32.whl", hash = "sha256:93ce9e955cc95959df98505e4608ad98281fff037350d8c2671c9aa86bcf10a9"},
    {file = "Pillow-8.4.0-cp36-cp36m-win_amd64.whl", hash = "sha256:2e4440b8f00f504ee4b53fe30f4e381aae30b0568193be305256b1462216feff"},
    {file = "Pillow-8.4.0-cp37-cp37m-macosx_10_10_x86_64.whl", hash = "sha256:8c803ac3c28bbc53763e6825746f05cc407b20e4a69d0122e526a582e3b5e153"},
    {file = "Pillow-8.4.0-cp37-cp37m-manylinux_2_17_aarch64.manylinux2014_aarch64.whl", hash = "sha256:c8a17b5d948f4ceeceb66384727dde11b240736fddeda54ca740b9b8b1556b29"},
    {file = "Pillow-8.4.0-cp37-cp37m-manylinux_2_17_i686.manylinux2014_i686.whl", hash = "sha256:1394a6ad5abc838c5cd8a92c5a07535648cdf6d09e8e2d6df916dfa9ea86ead8"},
    {file = "Pillow-8.4.0-cp37-cp37m-manylinux_2_17_x86_64.manylinux2014_x86_64.whl", hash = "sha256:792e5c12376594bfcb986ebf3855aa4b7c225754e9a9521298e460e92fb4a488"},
    {file = "Pillow-8.4.0-cp37-cp37m-win32.whl", hash = "sha256:d99ec152570e4196772e7a8e4ba5320d2d27bf22fdf11743dd882936ed64305b"},
    {file = "Pillow-8.4.0-cp37-cp37m-win_amd64.whl", hash = "sha256:7b7017b61bbcdd7f6363aeceb881e23c46583739cb69a3ab39cb384f6ec82e5b"},
    {file = "Pillow-8.4.0-cp38-cp38-macosx_10_10_x86_64.whl", hash = "sha256:d89363f02658e253dbd171f7c3716a5d340a24ee82d38aab9183f7fdf0cdca49"},
    {file = "Pillow-8.4.0-cp38-cp38-macosx_11_0_arm64.whl", hash = "sha256:0a0956fdc5defc34462bb1c765ee88d933239f9a94bc37d132004775241a7585"},
    {file = "Pillow-8.4.0-cp38-cp38-manylinux_2_17_aarch64.manylinux2014_aarch64.whl", hash = "sha256:5b7bb9de00197fb4261825c15551adf7605cf14a80badf1761d61e59da347779"},
    {file = "Pillow-8.4.0-cp38-cp38-manylinux_2_17_i686.manylinux2014_i686.whl", hash = "sha256:72b9e656e340447f827885b8d7a15fc8c4e68d410dc2297ef6787eec0f0ea409"},
    {file = "Pillow-8.4.0-cp38-cp38-manylinux_2_17_x86_64.manylinux2014_x86_64.whl", hash = "sha256:a5a4532a12314149d8b4e4ad8ff09dde7427731fcfa5917ff16d0291f13609df"},
    {file = "Pillow-8.4.0-cp38-cp38-win32.whl", hash = "sha256:82aafa8d5eb68c8463b6e9baeb4f19043bb31fefc03eb7b216b51e6a9981ae09"},
    {file = "Pillow-8.4.0-cp38-cp38-win_amd64.whl", hash = "sha256:066f3999cb3b070a95c3652712cffa1a748cd02d60ad7b4e485c3748a04d9d76"},
    {file = "Pillow-8.4.0-cp39-cp39-macosx_10_10_x86_64.whl", hash = "sha256:5503c86916d27c2e101b7f71c2ae2cddba01a2cf55b8395b0255fd33fa4d1f1a"},
    {file = "Pillow-8.4.0-cp39-cp39-macosx_11_0_arm64.whl", hash = "sha256:4acc0985ddf39d1bc969a9220b51d94ed51695d455c228d8ac29fcdb25810e6e"},
    {file = "Pillow-8.4.0-cp39-cp39-manylinux_2_17_aarch64.manylinux2014_aarch64.whl", hash = "sha256:0b052a619a8bfcf26bd8b3f48f45283f9e977890263e4571f2393ed8898d331b"},
    {file = "Pillow-8.4.0-cp39-cp39-manylinux_2_17_i686.manylinux2014_i686.whl", hash = "sha256:493cb4e415f44cd601fcec11c99836f707bb714ab03f5ed46ac25713baf0ff20"},
    {file = "Pillow-8.4.0-cp39-cp39-manylinux_2_17_x86_64.manylinux2014_x86_64.whl", hash = "sha256:b8831cb7332eda5dc89b21a7bce7ef6ad305548820595033a4b03cf3091235ed"},
    {file = "Pillow-8.4.0-cp39-cp39-win32.whl", hash = "sha256:5e9ac5f66616b87d4da618a20ab0a38324dbe88d8a39b55be8964eb520021e02"},
    {file = "Pillow-8.4.0-cp39-cp39-win_amd64.whl", hash = "sha256:3eb1ce5f65908556c2d8685a8f0a6e989d887ec4057326f6c22b24e8a172c66b"},
    {file = "Pillow-8.4.0-pp36-pypy36_pp73-macosx_10_10_x86_64.whl", hash = "sha256:ddc4d832a0f0b4c52fff973a0d44b6c99839a9d016fe4e6a1cb8f3eea96479c2"},
    {file = "Pillow-8.4.0-pp36-pypy36_pp73-manylinux_2_17_i686.manylinux2014_i686.whl", hash = "sha256:9a3e5ddc44c14042f0844b8cf7d2cd455f6cc80fd7f5eefbe657292cf601d9ad"},
    {file = "Pillow-8.4.0-pp36-pypy36_pp73-manylinux_2_17_x86_64.manylinux2014_x86_64.whl", hash = "sha256:c70e94281588ef053ae8998039610dbd71bc509e4acbc77ab59d7d2937b10698"},
    {file = "Pillow-8.4.0-pp37-pypy37_pp73-macosx_10_10_x86_64.whl", hash = "sha256:3862b7256046fcd950618ed22d1d60b842e3a40a48236a5498746f21189afbbc"},
    {file = "Pillow-8.4.0-pp37-pypy37_pp73-manylinux_2_17_i686.manylinux2014_i686.whl", hash = "sha256:a4901622493f88b1a29bd30ec1a2f683782e57c3c16a2dbc7f2595ba01f639df"},
    {file = "Pillow-8.4.0-pp37-pypy37_pp73-manylinux_2_17_x86_64.manylinux2014_x86_64.whl", hash = "sha256:84c471a734240653a0ec91dec0996696eea227eafe72a33bd06c92697728046b"},
    {file = "Pillow-8.4.0-pp37-pypy37_pp73-win_amd64.whl", hash = "sha256:244cf3b97802c34c41905d22810846802a3329ddcb93ccc432870243211c79fc"},
    {file = "Pillow-8.4.0.tar.gz", hash = "sha256:b8e2f83c56e141920c39464b852de3719dfbfb6e3c99a2d8da0edf4fb33176ed"},
]
platformdirs = [
    {file = "platformdirs-2.4.0-py3-none-any.whl", hash = "sha256:8868bbe3c3c80d42f20156f22e7131d2fb321f5bc86a2a345375c6481a67021d"},
    {file = "platformdirs-2.4.0.tar.gz", hash = "sha256:367a5e80b3d04d2428ffa76d33f124cf11e8fff2acdaa9b43d545f5c7d661ef2"},
]
pluggy = [
    {file = "pluggy-1.0.0-py2.py3-none-any.whl", hash = "sha256:74134bbf457f031a36d68416e1509f34bd5ccc019f0bcc952c7b909d06b37bd3"},
    {file = "pluggy-1.0.0.tar.gz", hash = "sha256:4224373bacce55f955a878bf9cfa763c1e360858e330072059e10bad68531159"},
]
ply = [
    {file = "ply-3.11-py2.py3-none-any.whl", hash = "sha256:096f9b8350b65ebd2fd1346b12452efe5b9607f7482813ffca50c22722a807ce"},
    {file = "ply-3.11.tar.gz", hash = "sha256:00c7c1aaa88358b9c765b6d3000c6eec0ba42abca5351b095321aef446081da3"},
]
protobuf = [
    {file = "protobuf-3.17.0-cp27-cp27m-macosx_10_9_x86_64.whl", hash = "sha256:15351df904347da2081a2eebc42b192c29724eb57dbe56dae440be843f1e4779"},
    {file = "protobuf-3.17.0-cp27-cp27mu-manylinux_2_5_x86_64.manylinux1_x86_64.whl", hash = "sha256:5356981c1919782b8c2e3ea5c5d85ad5937b8178a025ac9edc2f2ca5b4a717ae"},
    {file = "protobuf-3.17.0-cp35-cp35m-macosx_10_9_intel.whl", hash = "sha256:eac0a2a7ea99e17175f6e7b53cdc9004ed786c072fbdf933def0e454e14fd323"},
    {file = "protobuf-3.17.0-cp35-cp35m-manylinux_2_5_x86_64.manylinux1_x86_64.whl", hash = "sha256:4c8d0997fdc0a4cf9de7950d598ce6974b22e8618bbcf1d15e9842010cf8420a"},
    {file = "protobuf-3.17.0-cp35-cp35m-win32.whl", hash = "sha256:9ae321459d4890c3939c536382f75e232c9e91ce506310353c8a15ad5c379e0d"},
    {file = "protobuf-3.17.0-cp35-cp35m-win_amd64.whl", hash = "sha256:295944ef0772498d7bf75f6aa5d4dfcfd02f5ce70f735b406e52e43ac3914d38"},
    {file = "protobuf-3.17.0-cp36-cp36m-macosx_10_9_x86_64.whl", hash = "sha256:850f429bd2399525d339d05bc809f090f16d3d88737bed637d355a5ee8d3b81a"},
    {file = "protobuf-3.17.0-cp36-cp36m-manylinux_2_5_x86_64.manylinux1_x86_64.whl", hash = "sha256:809a96d5a1a74538728710f9104f43ae77f5e48bde274ee321b10a324ba52e4f"},
    {file = "protobuf-3.17.0-cp36-cp36m-win32.whl", hash = "sha256:8a3ac375539055164f31a330770f137875307e6f04c21e2647f2e7139c501295"},
    {file = "protobuf-3.17.0-cp36-cp36m-win_amd64.whl", hash = "sha256:3d338910b10b88b18581cf6877b3938b2e262e8fdc2c1057f5a291787de63183"},
    {file = "protobuf-3.17.0-cp37-cp37m-macosx_10_9_x86_64.whl", hash = "sha256:1488f786bd1912f97796cf5def8cacf433735616896cf7ed9dc786cee693dfc8"},
    {file = "protobuf-3.17.0-cp37-cp37m-manylinux2014_aarch64.whl", hash = "sha256:bcaff977db178f0bfde10bab0d23a5f5adf5964adba70c315e45922a1c55eb90"},
    {file = "protobuf-3.17.0-cp37-cp37m-manylinux_2_5_x86_64.manylinux1_x86_64.whl", hash = "sha256:939ce06846ddfec99c0bff510510b3ee45778e7a3aec6544d1f36526e5fecb67"},
    {file = "protobuf-3.17.0-cp37-cp37m-win32.whl", hash = "sha256:3237acce5b666c7b0f45785cc2d0809796d4df3593bd68338aebf25408139188"},
    {file = "protobuf-3.17.0-cp37-cp37m-win_amd64.whl", hash = "sha256:2f77afe33bb86c7d34221a86193256d69aa10818620fe4a7513d98211d67d672"},
    {file = "protobuf-3.17.0-cp38-cp38-macosx_10_9_x86_64.whl", hash = "sha256:acc9f2091ace3de429eee424ab7ba0bc52a6aa9ffc9909e5c4de259a3f71db46"},
    {file = "protobuf-3.17.0-cp38-cp38-manylinux2014_aarch64.whl", hash = "sha256:a29631f4f8bcf79b12a59e83d238d888de5034871461d788c74c68218ad75049"},
    {file = "protobuf-3.17.0-cp38-cp38-manylinux_2_5_x86_64.manylinux1_x86_64.whl", hash = "sha256:05c304396e309661c45e3a97bd2d8da1fc2bab743ed2ca880bcb757271c40c0e"},
    {file = "protobuf-3.17.0-cp39-cp39-macosx_10_9_x86_64.whl", hash = "sha256:baea44967071e6a51e705e4e88aebf35f530a14004cc69f60a185e5d7e13de7e"},
    {file = "protobuf-3.17.0-cp39-cp39-manylinux2014_aarch64.whl", hash = "sha256:3b5c461af5a3cebd796c73370db929b7e24cbaba655eefdc044226bc8a843d6b"},
    {file = "protobuf-3.17.0-cp39-cp39-manylinux_2_5_x86_64.manylinux1_x86_64.whl", hash = "sha256:44399393c3a8cc04a4cfbdc721dd7f2114497efda582e946a91b8c4290ae5ff5"},
    {file = "protobuf-3.17.0-py2.py3-none-any.whl", hash = "sha256:e32ef0c9f4b548c80d94dfff8b4130ca2ff3d50caaf2455889e3f5b8a01e8038"},
    {file = "protobuf-3.17.0.tar.gz", hash = "sha256:05dfe9319939a8473c21b469f34f6486646e54fb8542637cf7ed8e2fbfe21538"},
]
proxy-tools = [
    {file = "proxy_tools-0.1.0.tar.gz", hash = "sha256:ccb3751f529c047e2d8a58440d86b205303cf0fe8146f784d1cbcd94f0a28010"},
]
psutil = [
    {file = "psutil-5.8.0-cp27-cp27m-macosx_10_9_x86_64.whl", hash = "sha256:0066a82f7b1b37d334e68697faba68e5ad5e858279fd6351c8ca6024e8d6ba64"},
    {file = "psutil-5.8.0-cp27-cp27m-manylinux2010_i686.whl", hash = "sha256:0ae6f386d8d297177fd288be6e8d1afc05966878704dad9847719650e44fc49c"},
    {file = "psutil-5.8.0-cp27-cp27m-manylinux2010_x86_64.whl", hash = "sha256:12d844996d6c2b1d3881cfa6fa201fd635971869a9da945cf6756105af73d2df"},
    {file = "psutil-5.8.0-cp27-cp27mu-manylinux2010_i686.whl", hash = "sha256:02b8292609b1f7fcb34173b25e48d0da8667bc85f81d7476584d889c6e0f2131"},
    {file = "psutil-5.8.0-cp27-cp27mu-manylinux2010_x86_64.whl", hash = "sha256:6ffe81843131ee0ffa02c317186ed1e759a145267d54fdef1bc4ea5f5931ab60"},
    {file = "psutil-5.8.0-cp27-none-win32.whl", hash = "sha256:ea313bb02e5e25224e518e4352af4bf5e062755160f77e4b1767dd5ccb65f876"},
    {file = "psutil-5.8.0-cp27-none-win_amd64.whl", hash = "sha256:5da29e394bdedd9144c7331192e20c1f79283fb03b06e6abd3a8ae45ffecee65"},
    {file = "psutil-5.8.0-cp36-cp36m-macosx_10_9_x86_64.whl", hash = "sha256:74fb2557d1430fff18ff0d72613c5ca30c45cdbfcddd6a5773e9fc1fe9364be8"},
    {file = "psutil-5.8.0-cp36-cp36m-manylinux2010_i686.whl", hash = "sha256:74f2d0be88db96ada78756cb3a3e1b107ce8ab79f65aa885f76d7664e56928f6"},
    {file = "psutil-5.8.0-cp36-cp36m-manylinux2010_x86_64.whl", hash = "sha256:99de3e8739258b3c3e8669cb9757c9a861b2a25ad0955f8e53ac662d66de61ac"},
    {file = "psutil-5.8.0-cp36-cp36m-win32.whl", hash = "sha256:36b3b6c9e2a34b7d7fbae330a85bf72c30b1c827a4366a07443fc4b6270449e2"},
    {file = "psutil-5.8.0-cp36-cp36m-win_amd64.whl", hash = "sha256:52de075468cd394ac98c66f9ca33b2f54ae1d9bff1ef6b67a212ee8f639ec06d"},
    {file = "psutil-5.8.0-cp37-cp37m-macosx_10_9_x86_64.whl", hash = "sha256:c6a5fd10ce6b6344e616cf01cc5b849fa8103fbb5ba507b6b2dee4c11e84c935"},
    {file = "psutil-5.8.0-cp37-cp37m-manylinux2010_i686.whl", hash = "sha256:61f05864b42fedc0771d6d8e49c35f07efd209ade09a5afe6a5059e7bb7bf83d"},
    {file = "psutil-5.8.0-cp37-cp37m-manylinux2010_x86_64.whl", hash = "sha256:0dd4465a039d343925cdc29023bb6960ccf4e74a65ad53e768403746a9207023"},
    {file = "psutil-5.8.0-cp37-cp37m-win32.whl", hash = "sha256:1bff0d07e76114ec24ee32e7f7f8d0c4b0514b3fae93e3d2aaafd65d22502394"},
    {file = "psutil-5.8.0-cp37-cp37m-win_amd64.whl", hash = "sha256:fcc01e900c1d7bee2a37e5d6e4f9194760a93597c97fee89c4ae51701de03563"},
    {file = "psutil-5.8.0-cp38-cp38-macosx_10_9_x86_64.whl", hash = "sha256:6223d07a1ae93f86451d0198a0c361032c4c93ebd4bf6d25e2fb3edfad9571ef"},
    {file = "psutil-5.8.0-cp38-cp38-manylinux2010_i686.whl", hash = "sha256:d225cd8319aa1d3c85bf195c4e07d17d3cd68636b8fc97e6cf198f782f99af28"},
    {file = "psutil-5.8.0-cp38-cp38-manylinux2010_x86_64.whl", hash = "sha256:28ff7c95293ae74bf1ca1a79e8805fcde005c18a122ca983abf676ea3466362b"},
    {file = "psutil-5.8.0-cp38-cp38-win32.whl", hash = "sha256:ce8b867423291cb65cfc6d9c4955ee9bfc1e21fe03bb50e177f2b957f1c2469d"},
    {file = "psutil-5.8.0-cp38-cp38-win_amd64.whl", hash = "sha256:90f31c34d25b1b3ed6c40cdd34ff122b1887a825297c017e4cbd6796dd8b672d"},
    {file = "psutil-5.8.0-cp39-cp39-macosx_10_9_x86_64.whl", hash = "sha256:6323d5d845c2785efb20aded4726636546b26d3b577aded22492908f7c1bdda7"},
    {file = "psutil-5.8.0-cp39-cp39-manylinux2010_i686.whl", hash = "sha256:245b5509968ac0bd179287d91210cd3f37add77dad385ef238b275bad35fa1c4"},
    {file = "psutil-5.8.0-cp39-cp39-manylinux2010_x86_64.whl", hash = "sha256:90d4091c2d30ddd0a03e0b97e6a33a48628469b99585e2ad6bf21f17423b112b"},
    {file = "psutil-5.8.0-cp39-cp39-win32.whl", hash = "sha256:ea372bcc129394485824ae3e3ddabe67dc0b118d262c568b4d2602a7070afdb0"},
    {file = "psutil-5.8.0-cp39-cp39-win_amd64.whl", hash = "sha256:f4634b033faf0d968bb9220dd1c793b897ab7f1189956e1aa9eae752527127d3"},
    {file = "psutil-5.8.0.tar.gz", hash = "sha256:0c9ccb99ab76025f2f0bbecf341d4656e9c1351db8cc8a03ccd62e318ab4b5c6"},
]
py = [
    {file = "py-1.11.0-py2.py3-none-any.whl", hash = "sha256:607c53218732647dff4acdfcd50cb62615cedf612e72d1724fb1a0cc6405b378"},
    {file = "py-1.11.0.tar.gz", hash = "sha256:51c75c4126074b472f746a24399ad32f6053d1b34b68d2fa41e558e6f4a98719"},
]
pycodestyle = [
    {file = "pycodestyle-2.7.0-py2.py3-none-any.whl", hash = "sha256:514f76d918fcc0b55c6680472f0a37970994e07bbb80725808c17089be302068"},
    {file = "pycodestyle-2.7.0.tar.gz", hash = "sha256:c389c1d06bf7904078ca03399a4816f974a1d590090fecea0c63ec26ebaf1cef"},
]
pycparser = [
    {file = "pycparser-2.21-py2.py3-none-any.whl", hash = "sha256:8ee45429555515e1f6b185e78100aea234072576aa43ab53aefcae078162fca9"},
    {file = "pycparser-2.21.tar.gz", hash = "sha256:e644fdec12f7872f86c58ff790da456218b10f863970249516d60a5eaca77206"},
]
pyflakes = [
    {file = "pyflakes-2.3.1-py2.py3-none-any.whl", hash = "sha256:7893783d01b8a89811dd72d7dfd4d84ff098e5eed95cfa8905b22bbffe52efc3"},
    {file = "pyflakes-2.3.1.tar.gz", hash = "sha256:f5bc8ecabc05bb9d291eb5203d6810b49040f6ff446a756326104746cc00c1db"},
]
pygments = [
    {file = "Pygments-2.10.0-py3-none-any.whl", hash = "sha256:b8e67fe6af78f492b3c4b3e2970c0624cbf08beb1e493b2c99b9fa1b67a20380"},
    {file = "Pygments-2.10.0.tar.gz", hash = "sha256:f398865f7eb6874156579fdf36bc840a03cab64d1cde9e93d68f46a425ec52c6"},
]
pylint = [
    {file = "pylint-2.11.1-py3-none-any.whl", hash = "sha256:0f358e221c45cbd4dad2a1e4b883e75d28acdcccd29d40c76eb72b307269b126"},
    {file = "pylint-2.11.1.tar.gz", hash = "sha256:2c9843fff1a88ca0ad98a256806c82c5a8f86086e7ccbdb93297d86c3f90c436"},
]
pynput-robocorp-fork = [
    {file = "pynput-robocorp-fork-4.0.0.tar.gz", hash = "sha256:92131856267268d57ca2d7861aa692eecefa0827408940091321b14606d3c04c"},
    {file = "pynput_robocorp_fork-4.0.0-py2.py3-none-any.whl", hash = "sha256:b26719535048853d018836a242f5d300a8bcc4ba4fed19df7f9732e6d29b7282"},
    {file = "pynput_robocorp_fork-4.0.0-py3.7.egg", hash = "sha256:3df8c7f0cac96e1e7649d882bf9ea39b0406e8e451b4b65e0bb27003e9d63b4d"},
]
pyobjc-core = [
    {file = "pyobjc-core-7.3.tar.gz", hash = "sha256:5081aedf8bb40aac1a8ad95adac9e44e148a882686ded614adf46bb67fd67574"},
    {file = "pyobjc_core-7.3-1-cp310-cp310-macosx_10_9_universal2.whl", hash = "sha256:a1f1e6b457127cbf2b5bd2b94520a7c89fb590b739911eadb2b0499a3a5b0e6f"},
    {file = "pyobjc_core-7.3-1-cp38-cp38-macosx_11_0_universal2.whl", hash = "sha256:ed708cc47bae8b711f81f252af09898a5f986c7a38cec5ad5623d571d328bff8"},
    {file = "pyobjc_core-7.3-cp310-cp310-macosx_10_9_universal2.whl", hash = "sha256:4e93ad769a20b908778fe950f62a843a6d8f0fa71996e5f3cc9fab5ae7d17771"},
    {file = "pyobjc_core-7.3-cp37-cp37m-macosx_10_9_x86_64.whl", hash = "sha256:9f63fd37bbf3785af4ddb2f86cad5ca81c62cfc7d1c0099637ca18343c3656c1"},
    {file = "pyobjc_core-7.3-cp38-cp38-macosx_10_9_x86_64.whl", hash = "sha256:e9b1311f72f2e170742a7ee3a8149f52c35158dc024a21e88d6f1e52ba5d718b"},
    {file = "pyobjc_core-7.3-cp39-cp39-macosx_10_9_universal2.whl", hash = "sha256:8d5e12a0729dfd1d998a861998b422d0a3e41923d75ea229bacf31372c831d7b"},
    {file = "pyobjc_core-7.3-cp39-cp39-macosx_10_9_x86_64.whl", hash = "sha256:efdee8c4884405e0c0186c57f87d7bfaa0abc1f50b18e865db3caea3a1f329b9"},
]
pyobjc-framework-cocoa = [
    {file = "pyobjc-framework-Cocoa-7.3.tar.gz", hash = "sha256:b18d05e7a795a3455ad191c3e43d6bfa673c2a4fd480bb1ccf57191051b80b7e"},
    {file = "pyobjc_framework_Cocoa-7.3-1-cp310-cp310-macosx_10_9_universal2.whl", hash = "sha256:1e31376806e5de883a1d7c7c87d9ff2a8b09fc05d267e0dfce6e42409fb70c67"},
    {file = "pyobjc_framework_Cocoa-7.3-1-cp38-cp38-macosx_11_0_universal2.whl", hash = "sha256:d999387927284346035cb63ebb51f86331abc41f9376f9a6970e7f18207db392"},
    {file = "pyobjc_framework_Cocoa-7.3-cp310-cp310-macosx_10_9_universal2.whl", hash = "sha256:9edffdfa6dd1f71f21b531c3e61fdd3e4d5d3bf6c5a528c98e88828cd60bac11"},
    {file = "pyobjc_framework_Cocoa-7.3-cp37-cp37m-macosx_10_9_x86_64.whl", hash = "sha256:35a6340437a4e0109a302150b7d1f6baf57004ccf74834f9e6062fcafe2fd8d7"},
    {file = "pyobjc_framework_Cocoa-7.3-cp38-cp38-macosx_10_9_x86_64.whl", hash = "sha256:7c3886f2608ab3ed02482f8b2ebf9f782b324c559e84b52cfd92dba8a1109872"},
    {file = "pyobjc_framework_Cocoa-7.3-cp39-cp39-macosx_10_9_universal2.whl", hash = "sha256:2e8e7a1a82cca21d9bfac9115baf065305f3da577bf240085964dfb9c9fff337"},
    {file = "pyobjc_framework_Cocoa-7.3-cp39-cp39-macosx_10_9_x86_64.whl", hash = "sha256:6c15f43077c9a2ba1853eb402ff7a9515df9e584315bc2fcb779d4c95ef46dc5"},
]
pyobjc-framework-quartz = [
    {file = "pyobjc-framework-Quartz-7.3.tar.gz", hash = "sha256:98812844c34262def980bdf60923a875cd43428a8375b6fd53bd2cd800eccf0b"},
    {file = "pyobjc_framework_Quartz-7.3-1-cp310-cp310-macosx_10_9_universal2.whl", hash = "sha256:1139bc6874c0f8b58f0b8602015e0994198bc506a6bcec1071208de32b55ed26"},
    {file = "pyobjc_framework_Quartz-7.3-1-cp38-cp38-macosx_11_0_universal2.whl", hash = "sha256:d94a3ed7051266c52392ec07d3b5adbf28d4be83341a24df0d88639344dcd84f"},
    {file = "pyobjc_framework_Quartz-7.3-cp310-cp310-macosx_10_9_universal2.whl", hash = "sha256:1ef18f5a16511ded65980bf4f5983ea5d35c88224dbad1b3112abd29c60413ea"},
    {file = "pyobjc_framework_Quartz-7.3-cp37-cp37m-macosx_10_9_x86_64.whl", hash = "sha256:3b41eec8d4b10c7c7e011e2f9051367f5499ef315ba52dfbae573c3a2e05469c"},
    {file = "pyobjc_framework_Quartz-7.3-cp38-cp38-macosx_10_9_x86_64.whl", hash = "sha256:2c65456ed045dfe1711d0298734e5a3ad670f8c770f7eb3b19979256c388bdd2"},
    {file = "pyobjc_framework_Quartz-7.3-cp39-cp39-macosx_10_9_universal2.whl", hash = "sha256:8ddbca6b466584c3dc0e5b701b1c2a9b5d97ddc1d79a949927499ebb1be1f210"},
    {file = "pyobjc_framework_Quartz-7.3-cp39-cp39-macosx_10_9_x86_64.whl", hash = "sha256:7aba3cd966a0768dd58a35680742820f0c5ac596a9cd11014e2057818e65b0af"},
]
pyparsing = [
    {file = "pyparsing-2.4.7-py2.py3-none-any.whl", hash = "sha256:ef9d7589ef3c200abe66653d3f1ab1033c3c419ae9b9bdb1240a85b024efc88b"},
    {file = "pyparsing-2.4.7.tar.gz", hash = "sha256:c203ec8783bf771a155b207279b9bccb8dea02d8f0c9e5f8ead507bc3246ecc1"},
]
pypdf2 = [
    {file = "PyPDF2-1.26.0.tar.gz", hash = "sha256:e28f902f2f0a1603ea95ebe21dff311ef09be3d0f0ef29a3e44a932729564385"},
]
pyperclip = [
    {file = "pyperclip-1.8.2.tar.gz", hash = "sha256:105254a8b04934f0bc84e9c24eb360a591aaf6535c9def5f29d92af107a9bf57"},
]
pyqt5 = [
    {file = "PyQt5-5.15.6-cp36-abi3-macosx_10_13_x86_64.whl", hash = "sha256:33ced1c876f6a26e7899615a5a4efef2167c263488837c7beed023a64cebd051"},
    {file = "PyQt5-5.15.6-cp36-abi3-manylinux1_x86_64.whl", hash = "sha256:9d6efad0377aa78bf081a20ac752ce86096ded18f04c592d98f5b92dc879ad0a"},
    {file = "PyQt5-5.15.6-cp36-abi3-win32.whl", hash = "sha256:9d2dcdaf82263ae56023410a7af15d1fd746c8e361733a7d0d1bd1f004ec2793"},
    {file = "PyQt5-5.15.6-cp36-abi3-win_amd64.whl", hash = "sha256:f411ecda52e488e1d3c5cce7563e1b2ca9cf0b7531e3c25b03d9a7e56e07e7fc"},
    {file = "PyQt5-5.15.6.tar.gz", hash = "sha256:80343bcab95ffba619f2ed2467fd828ffeb0a251ad7225be5fc06dcc333af452"},
]
pyqt5-qt5 = [
    {file = "PyQt5_Qt5-5.15.2-py3-none-macosx_10_13_intel.whl", hash = "sha256:76980cd3d7ae87e3c7a33bfebfaee84448fd650bad6840471d6cae199b56e154"},
    {file = "PyQt5_Qt5-5.15.2-py3-none-manylinux2014_x86_64.whl", hash = "sha256:1988f364ec8caf87a6ee5d5a3a5210d57539988bf8e84714c7d60972692e2f4a"},
    {file = "PyQt5_Qt5-5.15.2-py3-none-win32.whl", hash = "sha256:9cc7a768b1921f4b982ebc00a318ccb38578e44e45316c7a4a850e953e1dd327"},
    {file = "PyQt5_Qt5-5.15.2-py3-none-win_amd64.whl", hash = "sha256:750b78e4dba6bdf1607febedc08738e318ea09e9b10aea9ff0d73073f11f6962"},
]
pyqt5-sip = [
    {file = "PyQt5_sip-12.9.0-cp310-cp310-macosx_10_9_universal2.whl", hash = "sha256:6d5bca2fc222d58e8093ee8a81a6e3437067bb22bc3f86d06ec8be721e15e90a"},
    {file = "PyQt5_sip-12.9.0-cp310-cp310-manylinux1_x86_64.whl", hash = "sha256:d59af63120d1475b2bf94fe8062610720a9be1e8940ea146c7f42bb449d49067"},
    {file = "PyQt5_sip-12.9.0-cp310-cp310-win32.whl", hash = "sha256:0fc9aefacf502696710b36cdc9fa2a61487f55ee883dbcf2c2a6477e261546f7"},
    {file = "PyQt5_sip-12.9.0-cp310-cp310-win_amd64.whl", hash = "sha256:485972daff2fb0311013f471998f8ec8262ea381bded244f9d14edaad5f54271"},
    {file = "PyQt5_sip-12.9.0-cp36-cp36m-macosx_10_6_intel.whl", hash = "sha256:d85002238b5180bce4b245c13d6face848faa1a7a9e5c6e292025004f2fd619a"},
    {file = "PyQt5_sip-12.9.0-cp36-cp36m-manylinux1_x86_64.whl", hash = "sha256:83c3220b1ca36eb8623ba2eb3766637b19eb0ce9f42336ad8253656d32750c0a"},
    {file = "PyQt5_sip-12.9.0-cp36-cp36m-win32.whl", hash = "sha256:d8b2bdff7bbf45bc975c113a03b14fd669dc0c73e1327f02706666a7dd51a197"},
    {file = "PyQt5_sip-12.9.0-cp36-cp36m-win_amd64.whl", hash = "sha256:69a3ad4259172e2b1aa9060de211efac39ddd734a517b1924d9c6c0cc4f55f96"},
    {file = "PyQt5_sip-12.9.0-cp37-cp37m-macosx_10_9_x86_64.whl", hash = "sha256:42274a501ab4806d2c31659170db14c282b8313d2255458064666d9e70d96206"},
    {file = "PyQt5_sip-12.9.0-cp37-cp37m-manylinux1_x86_64.whl", hash = "sha256:6a8701892a01a5a2a4720872361197cc80fdd5f49c8482d488ddf38c9c84f055"},
    {file = "PyQt5_sip-12.9.0-cp37-cp37m-win32.whl", hash = "sha256:ac57d796c78117eb39edd1d1d1aea90354651efac9d3590aac67fa4983f99f1f"},
    {file = "PyQt5_sip-12.9.0-cp37-cp37m-win_amd64.whl", hash = "sha256:4347bd81d30c8e3181e553b3734f91658cfbdd8f1a19f254777f906870974e6d"},
    {file = "PyQt5_sip-12.9.0-cp38-cp38-macosx_10_9_x86_64.whl", hash = "sha256:c446971c360a0a1030282a69375a08c78e8a61d568bfd6dab3dcc5cf8817f644"},
    {file = "PyQt5_sip-12.9.0-cp38-cp38-manylinux1_x86_64.whl", hash = "sha256:fc43f2d7c438517ee33e929e8ae77132749c15909afab6aeece5fcf4147ffdb5"},
    {file = "PyQt5_sip-12.9.0-cp38-cp38-win32.whl", hash = "sha256:055581c6fed44ba4302b70eeb82e979ff70400037358908f251cd85cbb3dbd93"},
    {file = "PyQt5_sip-12.9.0-cp38-cp38-win_amd64.whl", hash = "sha256:c5216403d4d8d857ec4a61f631d3945e44fa248aa2415e9ee9369ab7c8a4d0c7"},
    {file = "PyQt5_sip-12.9.0-cp39-cp39-macosx_10_9_x86_64.whl", hash = "sha256:a25b9843c7da6a1608f310879c38e6434331aab1dc2fe6cb65c14f1ecf33780e"},
    {file = "PyQt5_sip-12.9.0-cp39-cp39-manylinux1_x86_64.whl", hash = "sha256:dd05c768c2b55ffe56a9d49ce6cc77cdf3d53dbfad935258a9e347cbfd9a5850"},
    {file = "PyQt5_sip-12.9.0-cp39-cp39-win32.whl", hash = "sha256:4f8e05fe01d54275877c59018d8e82dcdd0bc5696053a8b830eecea3ce806121"},
    {file = "PyQt5_sip-12.9.0-cp39-cp39-win_amd64.whl", hash = "sha256:b09f4cd36a4831229fb77c424d89635fa937d97765ec90685e2f257e56a2685a"},
    {file = "PyQt5_sip-12.9.0.tar.gz", hash = "sha256:d3e4489d7c2b0ece9d203ae66e573939f7f60d4d29e089c9f11daa17cfeaae32"},
]
pyqtwebengine = [
    {file = "PyQtWebEngine-5.15.5-cp36-abi3-macosx_10_13_x86_64.whl", hash = "sha256:5c77f71d88d871bc7400c68ef6433fadc5bd57b86d1a9c4d8094cea42f3607f1"},
    {file = "PyQtWebEngine-5.15.5-cp36-abi3-manylinux1_x86_64.whl", hash = "sha256:782aeee6bc8699bc029fe5c169a045c2bc9533d781cf3f5e9fb424b85a204e68"},
    {file = "PyQtWebEngine-5.15.5-cp36-abi3-win32.whl", hash = "sha256:b827ad7ba0a65d5cd176797478f0ec8f599df6746b06c548649ff5674482a022"},
    {file = "PyQtWebEngine-5.15.5-cp36-abi3-win_amd64.whl", hash = "sha256:30cebf455406990d5a0b859eac261ba6b45c32ce18956271733e0e96dbdca9b7"},
    {file = "PyQtWebEngine-5.15.5.tar.gz", hash = "sha256:ab47608dccf2b5e4b950d5a3cc704b17711af035024d07a9b71ad29fc103b941"},
]
pyqtwebengine-qt5 = [
    {file = "PyQtWebEngine_Qt5-5.15.2-py3-none-macosx_10_13_intel.whl", hash = "sha256:bc7b1fd1f4f8138d59b0b0245d601fb2c5c0aa1e1e7e853b713e52a3165d147e"},
    {file = "PyQtWebEngine_Qt5-5.15.2-py3-none-manylinux2014_x86_64.whl", hash = "sha256:ec2acb1780c0124ef060c310e00ca701f388d8b6c35bba9127f7a6f0dc536f77"},
    {file = "PyQtWebEngine_Qt5-5.15.2-py3-none-win32.whl", hash = "sha256:9e80b408d8de09d4e708d5d84c3ceaf3603292ff8f5e566ae44bb0320fa59c33"},
    {file = "PyQtWebEngine_Qt5-5.15.2-py3-none-win_amd64.whl", hash = "sha256:24231f19e1595018779977de6722b5c69f3d03f34a5f7574ff21cd1e764ef76d"},
]
pyrsistent = [
    {file = "pyrsistent-0.18.0-cp36-cp36m-macosx_10_9_x86_64.whl", hash = "sha256:f4c8cabb46ff8e5d61f56a037974228e978f26bfefce4f61a4b1ac0ba7a2ab72"},
    {file = "pyrsistent-0.18.0-cp36-cp36m-manylinux1_i686.whl", hash = "sha256:da6e5e818d18459fa46fac0a4a4e543507fe1110e808101277c5a2b5bab0cd2d"},
    {file = "pyrsistent-0.18.0-cp36-cp36m-manylinux1_x86_64.whl", hash = "sha256:5e4395bbf841693eaebaa5bb5c8f5cdbb1d139e07c975c682ec4e4f8126e03d2"},
    {file = "pyrsistent-0.18.0-cp36-cp36m-win32.whl", hash = "sha256:527be2bfa8dc80f6f8ddd65242ba476a6c4fb4e3aedbf281dfbac1b1ed4165b1"},
    {file = "pyrsistent-0.18.0-cp36-cp36m-win_amd64.whl", hash = "sha256:2aaf19dc8ce517a8653746d98e962ef480ff34b6bc563fc067be6401ffb457c7"},
    {file = "pyrsistent-0.18.0-cp37-cp37m-macosx_10_9_x86_64.whl", hash = "sha256:58a70d93fb79dc585b21f9d72487b929a6fe58da0754fa4cb9f279bb92369396"},
    {file = "pyrsistent-0.18.0-cp37-cp37m-manylinux1_i686.whl", hash = "sha256:4916c10896721e472ee12c95cdc2891ce5890898d2f9907b1b4ae0f53588b710"},
    {file = "pyrsistent-0.18.0-cp37-cp37m-manylinux1_x86_64.whl", hash = "sha256:73ff61b1411e3fb0ba144b8f08d6749749775fe89688093e1efef9839d2dcc35"},
    {file = "pyrsistent-0.18.0-cp37-cp37m-win32.whl", hash = "sha256:b29b869cf58412ca5738d23691e96d8aff535e17390128a1a52717c9a109da4f"},
    {file = "pyrsistent-0.18.0-cp37-cp37m-win_amd64.whl", hash = "sha256:097b96f129dd36a8c9e33594e7ebb151b1515eb52cceb08474c10a5479e799f2"},
    {file = "pyrsistent-0.18.0-cp38-cp38-macosx_10_9_x86_64.whl", hash = "sha256:772e94c2c6864f2cd2ffbe58bb3bdefbe2a32afa0acb1a77e472aac831f83427"},
    {file = "pyrsistent-0.18.0-cp38-cp38-manylinux1_i686.whl", hash = "sha256:c1a9ff320fa699337e05edcaae79ef8c2880b52720bc031b219e5b5008ebbdef"},
    {file = "pyrsistent-0.18.0-cp38-cp38-manylinux1_x86_64.whl", hash = "sha256:cd3caef37a415fd0dae6148a1b6957a8c5f275a62cca02e18474608cb263640c"},
    {file = "pyrsistent-0.18.0-cp38-cp38-win32.whl", hash = "sha256:e79d94ca58fcafef6395f6352383fa1a76922268fa02caa2272fff501c2fdc78"},
    {file = "pyrsistent-0.18.0-cp38-cp38-win_amd64.whl", hash = "sha256:a0c772d791c38bbc77be659af29bb14c38ced151433592e326361610250c605b"},
    {file = "pyrsistent-0.18.0-cp39-cp39-macosx_10_9_x86_64.whl", hash = "sha256:d5ec194c9c573aafaceebf05fc400656722793dac57f254cd4741f3c27ae57b4"},
    {file = "pyrsistent-0.18.0-cp39-cp39-manylinux1_i686.whl", hash = "sha256:6b5eed00e597b5b5773b4ca30bd48a5774ef1e96f2a45d105db5b4ebb4bca680"},
    {file = "pyrsistent-0.18.0-cp39-cp39-manylinux1_x86_64.whl", hash = "sha256:48578680353f41dca1ca3dc48629fb77dfc745128b56fc01096b2530c13fd426"},
    {file = "pyrsistent-0.18.0-cp39-cp39-win32.whl", hash = "sha256:f3ef98d7b76da5eb19c37fda834d50262ff9167c65658d1d8f974d2e4d90676b"},
    {file = "pyrsistent-0.18.0-cp39-cp39-win_amd64.whl", hash = "sha256:404e1f1d254d314d55adb8d87f4f465c8693d6f902f67eb6ef5b4526dc58e6ea"},
    {file = "pyrsistent-0.18.0.tar.gz", hash = "sha256:773c781216f8c2900b42a7b638d5b517bb134ae1acbebe4d1e8f1f41ea60eb4b"},
]
pysocks = [
    {file = "PySocks-1.7.1-py27-none-any.whl", hash = "sha256:08e69f092cc6dbe92a0fdd16eeb9b9ffbc13cadfe5ca4c7bd92ffb078b293299"},
    {file = "PySocks-1.7.1-py3-none-any.whl", hash = "sha256:2725bd0a9925919b9b51739eea5f9e2bae91e83288108a9ad338b2e3a4435ee5"},
    {file = "PySocks-1.7.1.tar.gz", hash = "sha256:3f8804571ebe159c380ac6de37643bb4685970655d3bba243530d6558b799aa0"},
]
pytesseract = [
    {file = "pytesseract-0.3.8.tar.gz", hash = "sha256:6148a01e4375760862e8f56ea718e22b5d13b281454df46ea8dac9807793fc5a"},
]
pytest = [
    {file = "pytest-6.2.5-py3-none-any.whl", hash = "sha256:7310f8d27bc79ced999e760ca304d69f6ba6c6649c0b60fb0e04a4a77cacc134"},
    {file = "pytest-6.2.5.tar.gz", hash = "sha256:131b36680866a76e6781d13f101efb86cf674ebb9762eb70d3082b6f29889e89"},
]
pytest-cov = [
    {file = "pytest-cov-2.12.1.tar.gz", hash = "sha256:261ceeb8c227b726249b376b8526b600f38667ee314f910353fa318caa01f4d7"},
    {file = "pytest_cov-2.12.1-py2.py3-none-any.whl", hash = "sha256:261bb9e47e65bd099c89c3edf92972865210c36813f80ede5277dceb77a4a62a"},
]
python-dateutil = [
    {file = "python-dateutil-2.8.2.tar.gz", hash = "sha256:0123cacc1627ae19ddf3c27a5de5bd67ee4586fbdd6440d9748f8abb483d3e86"},
    {file = "python_dateutil-2.8.2-py2.py3-none-any.whl", hash = "sha256:961d03dc3453ebbc59dbdea9e4e11c5651520a876d0f4db161e8674aae935da9"},
]
python-xlib = [
    {file = "python-xlib-0.31.tar.gz", hash = "sha256:74d83a081f532bc07f6d7afcd6416ec38403d68f68b9b9dc9e1f28fbf2d799e9"},
    {file = "python_xlib-0.31-py2.py3-none-any.whl", hash = "sha256:1ec6ce0de73d9e6592ead666779a5732b384e5b8fb1f1886bd0a81cafa477759"},
]
pytz = [
    {file = "pytz-2021.3-py2.py3-none-any.whl", hash = "sha256:3672058bc3453457b622aab7a1c3bfd5ab0bdae451512f6cf25f64ed37f5b87c"},
    {file = "pytz-2021.3.tar.gz", hash = "sha256:acad2d8b20a1af07d4e4c9d2e9285c5ed9104354062f275f3fcd88dcef4f1326"},
]
pywebview = [
    {file = "pywebview-3.5.tar.gz", hash = "sha256:a6e4c467c4d1d4522f11dd9c8f7f2b6204e0c24064e1bdf7d5fd3cfff5e54616"},
]
pywin32 = [
    {file = "pywin32-301-cp35-cp35m-win32.whl", hash = "sha256:93367c96e3a76dfe5003d8291ae16454ca7d84bb24d721e0b74a07610b7be4a7"},
    {file = "pywin32-301-cp35-cp35m-win_amd64.whl", hash = "sha256:9635df6998a70282bd36e7ac2a5cef9ead1627b0a63b17c731312c7a0daebb72"},
    {file = "pywin32-301-cp36-cp36m-win32.whl", hash = "sha256:c866f04a182a8cb9b7855de065113bbd2e40524f570db73ef1ee99ff0a5cc2f0"},
    {file = "pywin32-301-cp36-cp36m-win_amd64.whl", hash = "sha256:dafa18e95bf2a92f298fe9c582b0e205aca45c55f989937c52c454ce65b93c78"},
    {file = "pywin32-301-cp37-cp37m-win32.whl", hash = "sha256:98f62a3f60aa64894a290fb7494bfa0bfa0a199e9e052e1ac293b2ad3cd2818b"},
    {file = "pywin32-301-cp37-cp37m-win_amd64.whl", hash = "sha256:fb3b4933e0382ba49305cc6cd3fb18525df7fd96aa434de19ce0878133bf8e4a"},
    {file = "pywin32-301-cp38-cp38-win32.whl", hash = "sha256:88981dd3cfb07432625b180f49bf4e179fb8cbb5704cd512e38dd63636af7a17"},
    {file = "pywin32-301-cp38-cp38-win_amd64.whl", hash = "sha256:8c9d33968aa7fcddf44e47750e18f3d034c3e443a707688a008a2e52bbef7e96"},
    {file = "pywin32-301-cp39-cp39-win32.whl", hash = "sha256:595d397df65f1b2e0beaca63a883ae6d8b6df1cdea85c16ae85f6d2e648133fe"},
    {file = "pywin32-301-cp39-cp39-win_amd64.whl", hash = "sha256:87604a4087434cd814ad8973bd47d6524bd1fa9e971ce428e76b62a5e0860fdf"},
]
pywinauto = [
    {file = "pywinauto-0.6.8-py2.py3-none-any.whl", hash = "sha256:931ce622d7f402b1892ab472987a1332e4c0681bf87e106f798390d16ca95e58"},
    {file = "pywinauto-0.6.8.tar.gz", hash = "sha256:de23f1e977cc51e7eddd95c8f365710343136433968d1e2ad377962d6bd6540a"},
]
pyyaml = [
    {file = "PyYAML-5.4.1-cp27-cp27m-macosx_10_9_x86_64.whl", hash = "sha256:3b2b1824fe7112845700f815ff6a489360226a5609b96ec2190a45e62a9fc922"},
    {file = "PyYAML-5.4.1-cp27-cp27m-win32.whl", hash = "sha256:129def1b7c1bf22faffd67b8f3724645203b79d8f4cc81f674654d9902cb4393"},
    {file = "PyYAML-5.4.1-cp27-cp27m-win_amd64.whl", hash = "sha256:4465124ef1b18d9ace298060f4eccc64b0850899ac4ac53294547536533800c8"},
    {file = "PyYAML-5.4.1-cp27-cp27mu-manylinux1_x86_64.whl", hash = "sha256:bb4191dfc9306777bc594117aee052446b3fa88737cd13b7188d0e7aa8162185"},
    {file = "PyYAML-5.4.1-cp36-cp36m-macosx_10_9_x86_64.whl", hash = "sha256:6c78645d400265a062508ae399b60b8c167bf003db364ecb26dcab2bda048253"},
    {file = "PyYAML-5.4.1-cp36-cp36m-manylinux1_x86_64.whl", hash = "sha256:4e0583d24c881e14342eaf4ec5fbc97f934b999a6828693a99157fde912540cc"},
    {file = "PyYAML-5.4.1-cp36-cp36m-manylinux2014_aarch64.whl", hash = "sha256:72a01f726a9c7851ca9bfad6fd09ca4e090a023c00945ea05ba1638c09dc3347"},
    {file = "PyYAML-5.4.1-cp36-cp36m-manylinux2014_s390x.whl", hash = "sha256:895f61ef02e8fed38159bb70f7e100e00f471eae2bc838cd0f4ebb21e28f8541"},
    {file = "PyYAML-5.4.1-cp36-cp36m-win32.whl", hash = "sha256:3bd0e463264cf257d1ffd2e40223b197271046d09dadf73a0fe82b9c1fc385a5"},
    {file = "PyYAML-5.4.1-cp36-cp36m-win_amd64.whl", hash = "sha256:e4fac90784481d221a8e4b1162afa7c47ed953be40d31ab4629ae917510051df"},
    {file = "PyYAML-5.4.1-cp37-cp37m-macosx_10_9_x86_64.whl", hash = "sha256:5accb17103e43963b80e6f837831f38d314a0495500067cb25afab2e8d7a4018"},
    {file = "PyYAML-5.4.1-cp37-cp37m-manylinux1_x86_64.whl", hash = "sha256:e1d4970ea66be07ae37a3c2e48b5ec63f7ba6804bdddfdbd3cfd954d25a82e63"},
    {file = "PyYAML-5.4.1-cp37-cp37m-manylinux2014_aarch64.whl", hash = "sha256:cb333c16912324fd5f769fff6bc5de372e9e7a202247b48870bc251ed40239aa"},
    {file = "PyYAML-5.4.1-cp37-cp37m-manylinux2014_s390x.whl", hash = "sha256:fe69978f3f768926cfa37b867e3843918e012cf83f680806599ddce33c2c68b0"},
    {file = "PyYAML-5.4.1-cp37-cp37m-win32.whl", hash = "sha256:dd5de0646207f053eb0d6c74ae45ba98c3395a571a2891858e87df7c9b9bd51b"},
    {file = "PyYAML-5.4.1-cp37-cp37m-win_amd64.whl", hash = "sha256:08682f6b72c722394747bddaf0aa62277e02557c0fd1c42cb853016a38f8dedf"},
    {file = "PyYAML-5.4.1-cp38-cp38-macosx_10_9_x86_64.whl", hash = "sha256:d2d9808ea7b4af864f35ea216be506ecec180628aced0704e34aca0b040ffe46"},
    {file = "PyYAML-5.4.1-cp38-cp38-manylinux1_x86_64.whl", hash = "sha256:8c1be557ee92a20f184922c7b6424e8ab6691788e6d86137c5d93c1a6ec1b8fb"},
    {file = "PyYAML-5.4.1-cp38-cp38-manylinux2014_aarch64.whl", hash = "sha256:fd7f6999a8070df521b6384004ef42833b9bd62cfee11a09bda1079b4b704247"},
    {file = "PyYAML-5.4.1-cp38-cp38-manylinux2014_s390x.whl", hash = "sha256:bfb51918d4ff3d77c1c856a9699f8492c612cde32fd3bcd344af9be34999bfdc"},
    {file = "PyYAML-5.4.1-cp38-cp38-win32.whl", hash = "sha256:fa5ae20527d8e831e8230cbffd9f8fe952815b2b7dae6ffec25318803a7528fc"},
    {file = "PyYAML-5.4.1-cp38-cp38-win_amd64.whl", hash = "sha256:0f5f5786c0e09baddcd8b4b45f20a7b5d61a7e7e99846e3c799b05c7c53fa696"},
    {file = "PyYAML-5.4.1-cp39-cp39-macosx_10_9_x86_64.whl", hash = "sha256:294db365efa064d00b8d1ef65d8ea2c3426ac366c0c4368d930bf1c5fb497f77"},
    {file = "PyYAML-5.4.1-cp39-cp39-manylinux1_x86_64.whl", hash = "sha256:74c1485f7707cf707a7aef42ef6322b8f97921bd89be2ab6317fd782c2d53183"},
    {file = "PyYAML-5.4.1-cp39-cp39-manylinux2014_aarch64.whl", hash = "sha256:d483ad4e639292c90170eb6f7783ad19490e7a8defb3e46f97dfe4bacae89122"},
    {file = "PyYAML-5.4.1-cp39-cp39-manylinux2014_s390x.whl", hash = "sha256:fdc842473cd33f45ff6bce46aea678a54e3d21f1b61a7750ce3c498eedfe25d6"},
    {file = "PyYAML-5.4.1-cp39-cp39-win32.whl", hash = "sha256:49d4cdd9065b9b6e206d0595fee27a96b5dd22618e7520c33204a4a3239d5b10"},
    {file = "PyYAML-5.4.1-cp39-cp39-win_amd64.whl", hash = "sha256:c20cfa2d49991c8b4147af39859b167664f2ad4561704ee74c1de03318e898db"},
    {file = "PyYAML-5.4.1.tar.gz", hash = "sha256:607774cbba28732bfa802b54baa7484215f530991055bb562efbed5b2f20a45e"},
]
regex = [
    {file = "regex-2021.11.10-cp310-cp310-macosx_10_9_x86_64.whl", hash = "sha256:9345b6f7ee578bad8e475129ed40123d265464c4cfead6c261fd60fc9de00bcf"},
    {file = "regex-2021.11.10-cp310-cp310-macosx_11_0_arm64.whl", hash = "sha256:416c5f1a188c91e3eb41e9c8787288e707f7d2ebe66e0a6563af280d9b68478f"},
    {file = "regex-2021.11.10-cp310-cp310-manylinux_2_17_aarch64.manylinux2014_aarch64.whl", hash = "sha256:e0538c43565ee6e703d3a7c3bdfe4037a5209250e8502c98f20fea6f5fdf2965"},
    {file = "regex-2021.11.10-cp310-cp310-manylinux_2_17_ppc64le.manylinux2014_ppc64le.whl", hash = "sha256:7ee1227cf08b6716c85504aebc49ac827eb88fcc6e51564f010f11a406c0a667"},
    {file = "regex-2021.11.10-cp310-cp310-manylinux_2_17_s390x.manylinux2014_s390x.whl", hash = "sha256:6650f16365f1924d6014d2ea770bde8555b4a39dc9576abb95e3cd1ff0263b36"},
    {file = "regex-2021.11.10-cp310-cp310-manylinux_2_17_x86_64.manylinux2014_x86_64.whl", hash = "sha256:30ab804ea73972049b7a2a5c62d97687d69b5a60a67adca07eb73a0ddbc9e29f"},
    {file = "regex-2021.11.10-cp310-cp310-manylinux_2_5_i686.manylinux1_i686.manylinux_2_17_i686.manylinux2014_i686.whl", hash = "sha256:68a067c11463de2a37157930d8b153005085e42bcb7ad9ca562d77ba7d1404e0"},
    {file = "regex-2021.11.10-cp310-cp310-manylinux_2_5_x86_64.manylinux1_x86_64.manylinux_2_12_x86_64.manylinux2010_x86_64.whl", hash = "sha256:162abfd74e88001d20cb73ceaffbfe601469923e875caf9118333b1a4aaafdc4"},
    {file = "regex-2021.11.10-cp310-cp310-win32.whl", hash = "sha256:98ba568e8ae26beb726aeea2273053c717641933836568c2a0278a84987b2a1a"},
    {file = "regex-2021.11.10-cp310-cp310-win_amd64.whl", hash = "sha256:780b48456a0f0ba4d390e8b5f7c661fdd218934388cde1a974010a965e200e12"},
    {file = "regex-2021.11.10-cp36-cp36m-macosx_10_9_x86_64.whl", hash = "sha256:dba70f30fd81f8ce6d32ddeef37d91c8948e5d5a4c63242d16a2b2df8143aafc"},
    {file = "regex-2021.11.10-cp36-cp36m-manylinux_2_17_aarch64.manylinux2014_aarch64.whl", hash = "sha256:e1f54b9b4b6c53369f40028d2dd07a8c374583417ee6ec0ea304e710a20f80a0"},
    {file = "regex-2021.11.10-cp36-cp36m-manylinux_2_17_ppc64le.manylinux2014_ppc64le.whl", hash = "sha256:fbb9dc00e39f3e6c0ef48edee202f9520dafb233e8b51b06b8428cfcb92abd30"},
    {file = "regex-2021.11.10-cp36-cp36m-manylinux_2_17_s390x.manylinux2014_s390x.whl", hash = "sha256:666abff54e474d28ff42756d94544cdfd42e2ee97065857413b72e8a2d6a6345"},
    {file = "regex-2021.11.10-cp36-cp36m-manylinux_2_17_x86_64.manylinux2014_x86_64.whl", hash = "sha256:5537f71b6d646f7f5f340562ec4c77b6e1c915f8baae822ea0b7e46c1f09b733"},
    {file = "regex-2021.11.10-cp36-cp36m-manylinux_2_5_i686.manylinux1_i686.manylinux_2_17_i686.manylinux2014_i686.whl", hash = "sha256:ed2e07c6a26ed4bea91b897ee2b0835c21716d9a469a96c3e878dc5f8c55bb23"},
    {file = "regex-2021.11.10-cp36-cp36m-manylinux_2_5_x86_64.manylinux1_x86_64.manylinux_2_12_x86_64.manylinux2010_x86_64.whl", hash = "sha256:ca5f18a75e1256ce07494e245cdb146f5a9267d3c702ebf9b65c7f8bd843431e"},
    {file = "regex-2021.11.10-cp36-cp36m-win32.whl", hash = "sha256:93a5051fcf5fad72de73b96f07d30bc29665697fb8ecdfbc474f3452c78adcf4"},
    {file = "regex-2021.11.10-cp36-cp36m-win_amd64.whl", hash = "sha256:b483c9d00a565633c87abd0aaf27eb5016de23fed952e054ecc19ce32f6a9e7e"},
    {file = "regex-2021.11.10-cp37-cp37m-macosx_10_9_x86_64.whl", hash = "sha256:fff55f3ce50a3ff63ec8e2a8d3dd924f1941b250b0aac3d3d42b687eeff07a8e"},
    {file = "regex-2021.11.10-cp37-cp37m-manylinux_2_17_aarch64.manylinux2014_aarch64.whl", hash = "sha256:e32d2a2b02ccbef10145df9135751abea1f9f076e67a4e261b05f24b94219e36"},
    {file = "regex-2021.11.10-cp37-cp37m-manylinux_2_17_ppc64le.manylinux2014_ppc64le.whl", hash = "sha256:53db2c6be8a2710b359bfd3d3aa17ba38f8aa72a82309a12ae99d3c0c3dcd74d"},
    {file = "regex-2021.11.10-cp37-cp37m-manylinux_2_17_s390x.manylinux2014_s390x.whl", hash = "sha256:2207ae4f64ad3af399e2d30dde66f0b36ae5c3129b52885f1bffc2f05ec505c8"},
    {file = "regex-2021.11.10-cp37-cp37m-manylinux_2_17_x86_64.manylinux2014_x86_64.whl", hash = "sha256:d5ca078bb666c4a9d1287a379fe617a6dccd18c3e8a7e6c7e1eb8974330c626a"},
    {file = "regex-2021.11.10-cp37-cp37m-manylinux_2_5_i686.manylinux1_i686.manylinux_2_17_i686.manylinux2014_i686.whl", hash = "sha256:dd33eb9bdcfbabab3459c9ee651d94c842bc8a05fabc95edf4ee0c15a072495e"},
    {file = "regex-2021.11.10-cp37-cp37m-manylinux_2_5_x86_64.manylinux1_x86_64.manylinux_2_12_x86_64.manylinux2010_x86_64.whl", hash = "sha256:05b7d6d7e64efe309972adab77fc2af8907bb93217ec60aa9fe12a0dad35874f"},
    {file = "regex-2021.11.10-cp37-cp37m-win32.whl", hash = "sha256:e71255ba42567d34a13c03968736c5d39bb4a97ce98188fafb27ce981115beec"},
    {file = "regex-2021.11.10-cp37-cp37m-win_amd64.whl", hash = "sha256:07856afef5ffcc052e7eccf3213317fbb94e4a5cd8177a2caa69c980657b3cb4"},
    {file = "regex-2021.11.10-cp38-cp38-macosx_10_9_x86_64.whl", hash = "sha256:ba05430e819e58544e840a68b03b28b6d328aff2e41579037e8bab7653b37d83"},
    {file = "regex-2021.11.10-cp38-cp38-macosx_11_0_arm64.whl", hash = "sha256:7f301b11b9d214f83ddaf689181051e7f48905568b0c7017c04c06dfd065e244"},
    {file = "regex-2021.11.10-cp38-cp38-manylinux_2_17_aarch64.manylinux2014_aarch64.whl", hash = "sha256:4aaa4e0705ef2b73dd8e36eeb4c868f80f8393f5f4d855e94025ce7ad8525f50"},
    {file = "regex-2021.11.10-cp38-cp38-manylinux_2_17_ppc64le.manylinux2014_ppc64le.whl", hash = "sha256:788aef3549f1924d5c38263104dae7395bf020a42776d5ec5ea2b0d3d85d6646"},
    {file = "regex-2021.11.10-cp38-cp38-manylinux_2_17_s390x.manylinux2014_s390x.whl", hash = "sha256:f8af619e3be812a2059b212064ea7a640aff0568d972cd1b9e920837469eb3cb"},
    {file = "regex-2021.11.10-cp38-cp38-manylinux_2_17_x86_64.manylinux2014_x86_64.whl", hash = "sha256:85bfa6a5413be0ee6c5c4a663668a2cad2cbecdee367630d097d7823041bdeec"},
    {file = "regex-2021.11.10-cp38-cp38-manylinux_2_5_i686.manylinux1_i686.manylinux_2_17_i686.manylinux2014_i686.whl", hash = "sha256:f23222527b307970e383433daec128d769ff778d9b29343fb3496472dc20dabe"},
    {file = "regex-2021.11.10-cp38-cp38-manylinux_2_5_x86_64.manylinux1_x86_64.manylinux_2_12_x86_64.manylinux2010_x86_64.whl", hash = "sha256:da1a90c1ddb7531b1d5ff1e171b4ee61f6345119be7351104b67ff413843fe94"},
    {file = "regex-2021.11.10-cp38-cp38-win32.whl", hash = "sha256:0617383e2fe465732af4509e61648b77cbe3aee68b6ac8c0b6fe934db90be5cc"},
    {file = "regex-2021.11.10-cp38-cp38-win_amd64.whl", hash = "sha256:a3feefd5e95871872673b08636f96b61ebef62971eab044f5124fb4dea39919d"},
    {file = "regex-2021.11.10-cp39-cp39-macosx_10_9_x86_64.whl", hash = "sha256:f7f325be2804246a75a4f45c72d4ce80d2443ab815063cdf70ee8fb2ca59ee1b"},
    {file = "regex-2021.11.10-cp39-cp39-macosx_11_0_arm64.whl", hash = "sha256:537ca6a3586931b16a85ac38c08cc48f10fc870a5b25e51794c74df843e9966d"},
    {file = "regex-2021.11.10-cp39-cp39-manylinux_2_17_aarch64.manylinux2014_aarch64.whl", hash = "sha256:eef2afb0fd1747f33f1ee3e209bce1ed582d1896b240ccc5e2697e3275f037c7"},
    {file = "regex-2021.11.10-cp39-cp39-manylinux_2_17_ppc64le.manylinux2014_ppc64le.whl", hash = "sha256:432bd15d40ed835a51617521d60d0125867f7b88acf653e4ed994a1f8e4995dc"},
    {file = "regex-2021.11.10-cp39-cp39-manylinux_2_17_s390x.manylinux2014_s390x.whl", hash = "sha256:b43c2b8a330a490daaef5a47ab114935002b13b3f9dc5da56d5322ff218eeadb"},
    {file = "regex-2021.11.10-cp39-cp39-manylinux_2_17_x86_64.manylinux2014_x86_64.whl", hash = "sha256:962b9a917dd7ceacbe5cd424556914cb0d636001e393b43dc886ba31d2a1e449"},
    {file = "regex-2021.11.10-cp39-cp39-manylinux_2_5_i686.manylinux1_i686.manylinux_2_17_i686.manylinux2014_i686.whl", hash = "sha256:fa8c626d6441e2d04b6ee703ef2d1e17608ad44c7cb75258c09dd42bacdfc64b"},
    {file = "regex-2021.11.10-cp39-cp39-manylinux_2_5_x86_64.manylinux1_x86_64.manylinux_2_12_x86_64.manylinux2010_x86_64.whl", hash = "sha256:3c5fb32cc6077abad3bbf0323067636d93307c9fa93e072771cf9a64d1c0f3ef"},
    {file = "regex-2021.11.10-cp39-cp39-win32.whl", hash = "sha256:3b5df18db1fccd66de15aa59c41e4f853b5df7550723d26aa6cb7f40e5d9da5a"},
    {file = "regex-2021.11.10-cp39-cp39-win_amd64.whl", hash = "sha256:83ee89483672b11f8952b158640d0c0ff02dc43d9cb1b70c1564b49abe92ce29"},
    {file = "regex-2021.11.10.tar.gz", hash = "sha256:f341ee2df0999bfdf7a95e448075effe0db212a59387de1a70690e4acb03d4c6"},
]
requests = [
    {file = "requests-2.26.0-py2.py3-none-any.whl", hash = "sha256:6c1246513ecd5ecd4528a0906f910e8f0f9c6b8ec72030dc9fd154dc1a6efd24"},
    {file = "requests-2.26.0.tar.gz", hash = "sha256:b8aa58f8cf793ffd8782d3d8cb19e66ef36f7aba4353eec859e74678b01b07a7"},
]
requests-file = [
    {file = "requests-file-1.5.1.tar.gz", hash = "sha256:07d74208d3389d01c38ab89ef403af0cfec63957d53a0081d8eca738d0247d8e"},
    {file = "requests_file-1.5.1-py2.py3-none-any.whl", hash = "sha256:dfe5dae75c12481f68ba353183c53a65e6044c923e64c24b2209f6c7570ca953"},
]
requests-ntlm = [
    {file = "requests_ntlm-1.1.0-py2.py3-none-any.whl", hash = "sha256:1eb43d1026b64d431a8e0f1e8a8c8119ac698e72e9b95102018214411a8463ea"},
    {file = "requests_ntlm-1.1.0.tar.gz", hash = "sha256:9189c92e8c61ae91402a64b972c4802b2457ce6a799d658256ebf084d5c7eb71"},
]
requests-oauthlib = [
    {file = "requests-oauthlib-1.3.0.tar.gz", hash = "sha256:b4261601a71fd721a8bd6d7aa1cc1d6a8a93b4a9f5e96626f8e4d91e8beeaa6a"},
    {file = "requests_oauthlib-1.3.0-py2.py3-none-any.whl", hash = "sha256:7f71572defaecd16372f9006f33c2ec8c077c3cfa6f5911a9a90202beb513f3d"},
    {file = "requests_oauthlib-1.3.0-py3.7.egg", hash = "sha256:fa6c47b933f01060936d87ae9327fead68768b69c6c9ea2109c48be30f2d4dbc"},
]
requests-toolbelt = [
    {file = "requests-toolbelt-0.9.1.tar.gz", hash = "sha256:968089d4584ad4ad7c171454f0a5c6dac23971e9472521ea3b6d49d610aa6fc0"},
    {file = "requests_toolbelt-0.9.1-py2.py3-none-any.whl", hash = "sha256:380606e1d10dc85c3bd47bf5a6095f815ec007be7a8b69c878507068df059e6f"},
]
rfc3987 = [
    {file = "rfc3987-1.3.8-py2.py3-none-any.whl", hash = "sha256:10702b1e51e5658843460b189b185c0366d2cf4cff716f13111b0ea9fd2dce53"},
    {file = "rfc3987-1.3.8.tar.gz", hash = "sha256:d3c4d257a560d544e9826b38bc81db676890c79ab9d7ac92b39c7a253d5ca733"},
]
robocorp-dialog = [
    {file = "robocorp-dialog-0.4.1.tar.gz", hash = "sha256:caebcc6c9d05e0ab39506e8451077ee25ff31f121806d09516696fc5c5fbc526"},
    {file = "robocorp_dialog-0.4.1-py3-none-any.whl", hash = "sha256:db3867bf5bd843bdc0d768bcd8d81335de0724b37388e6cb67596b631d37b3b9"},
]
robotframework = [
    {file = "robotframework-4.1.2-py2.py3-none-any.whl", hash = "sha256:6441c774f274ae022a184165287d967a7c1bb0c5f96ff0005f0468f4c979fb2b"},
    {file = "robotframework-4.1.2.zip", hash = "sha256:7ea2454b847cfcb211e2906743c5c4a868ab096ab4ce1547ab102d91fb224443"},
]
robotframework-assertion-engine = [
    {file = "robotframework-assertion-engine-0.2.0.tar.gz", hash = "sha256:2cd8eb335a6f7e80fbb56f3ab4d3fca580484bb150208ce3955c74d502643ce2"},
    {file = "robotframework_assertion_engine-0.2.0-py3-none-any.whl", hash = "sha256:ec07351c6607cb605cb5fec48a2ee3abfac20068b78d70178db34d12130f1b24"},
]
robotframework-browser = [
    {file = "robotframework-browser-4.5.2.tar.gz", hash = "sha256:b51fd745830e409da75394a863796b0988893a09d6d27a49fc2c94843dbc94e0"},
    {file = "robotframework_browser-4.5.2-py3-none-any.whl", hash = "sha256:368102fbab19dc45e0f37438b6f1e0f968040b2dc7810434dc6e2319cf67fc49"},
]
robotframework-pythonlibcore = [
    {file = "robotframework-pythonlibcore-3.0.0.tar.gz", hash = "sha256:1bce3b8dfcb7519789ee3a89320f6402e126f6d0a02794184a1ab8cee0e46b5d"},
    {file = "robotframework_pythonlibcore-3.0.0-py2.py3-none-any.whl", hash = "sha256:af10c2403cd38834988c4ce68ffb6ec6f9b14bd2cd39ecf836d443377c59b7c4"},
]
robotframework-requests = [
    {file = "robotframework-requests-0.9.2.tar.gz", hash = "sha256:b40f7869312b37975b6705057f73ee335dba8176bb784b607680c57d58c9ef62"},
    {file = "robotframework_requests-0.9.2-py3-none-any.whl", hash = "sha256:38f6450e4e89235a98a74b0434ed9388976219058ccf6c5dddbc8ac31dcdadba"},
]
robotframework-sapguilibrary = [
    {file = "robotframework-sapguilibrary-1.1.tar.gz", hash = "sha256:4b07f209f5e8bb9588b8993ad601c4bd9150635e914a0edb0c2496ca3d66373a"},
    {file = "robotframework_sapguilibrary-1.1-py2-none-any.whl", hash = "sha256:c422e23623911b2c70630f9e01fcec754bb8ae16d9f8dbab29d1ee588800daf6"},
]
robotframework-seleniumlibrary = [
    {file = "robotframework-seleniumlibrary-5.1.3.tar.gz", hash = "sha256:f51a0068c6c0d8107ee1120874a3afbf2bbe751fd0782cb86a27a616d9ca30b6"},
    {file = "robotframework_seleniumlibrary-5.1.3-py2.py3-none-any.whl", hash = "sha256:7c8211b870249db53dbb2091a5a36c09aa657f06405d112587d37d33fff7454e"},
]
robotframework-seleniumtestability = [
    {file = "robotframework-seleniumtestability-1.1.0.tar.gz", hash = "sha256:18810869a0c0010cc623aea4bb382afdc9aa6fe8404c35fa58452766d0322735"},
]
rpaframework-core = [
    {file = "rpaframework-core-6.5.1.tar.gz", hash = "sha256:367443560836dbab97ed1362226cbc4a6dc663b212fcf456d4eaa07f8d286f8d"},
    {file = "rpaframework_core-6.5.1-py3-none-any.whl", hash = "sha256:53963178008548ab585c2ca9358a726f855b68c592067bfcfdc9b77a994d1082"},
]
rpaframework-dialogs = [
    {file = "rpaframework-dialogs-0.4.2.tar.gz", hash = "sha256:c32fba721d5af0515348a4615b8f36c033ec0361775876810955ffbee4622c5c"},
    {file = "rpaframework_dialogs-0.4.2-py3-none-any.whl", hash = "sha256:057f4a05532663d5fad50ceaf6e35812aaba5fb50cb583a3f35653323f3329d0"},
]
rpaframework-pdf = [
    {file = "rpaframework-pdf-0.10.0.tar.gz", hash = "sha256:72237c7cd07a589ca0ece502e7b7a925e2826b961f11947926c644ce8319d4e2"},
    {file = "rpaframework_pdf-0.10.0-py3-none-any.whl", hash = "sha256:6b3aaaa6377978a09c975d6820152a7cec860491382e3e1248d7dafcd1e2c148"},
]
rpaframework-recognition = [
    {file = "rpaframework-recognition-0.7.2.tar.gz", hash = "sha256:67555b9711eac68f7207ab6e33ab5292ab76124d53e7044b6c9b29179b6a6f66"},
    {file = "rpaframework_recognition-0.7.2-py3-none-any.whl", hash = "sha256:0dbebbcfa34984265af9e9f60ed74b678af94ee5d2a5878f67eca83f8bab1f49"},
]
s3transfer = [
    {file = "s3transfer-0.5.0-py3-none-any.whl", hash = "sha256:9c1dc369814391a6bda20ebbf4b70a0f34630592c9aa520856bf384916af2803"},
    {file = "s3transfer-0.5.0.tar.gz", hash = "sha256:50ed823e1dc5868ad40c8dc92072f757aa0e653a192845c94a3b676f4a62da4c"},
]
selenium = [
    {file = "selenium-3.141.0-py2.py3-none-any.whl", hash = "sha256:2d7131d7bc5a5b99a2d9b04aaf2612c411b03b8ca1b1ee8d3de5845a9be2cb3c"},
    {file = "selenium-3.141.0.tar.gz", hash = "sha256:deaf32b60ad91a4611b98d8002757f29e6f2c2d5fcaf202e1c9ad06d6772300d"},
]
simple-salesforce = [
    {file = "simple-salesforce-1.11.4.tar.gz", hash = "sha256:3768fe40d04daa74409acccd9934fcf833697c6b239d9bf52d7f87a99efbe41e"},
    {file = "simple_salesforce-1.11.4-py2.py3-none-any.whl", hash = "sha256:fbfa2940070007853d4ad437ac6064bfa55b20750f28e360cae72597450c36e5"},
]
six = [
    {file = "six-1.16.0-py2.py3-none-any.whl", hash = "sha256:8abb2f1d86890a2dfb989f9a77cfcfd3e47c2a354b01111771326f8aa26e0254"},
    {file = "six-1.16.0.tar.gz", hash = "sha256:1e61c37477a1626458e36f7b1d82aa5c9b094fa4802892072e49de9c60c4c926"},
]
sortedcontainers = [
    {file = "sortedcontainers-2.4.0-py2.py3-none-any.whl", hash = "sha256:a163dcaede0f1c021485e957a39245190e74249897e2ae4b2aa38595db237ee0"},
    {file = "sortedcontainers-2.4.0.tar.gz", hash = "sha256:25caa5a06cc30b6b83d11423433f65d1f9d76c4c6a0c90e3379eaa43b9bfdb88"},
]
soupsieve = [
    {file = "soupsieve-2.3.1-py3-none-any.whl", hash = "sha256:1a3cca2617c6b38c0343ed661b1fa5de5637f257d4fe22bd9f1338010a1efefb"},
    {file = "soupsieve-2.3.1.tar.gz", hash = "sha256:b8d49b1cd4f037c7082a9683dfa1801aa2597fb11c3a1155b7a5b94829b4f1f9"},
]
tenacity = [
    {file = "tenacity-8.0.1-py3-none-any.whl", hash = "sha256:f78f4ea81b0fabc06728c11dc2a8c01277bfc5181b321a4770471902e3eb844a"},
    {file = "tenacity-8.0.1.tar.gz", hash = "sha256:43242a20e3e73291a28bcbcacfd6e000b02d3857a9a9fff56b297a27afdc932f"},
]
toml = [
    {file = "toml-0.10.2-py2.py3-none-any.whl", hash = "sha256:806143ae5bfb6a3c6e736a764057db0e6a0e05e338b5630894a5f779cabb4f9b"},
    {file = "toml-0.10.2.tar.gz", hash = "sha256:b3bda1d108d5dd99f4a20d24d9c348e91c4db7ab1b749200bded2f839ccbe68f"},
]
tomli = [
    {file = "tomli-1.2.2-py3-none-any.whl", hash = "sha256:f04066f68f5554911363063a30b108d2b5a5b1a010aa8b6132af78489fe3aade"},
    {file = "tomli-1.2.2.tar.gz", hash = "sha256:c6ce0015eb38820eaf32b5db832dbc26deb3dd427bd5f6556cf0acac2c214fee"},
]
tqdm = [
    {file = "tqdm-4.62.3-py2.py3-none-any.whl", hash = "sha256:8dd278a422499cd6b727e6ae4061c40b48fce8b76d1ccbf5d34fca9b7f925b0c"},
    {file = "tqdm-4.62.3.tar.gz", hash = "sha256:d359de7217506c9851b7869f3708d8ee53ed70a1b8edbba4dbcb47442592920d"},
]
tweepy = [
    {file = "tweepy-3.10.0-py2.py3-none-any.whl", hash = "sha256:5e22003441a11f6f4c2ea4d05ec5532f541e9f5d874c3908270f0c28e649b53a"},
    {file = "tweepy-3.10.0.tar.gz", hash = "sha256:76e6954b806ca470dda877f57db8792fff06a0beba0ed43efc3805771e39f06a"},
]
typed-ast = [
    {file = "typed_ast-1.4.3-cp35-cp35m-manylinux1_i686.whl", hash = "sha256:2068531575a125b87a41802130fa7e29f26c09a2833fea68d9a40cf33902eba6"},
    {file = "typed_ast-1.4.3-cp35-cp35m-manylinux1_x86_64.whl", hash = "sha256:c907f561b1e83e93fad565bac5ba9c22d96a54e7ea0267c708bffe863cbe4075"},
    {file = "typed_ast-1.4.3-cp35-cp35m-manylinux2014_aarch64.whl", hash = "sha256:1b3ead4a96c9101bef08f9f7d1217c096f31667617b58de957f690c92378b528"},
    {file = "typed_ast-1.4.3-cp35-cp35m-win32.whl", hash = "sha256:dde816ca9dac1d9c01dd504ea5967821606f02e510438120091b84e852367428"},
    {file = "typed_ast-1.4.3-cp35-cp35m-win_amd64.whl", hash = "sha256:777a26c84bea6cd934422ac2e3b78863a37017618b6e5c08f92ef69853e765d3"},
    {file = "typed_ast-1.4.3-cp36-cp36m-macosx_10_9_x86_64.whl", hash = "sha256:f8afcf15cc511ada719a88e013cec87c11aff7b91f019295eb4530f96fe5ef2f"},
    {file = "typed_ast-1.4.3-cp36-cp36m-manylinux1_i686.whl", hash = "sha256:52b1eb8c83f178ab787f3a4283f68258525f8d70f778a2f6dd54d3b5e5fb4341"},
    {file = "typed_ast-1.4.3-cp36-cp36m-manylinux1_x86_64.whl", hash = "sha256:01ae5f73431d21eead5015997ab41afa53aa1fbe252f9da060be5dad2c730ace"},
    {file = "typed_ast-1.4.3-cp36-cp36m-manylinux2014_aarch64.whl", hash = "sha256:c190f0899e9f9f8b6b7863debfb739abcb21a5c054f911ca3596d12b8a4c4c7f"},
    {file = "typed_ast-1.4.3-cp36-cp36m-win32.whl", hash = "sha256:398e44cd480f4d2b7ee8d98385ca104e35c81525dd98c519acff1b79bdaac363"},
    {file = "typed_ast-1.4.3-cp36-cp36m-win_amd64.whl", hash = "sha256:bff6ad71c81b3bba8fa35f0f1921fb24ff4476235a6e94a26ada2e54370e6da7"},
    {file = "typed_ast-1.4.3-cp37-cp37m-macosx_10_9_x86_64.whl", hash = "sha256:0fb71b8c643187d7492c1f8352f2c15b4c4af3f6338f21681d3681b3dc31a266"},
    {file = "typed_ast-1.4.3-cp37-cp37m-manylinux1_i686.whl", hash = "sha256:760ad187b1041a154f0e4d0f6aae3e40fdb51d6de16e5c99aedadd9246450e9e"},
    {file = "typed_ast-1.4.3-cp37-cp37m-manylinux1_x86_64.whl", hash = "sha256:5feca99c17af94057417d744607b82dd0a664fd5e4ca98061480fd8b14b18d04"},
    {file = "typed_ast-1.4.3-cp37-cp37m-manylinux2014_aarch64.whl", hash = "sha256:95431a26309a21874005845c21118c83991c63ea800dd44843e42a916aec5899"},
    {file = "typed_ast-1.4.3-cp37-cp37m-win32.whl", hash = "sha256:aee0c1256be6c07bd3e1263ff920c325b59849dc95392a05f258bb9b259cf39c"},
    {file = "typed_ast-1.4.3-cp37-cp37m-win_amd64.whl", hash = "sha256:9ad2c92ec681e02baf81fdfa056fe0d818645efa9af1f1cd5fd6f1bd2bdfd805"},
    {file = "typed_ast-1.4.3-cp38-cp38-macosx_10_9_x86_64.whl", hash = "sha256:b36b4f3920103a25e1d5d024d155c504080959582b928e91cb608a65c3a49e1a"},
    {file = "typed_ast-1.4.3-cp38-cp38-manylinux1_i686.whl", hash = "sha256:067a74454df670dcaa4e59349a2e5c81e567d8d65458d480a5b3dfecec08c5ff"},
    {file = "typed_ast-1.4.3-cp38-cp38-manylinux1_x86_64.whl", hash = "sha256:7538e495704e2ccda9b234b82423a4038f324f3a10c43bc088a1636180f11a41"},
    {file = "typed_ast-1.4.3-cp38-cp38-manylinux2014_aarch64.whl", hash = "sha256:af3d4a73793725138d6b334d9d247ce7e5f084d96284ed23f22ee626a7b88e39"},
    {file = "typed_ast-1.4.3-cp38-cp38-win32.whl", hash = "sha256:f2362f3cb0f3172c42938946dbc5b7843c2a28aec307c49100c8b38764eb6927"},
    {file = "typed_ast-1.4.3-cp38-cp38-win_amd64.whl", hash = "sha256:dd4a21253f42b8d2b48410cb31fe501d32f8b9fbeb1f55063ad102fe9c425e40"},
    {file = "typed_ast-1.4.3-cp39-cp39-macosx_10_9_x86_64.whl", hash = "sha256:f328adcfebed9f11301eaedfa48e15bdece9b519fb27e6a8c01aa52a17ec31b3"},
    {file = "typed_ast-1.4.3-cp39-cp39-manylinux1_i686.whl", hash = "sha256:2c726c276d09fc5c414693a2de063f521052d9ea7c240ce553316f70656c84d4"},
    {file = "typed_ast-1.4.3-cp39-cp39-manylinux1_x86_64.whl", hash = "sha256:cae53c389825d3b46fb37538441f75d6aecc4174f615d048321b716df2757fb0"},
    {file = "typed_ast-1.4.3-cp39-cp39-manylinux2014_aarch64.whl", hash = "sha256:b9574c6f03f685070d859e75c7f9eeca02d6933273b5e69572e5ff9d5e3931c3"},
    {file = "typed_ast-1.4.3-cp39-cp39-win32.whl", hash = "sha256:209596a4ec71d990d71d5e0d312ac935d86930e6eecff6ccc7007fe54d703808"},
    {file = "typed_ast-1.4.3-cp39-cp39-win_amd64.whl", hash = "sha256:9c6d1a54552b5330bc657b7ef0eae25d00ba7ffe85d9ea8ae6540d2197a3788c"},
    {file = "typed_ast-1.4.3.tar.gz", hash = "sha256:fb1bbeac803adea29cedd70781399c99138358c26d05fcbd23c13016b7f5ec65"},
]
typing-extensions = [
    {file = "typing_extensions-4.0.0-py3-none-any.whl", hash = "sha256:829704698b22e13ec9eaf959122315eabb370b0884400e9818334d8b677023d9"},
]
typing-utils = [
    {file = "typing_utils-0.1.0-py3-none-any.whl", hash = "sha256:6bd26f3d38a5dd526ca3a59f0a451ccb59bcee9dc829c872dd6c0aae4ec8bbef"},
    {file = "typing_utils-0.1.0.tar.gz", hash = "sha256:8ff6b6705414b82575ad5ae0925ac414a9650fb8c5718289b1327dec61252f65"},
]
tzdata = [
    {file = "tzdata-2021.5-py2.py3-none-any.whl", hash = "sha256:3eee491e22ebfe1e5cfcc97a4137cd70f092ce59144d81f8924a844de05ba8f5"},
    {file = "tzdata-2021.5.tar.gz", hash = "sha256:68dbe41afd01b867894bbdfd54fa03f468cfa4f0086bfb4adcd8de8f24f3ee21"},
]
tzlocal = [
    {file = "tzlocal-2.1-py2.py3-none-any.whl", hash = "sha256:e2cb6c6b5b604af38597403e9852872d7f534962ae2954c7f35efcb1ccacf4a4"},
    {file = "tzlocal-2.1.tar.gz", hash = "sha256:643c97c5294aedc737780a49d9df30889321cbe1204eac2c2ec6134035a92e44"},
]
urllib3 = [
    {file = "urllib3-1.26.7-py2.py3-none-any.whl", hash = "sha256:c4fdf4019605b6e5423637e01bc9fe4daef873709a7973e195ceba0a62bbc844"},
    {file = "urllib3-1.26.7.tar.gz", hash = "sha256:4987c65554f7a2dbf30c18fd48778ef124af6fab771a377103da0585e2336ece"},
]
webdrivermanager = [
    {file = "webdrivermanager-0.10.0.tar.gz", hash = "sha256:c313a71340f0bb7bfef8b03763a0b1b323473e1cc3945a86f3230e78529af067"},
]
wrapt = [
    {file = "wrapt-1.13.3-cp27-cp27m-macosx_10_9_x86_64.whl", hash = "sha256:e05e60ff3b2b0342153be4d1b597bbcfd8330890056b9619f4ad6b8d5c96a81a"},
    {file = "wrapt-1.13.3-cp27-cp27m-manylinux1_i686.whl", hash = "sha256:85148f4225287b6a0665eef08a178c15097366d46b210574a658c1ff5b377489"},
    {file = "wrapt-1.13.3-cp27-cp27m-manylinux1_x86_64.whl", hash = "sha256:2dded5496e8f1592ec27079b28b6ad2a1ef0b9296d270f77b8e4a3a796cf6909"},
    {file = "wrapt-1.13.3-cp27-cp27m-manylinux2010_i686.whl", hash = "sha256:e94b7d9deaa4cc7bac9198a58a7240aaf87fe56c6277ee25fa5b3aa1edebd229"},
    {file = "wrapt-1.13.3-cp27-cp27m-manylinux2010_x86_64.whl", hash = "sha256:498e6217523111d07cd67e87a791f5e9ee769f9241fcf8a379696e25806965af"},
    {file = "wrapt-1.13.3-cp27-cp27mu-manylinux1_i686.whl", hash = "sha256:ec7e20258ecc5174029a0f391e1b948bf2906cd64c198a9b8b281b811cbc04de"},
    {file = "wrapt-1.13.3-cp27-cp27mu-manylinux1_x86_64.whl", hash = "sha256:87883690cae293541e08ba2da22cacaae0a092e0ed56bbba8d018cc486fbafbb"},
    {file = "wrapt-1.13.3-cp27-cp27mu-manylinux2010_i686.whl", hash = "sha256:f99c0489258086308aad4ae57da9e8ecf9e1f3f30fa35d5e170b4d4896554d80"},
    {file = "wrapt-1.13.3-cp27-cp27mu-manylinux2010_x86_64.whl", hash = "sha256:6a03d9917aee887690aa3f1747ce634e610f6db6f6b332b35c2dd89412912bca"},
    {file = "wrapt-1.13.3-cp310-cp310-macosx_10_9_x86_64.whl", hash = "sha256:936503cb0a6ed28dbfa87e8fcd0a56458822144e9d11a49ccee6d9a8adb2ac44"},
    {file = "wrapt-1.13.3-cp310-cp310-manylinux_2_5_i686.manylinux1_i686.manylinux_2_12_i686.manylinux2010_i686.whl", hash = "sha256:f9c51d9af9abb899bd34ace878fbec8bf357b3194a10c4e8e0a25512826ef056"},
    {file = "wrapt-1.13.3-cp310-cp310-manylinux_2_5_x86_64.manylinux1_x86_64.manylinux_2_12_x86_64.manylinux2010_x86_64.whl", hash = "sha256:220a869982ea9023e163ba915077816ca439489de6d2c09089b219f4e11b6785"},
    {file = "wrapt-1.13.3-cp310-cp310-musllinux_1_1_i686.whl", hash = "sha256:0877fe981fd76b183711d767500e6b3111378ed2043c145e21816ee589d91096"},
    {file = "wrapt-1.13.3-cp310-cp310-musllinux_1_1_x86_64.whl", hash = "sha256:43e69ffe47e3609a6aec0fe723001c60c65305784d964f5007d5b4fb1bc6bf33"},
    {file = "wrapt-1.13.3-cp310-cp310-win32.whl", hash = "sha256:78dea98c81915bbf510eb6a3c9c24915e4660302937b9ae05a0947164248020f"},
    {file = "wrapt-1.13.3-cp310-cp310-win_amd64.whl", hash = "sha256:ea3e746e29d4000cd98d572f3ee2a6050a4f784bb536f4ac1f035987fc1ed83e"},
    {file = "wrapt-1.13.3-cp35-cp35m-manylinux1_i686.whl", hash = "sha256:8c73c1a2ec7c98d7eaded149f6d225a692caa1bd7b2401a14125446e9e90410d"},
    {file = "wrapt-1.13.3-cp35-cp35m-manylinux1_x86_64.whl", hash = "sha256:086218a72ec7d986a3eddb7707c8c4526d677c7b35e355875a0fe2918b059179"},
    {file = "wrapt-1.13.3-cp35-cp35m-manylinux2010_i686.whl", hash = "sha256:e92d0d4fa68ea0c02d39f1e2f9cb5bc4b4a71e8c442207433d8db47ee79d7aa3"},
    {file = "wrapt-1.13.3-cp35-cp35m-manylinux2010_x86_64.whl", hash = "sha256:d4a5f6146cfa5c7ba0134249665acd322a70d1ea61732723c7d3e8cc0fa80755"},
    {file = "wrapt-1.13.3-cp35-cp35m-win32.whl", hash = "sha256:8aab36778fa9bba1a8f06a4919556f9f8c7b33102bd71b3ab307bb3fecb21851"},
    {file = "wrapt-1.13.3-cp35-cp35m-win_amd64.whl", hash = "sha256:944b180f61f5e36c0634d3202ba8509b986b5fbaf57db3e94df11abee244ba13"},
    {file = "wrapt-1.13.3-cp36-cp36m-macosx_10_9_x86_64.whl", hash = "sha256:2ebdde19cd3c8cdf8df3fc165bc7827334bc4e353465048b36f7deeae8ee0918"},
    {file = "wrapt-1.13.3-cp36-cp36m-manylinux_2_5_i686.manylinux1_i686.manylinux_2_12_i686.manylinux2010_i686.whl", hash = "sha256:610f5f83dd1e0ad40254c306f4764fcdc846641f120c3cf424ff57a19d5f7ade"},
    {file = "wrapt-1.13.3-cp36-cp36m-manylinux_2_5_x86_64.manylinux1_x86_64.manylinux_2_12_x86_64.manylinux2010_x86_64.whl", hash = "sha256:5601f44a0f38fed36cc07db004f0eedeaadbdcec90e4e90509480e7e6060a5bc"},
    {file = "wrapt-1.13.3-cp36-cp36m-musllinux_1_1_i686.whl", hash = "sha256:e6906d6f48437dfd80464f7d7af1740eadc572b9f7a4301e7dd3d65db285cacf"},
    {file = "wrapt-1.13.3-cp36-cp36m-musllinux_1_1_x86_64.whl", hash = "sha256:766b32c762e07e26f50d8a3468e3b4228b3736c805018e4b0ec8cc01ecd88125"},
    {file = "wrapt-1.13.3-cp36-cp36m-win32.whl", hash = "sha256:5f223101f21cfd41deec8ce3889dc59f88a59b409db028c469c9b20cfeefbe36"},
    {file = "wrapt-1.13.3-cp36-cp36m-win_amd64.whl", hash = "sha256:f122ccd12fdc69628786d0c947bdd9cb2733be8f800d88b5a37c57f1f1d73c10"},
    {file = "wrapt-1.13.3-cp37-cp37m-macosx_10_9_x86_64.whl", hash = "sha256:46f7f3af321a573fc0c3586612db4decb7eb37172af1bc6173d81f5b66c2e068"},
    {file = "wrapt-1.13.3-cp37-cp37m-manylinux_2_5_i686.manylinux1_i686.manylinux_2_12_i686.manylinux2010_i686.whl", hash = "sha256:778fd096ee96890c10ce96187c76b3e99b2da44e08c9e24d5652f356873f6709"},
    {file = "wrapt-1.13.3-cp37-cp37m-manylinux_2_5_x86_64.manylinux1_x86_64.manylinux_2_12_x86_64.manylinux2010_x86_64.whl", hash = "sha256:0cb23d36ed03bf46b894cfec777eec754146d68429c30431c99ef28482b5c1df"},
    {file = "wrapt-1.13.3-cp37-cp37m-musllinux_1_1_i686.whl", hash = "sha256:96b81ae75591a795d8c90edc0bfaab44d3d41ffc1aae4d994c5aa21d9b8e19a2"},
    {file = "wrapt-1.13.3-cp37-cp37m-musllinux_1_1_x86_64.whl", hash = "sha256:7dd215e4e8514004c8d810a73e342c536547038fb130205ec4bba9f5de35d45b"},
    {file = "wrapt-1.13.3-cp37-cp37m-win32.whl", hash = "sha256:47f0a183743e7f71f29e4e21574ad3fa95676136f45b91afcf83f6a050914829"},
    {file = "wrapt-1.13.3-cp37-cp37m-win_amd64.whl", hash = "sha256:fd76c47f20984b43d93de9a82011bb6e5f8325df6c9ed4d8310029a55fa361ea"},
    {file = "wrapt-1.13.3-cp38-cp38-macosx_10_9_x86_64.whl", hash = "sha256:b73d4b78807bd299b38e4598b8e7bd34ed55d480160d2e7fdaabd9931afa65f9"},
    {file = "wrapt-1.13.3-cp38-cp38-manylinux_2_5_i686.manylinux1_i686.manylinux_2_12_i686.manylinux2010_i686.whl", hash = "sha256:ec9465dd69d5657b5d2fa6133b3e1e989ae27d29471a672416fd729b429eb554"},
    {file = "wrapt-1.13.3-cp38-cp38-manylinux_2_5_x86_64.manylinux1_x86_64.manylinux_2_12_x86_64.manylinux2010_x86_64.whl", hash = "sha256:dd91006848eb55af2159375134d724032a2d1d13bcc6f81cd8d3ed9f2b8e846c"},
    {file = "wrapt-1.13.3-cp38-cp38-musllinux_1_1_i686.whl", hash = "sha256:ae9de71eb60940e58207f8e71fe113c639da42adb02fb2bcbcaccc1ccecd092b"},
    {file = "wrapt-1.13.3-cp38-cp38-musllinux_1_1_x86_64.whl", hash = "sha256:51799ca950cfee9396a87f4a1240622ac38973b6df5ef7a41e7f0b98797099ce"},
    {file = "wrapt-1.13.3-cp38-cp38-win32.whl", hash = "sha256:4b9c458732450ec42578b5642ac53e312092acf8c0bfce140ada5ca1ac556f79"},
    {file = "wrapt-1.13.3-cp38-cp38-win_amd64.whl", hash = "sha256:7dde79d007cd6dfa65afe404766057c2409316135cb892be4b1c768e3f3a11cb"},
    {file = "wrapt-1.13.3-cp39-cp39-macosx_10_9_x86_64.whl", hash = "sha256:981da26722bebb9247a0601e2922cedf8bb7a600e89c852d063313102de6f2cb"},
    {file = "wrapt-1.13.3-cp39-cp39-manylinux_2_5_i686.manylinux1_i686.manylinux_2_12_i686.manylinux2010_i686.whl", hash = "sha256:705e2af1f7be4707e49ced9153f8d72131090e52be9278b5dbb1498c749a1e32"},
    {file = "wrapt-1.13.3-cp39-cp39-manylinux_2_5_x86_64.manylinux1_x86_64.manylinux_2_12_x86_64.manylinux2010_x86_64.whl", hash = "sha256:25b1b1d5df495d82be1c9d2fad408f7ce5ca8a38085e2da41bb63c914baadff7"},
    {file = "wrapt-1.13.3-cp39-cp39-musllinux_1_1_i686.whl", hash = "sha256:77416e6b17926d953b5c666a3cb718d5945df63ecf922af0ee576206d7033b5e"},
    {file = "wrapt-1.13.3-cp39-cp39-musllinux_1_1_x86_64.whl", hash = "sha256:865c0b50003616f05858b22174c40ffc27a38e67359fa1495605f96125f76640"},
    {file = "wrapt-1.13.3-cp39-cp39-win32.whl", hash = "sha256:0a017a667d1f7411816e4bf214646d0ad5b1da2c1ea13dec6c162736ff25a374"},
    {file = "wrapt-1.13.3-cp39-cp39-win_amd64.whl", hash = "sha256:81bd7c90d28a4b2e1df135bfbd7c23aee3050078ca6441bead44c42483f9ebfb"},
    {file = "wrapt-1.13.3.tar.gz", hash = "sha256:1fea9cd438686e6682271d36f3481a9f3636195578bab9ca3382e2f5f01fc185"},
]
xlrd = [
    {file = "xlrd-2.0.1-py2.py3-none-any.whl", hash = "sha256:6a33ee89877bd9abc1158129f6e94be74e2679636b8a205b43b85206c3f0bbdd"},
    {file = "xlrd-2.0.1.tar.gz", hash = "sha256:f72f148f54442c6b056bf931dbc34f986fd0c3b0b6b5a58d013c9aef274d0c88"},
]
xlutils = [
    {file = "xlutils-2.0.0-py2.py3-none-any.whl", hash = "sha256:b56640862c030e9d53104e7f1d750135fdfabf6bf55e425e5ac40fdee9dbaeb9"},
    {file = "xlutils-2.0.0.tar.gz", hash = "sha256:7e0e2c233bd185fecf5e2bd3f4e9469ca4a3bd87da64c82cfe5b2af27e7f9e54"},
]
xlwt = [
    {file = "xlwt-1.3.0-py2.py3-none-any.whl", hash = "sha256:a082260524678ba48a297d922cc385f58278b8aa68741596a87de01a9c628b2e"},
    {file = "xlwt-1.3.0.tar.gz", hash = "sha256:c59912717a9b28f1a3c2a98fd60741014b06b043936dcecbc113eaaada156c88"},
]
zeep = [
    {file = "zeep-4.1.0-py2.py3-none-any.whl", hash = "sha256:81c491092b71f5b276de8c63dfd452be3f322622c48a54f3a497cf913bdfb2f4"},
    {file = "zeep-4.1.0.tar.gz", hash = "sha256:5867f2eadd6b028d9751f4155af590d3aaf9280e3a0ed5e15a53343921c956e5"},
]
zipp = [
    {file = "zipp-3.6.0-py3-none-any.whl", hash = "sha256:9fe5ea21568a0a70e50f273397638d39b03353731e6cbbb3fd8502a33fec40bc"},
    {file = "zipp-3.6.0.tar.gz", hash = "sha256:71c644c5369f4a6e07636f0aa966270449561fcea2e3d6747b8d23efaa9d7832"},
]<|MERGE_RESOLUTION|>--- conflicted
+++ resolved
@@ -144,22 +144,14 @@
 
 [[package]]
 name = "boto3"
-<<<<<<< HEAD
-version = "1.19.11"
-=======
 version = "1.20.6"
->>>>>>> b60f420f
 description = "The AWS SDK for Python"
 category = "main"
 optional = true
 python-versions = ">= 3.6"
 
 [package.dependencies]
-<<<<<<< HEAD
-botocore = ">=1.22.11,<1.23.0"
-=======
 botocore = ">=1.23.6,<1.24.0"
->>>>>>> b60f420f
 jmespath = ">=0.7.1,<1.0.0"
 s3transfer = ">=0.5.0,<0.6.0"
 
@@ -168,11 +160,7 @@
 
 [[package]]
 name = "botocore"
-<<<<<<< HEAD
-version = "1.22.11"
-=======
 version = "1.23.6"
->>>>>>> b60f420f
 description = "Low-level, data-driven core of boto 3."
 category = "main"
 optional = true
@@ -1785,21 +1773,12 @@
     {file = "black-21.10b0.tar.gz", hash = "sha256:a9952229092e325fe5f3dae56d81f639b23f7131eb840781947e4b2886030f33"},
 ]
 boto3 = [
-<<<<<<< HEAD
-    {file = "boto3-1.19.11-py3-none-any.whl", hash = "sha256:54c8aecabc2d093c84751c874e9514e88454bcf2b9a2426282c889961842ed16"},
-    {file = "boto3-1.19.11.tar.gz", hash = "sha256:078f3d81b7f5f9bd4184ccc9948911058492992635a94f63adddeacf99a72cd7"},
-]
-botocore = [
-    {file = "botocore-1.22.11-py3-none-any.whl", hash = "sha256:1db14865bb4390d6f49a898ffa84060ca02245186f8ee6671f4792e9e0b448b6"},
-    {file = "botocore-1.22.11.tar.gz", hash = "sha256:306f5db93f53012a02e6d6616a76f05900746608899395a427d8edef9916effc"},
-=======
     {file = "boto3-1.20.6-py3-none-any.whl", hash = "sha256:265d949fb6f86b5e698ca17393864d073fe0ed9225ebad6b58281297e3e1196c"},
     {file = "boto3-1.20.6.tar.gz", hash = "sha256:9c0bb2315ef2d718d31322f27eff68c8175234105a5d3859a2683acf7681ffd0"},
 ]
 botocore = [
     {file = "botocore-1.23.6-py3-none-any.whl", hash = "sha256:66e8ae9249b1a66f049baae05b2d0556193db9efae58fc5791186341e123001c"},
     {file = "botocore-1.23.6.tar.gz", hash = "sha256:9e8d870a0a4335ce4816c707137da54b1ab7bf98f0ed959a7ba59c98c7f6c057"},
->>>>>>> b60f420f
 ]
 cached-property = [
     {file = "cached-property-1.5.2.tar.gz", hash = "sha256:9fa5755838eecbb2d234c3aa390bd80fbd3ac6b6869109bfc1b499f7bd89a130"},
