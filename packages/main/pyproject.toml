[tool.poetry]
name = "rpaframework"
<<<<<<< HEAD
version = "22.1.2"
=======
version = "22.2.1"
>>>>>>> e53004df
description = "A collection of tools and libraries for RPA"
authors = ["RPA Framework <rpafw@robocorp.com>"]
license = "Apache-2.0"
readme = "README.rst"

homepage = "https://rpaframework.org/"
documentation = "https://rpaframework.org/"
repository = "https://github.com/robocorp/rpaframework"

keywords = ["robotframework", "rpa", "automation"]
classifiers = [
	"License :: OSI Approved :: Apache Software License",
	"Development Status :: 3 - Alpha",
	"Operating System :: OS Independent",
	"Intended Audience :: Developers",
	"Topic :: Software Development :: Libraries :: Python Modules",
	"Topic :: Software Development :: Libraries",
	"Framework :: Robot Framework :: Library",
	"Framework :: Robot Framework",
	"Programming Language :: Python :: 3.7",
	"Programming Language :: Python :: 3.8",
	"Programming Language :: Python :: 3.9",
]

include = ["*.libspec"]

packages = [
	{ include = "RPA", from = "src" },
	{ include = "tests", format = "sdist" },
]

[tool.poetry.dependencies]
python = "^3.7"
docutils = "*"
rpaframework-core = "^10.4.0"
rpaframework-pdf = "^7.1.0"
rpaframework-windows = { version = "^7.2.1", platform = "win32" }
jsonpath-ng = "^1.5.2"
robotframework = ">=4.0.0,!=4.0.1,<6.0.0"
robotframework-sapguilibrary = { version = "^1.1", platform = "win32" }
robotframework-seleniumlibrary = "^6.0.0"
robotframework-seleniumtestability = "^2.0.0"
robotframework-requests = "^0.9.1"
pywinauto = { version = "^0.6.8", platform = "win32", python = "!=3.8.1,!=3.7.6" }
pywin32 = { version = ">=302,<304", platform = "win32", python = "!=3.8.1,!=3.7.6" }
comtypes = { version = "^1.1.11", platform = "win32" }
robotframework-pythonlibcore = "^4.0.0"
pynput-robocorp-fork = "^5.0.0"
python-xlib = { version = ">=0.17", platform = "linux" }
psutil = { version = "^5.7.0", platform = "win32" }
pyperclip = "^1.8.0"
exchangelib = "^4.7.6"
tzlocal = "^4.2"
xlrd = "^2.0.1"
xlwt = "^1.3.0"
xlutils = "^2.0.0"
openpyxl = "^3.0.9"
pillow = "^9.1.1"
simple_salesforce = "^1.0.0"
netsuitesdk = "^1.1.0"
tweepy = "^3.8.0"
graphviz = "^0.13.2"
notifiers = "^1.3.3"
cryptography = "^39.0.1"
mss = "^6.0.0"
chardet = "^3.0.0"
PySocks = ">=1.5.6,!=1.5.7,<2.0.0"
selenium = "^4.4.0,<4.6.0"
click = "^8.1.2"
java-access-bridge-wrapper = "^0.9.5"
PyYAML = ">=5.4.1,<7.0.0"
tenacity = "^8.0.1"
htmldocx = "^0.0.6"
hubspot-api-client = "^4.0.6"
pyotp = "^2.6.0"
importlib-metadata = "^4.13.0"
O365 = "^2.0.21"
requests = "^2.28.1"
oauthlib = "^3.2.2"
requests-oauthlib = "^1.3.1"
PyJWT = "^2.6.0"
validators = "^0.20.0"
pendulum = "^2.1.2"
holidays = "^0.21"

[tool.poetry.dev-dependencies]
black = "^22.3.0"
flake8 = "^3.7.9"
pylint = "^2.4.4, <2.13"
pytest = "^7.2.0"
pytest-cov = "^4.0.0"
pytest-mock = "^3.8.2"
mock = "^5.0.0"
mypy = "^0.910"
python-docx = "^0.8.11"
pytest-env = "^0.6.2"
setuptools = "^65.3.0"
invoke = "^1.6.0"
sphinx = "^5.3.0"
sphinx-rtd-theme = "^1.1.1"
toml = "^0.10.2"
sphinx-markdown-builder = "^0.5.4"
robotframework-docgen = "^0.15.0"
sphinx-issues = "^3.0.1"
docutils = "0.16"
colorama = "^0.4.5"
keyring = "^23.9.0"

[tool.poetry.scripts]
rpa-crypto = 'RPA.scripts.crypto:main'
use-robocorp-vault = 'RPA.scripts.robocorp_cloud:main'

[tool.poetry.group.dev.dependencies]
flake8-docstrings = "^1.6.0"
flake8-rst-docstrings = "^0.2.7"

[tool.black]
target-version = ["py36", "py37", "py38", "py39"]

[build-system]
requires = ["setuptools", "poetry>=0.12"]
build-backend = "poetry.masonry.api"

[tool.pytest.ini_options]
addopts = "-v --cov=src --cov-branch"
testpaths = ["tests/python"]<|MERGE_RESOLUTION|>--- conflicted
+++ resolved
@@ -1,10 +1,6 @@
 [tool.poetry]
 name = "rpaframework"
-<<<<<<< HEAD
-version = "22.1.2"
-=======
 version = "22.2.1"
->>>>>>> e53004df
 description = "A collection of tools and libraries for RPA"
 authors = ["RPA Framework <rpafw@robocorp.com>"]
 license = "Apache-2.0"
