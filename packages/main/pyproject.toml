--- conflicted
+++ resolved
@@ -1,10 +1,6 @@
 [tool.poetry]
 name = "rpaframework"
-<<<<<<< HEAD
-version = "19.3.0"
-=======
-version = "19.3.1"
->>>>>>> 8d6d6cc7
+version = "19.4.0"
 description = "A collection of tools and libraries for RPA"
 authors = ["RPA Framework <rpafw@robocorp.com>"]
 license = "Apache-2.0"
