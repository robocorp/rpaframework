--- conflicted
+++ resolved
@@ -1,10 +1,6 @@
 [tool.poetry]
 name = "rpaframework"
-<<<<<<< HEAD
-version = "22.2.4"
-=======
 version = "22.3.0"
->>>>>>> 4ec4ca50
 description = "A collection of tools and libraries for RPA"
 authors = ["RPA Framework <rpafw@robocorp.com>"]
 license = "Apache-2.0"
@@ -74,7 +70,7 @@
 PySocks = ">=1.5.6,!=1.5.7,<2.0.0"
 selenium = "^4.4.0,<4.6.0"
 click = "^8.1.2"
-java-access-bridge-wrapper = "^0.9.7"
+java-access-bridge-wrapper = "^0.9.5"
 PyYAML = ">=5.4.1,<7.0.0"
 tenacity = "^8.0.1"
 htmldocx = "^0.0.6"
