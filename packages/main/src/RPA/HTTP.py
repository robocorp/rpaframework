# pylint: disable=C0411,C0412,C0413
import logging
from pathlib import Path
from typing import Any, Optional, Union
from urllib.parse import urlparse

import RequestsLibrary.log
from RequestsLibrary.utils import is_file_descriptor
from robot.api import logger

from RPA.core.notebook import notebook_file
from RPA.FileSystem import FileSystem

LOG_CHAR_LIMIT = 10000


def log_response(response):
    logger.debug(
        "%s Response : url=%s \n " % (response.request.method.upper(), response.url)
        + "status=%s, reason=%s \n " % (response.status_code, response.reason)
        + "headers=%s \n " % response.headers
        + "body=%s \n " % format_data_to_log_string(response.text)
    )


def log_request(response):
    request = response.request
    if response.history:
        original_request = response.history[0].request
        redirected = "(redirected) "
    else:
        original_request = request
        redirected = ""
    logger.debug(
        "%s Request : " % original_request.method.upper()
        + "url=%s %s\n " % (original_request.url, redirected)
        + "path_url=%s \n " % original_request.path_url
        + "headers=%s \n " % original_request.headers
        + "body=%s \n " % format_data_to_log_string(original_request.body)
    )


def format_data_to_log_string(data, limit=LOG_CHAR_LIMIT):

    if not data:
        return None

    if is_file_descriptor(data):
        return repr(data)

    if len(data) > limit and logging.getLogger().level > 10:
        data = (
            "%s... (set the log level to DEBUG or TRACE to see the full content)"
            % data[:limit]
        )

    return data


RequestsLibrary.log.log_response = log_response
RequestsLibrary.log.log_request = log_request


from RequestsLibrary import RequestsLibrary  # noqa: E402

# NOTE. Above logging changes are related to. Especially on Automation Studio
# extensive INFO level logging makes readability problematic.
# https://github.com/MarketSquare/robotframework-requests/issues/353


class HTTP(RequestsLibrary):
    """The *RPA.HTTP* library extends functionality of the `RequestsLibrary`_.
    See that documentation for several examples of how to issue ``GET``
    requests and utilize the returned ``result`` objects.

    .. _RequestsLibrary: https://marketsquare.github.io/robotframework-requests/doc/RequestsLibrary.html

    This extension provides helper keywords to get an HTTP resource on a
    session. The ``HTTP Get`` and ``Download`` keywords will initiate a
    session if one does not exist for the provided URL, or use an existing
    session. When using these keywords, you do not need to manage
    sessions with ``Create Session``. Session management is still
    required if you use the underlying session keywords, e.g.,
    ``* On Session``.

    """  # noqa: E501

    ROBOT_LIBRARY_SCOPE = "GLOBAL"
    ROBOT_LIBRARY_DOC_FORMAT = "reST"

    def __init__(self, *args, **kwargs) -> None:
        RequestsLibrary.__init__(self, *args, **kwargs)
        self.logger = logging.getLogger(__name__)
        self.fs = FileSystem()
        self.session_alias_prefix = "rpasession_alias."
        self.current_session_alias = None

    def http_get(
        self,
        url: str,
        target_file: Optional[str] = None,
        verify: Union[bool, str] = True,
        force_new_session: bool = False,
        overwrite: bool = False,
        stream: bool = False,
        **kwargs,
    ) -> dict:
        """
        A helper method for ``Get Request`` that will create a session, perform GET
        request, and store the target file, if set by the ``target_file`` parameter.

        The old session will be used if the URL scheme and the host are the same as
        previously, e.g., 'https://www.google.fi' part of the URL.

        .. code-block:: robotframework

            *** Settings ***
            Library    RPA.HTTP

            *** Variables ***
            ${DOWNLOAD_PATH}=   ${OUTPUT DIR}${/}downloads
            ${WORD_EXAMPLE}=    https://file-examples.com/wp-content/uploads/2017/02/file-sample_100kB.doc
            ${EXCEL_EXAMPLE}=   https://file-examples.com/wp-content/uploads/2017/02/file_example_XLS_10.xls

            *** Tasks ***
            Download files with reused session
                # Starts a new session
                HTTP Get    ${WORD_EXAMPLE}    target_file=${DOWNLOAD_PATH}${/}word-example.doc
                # Uses the previous session
                HTTP Get    ${EXCEL_EXAMPLE}    target_file=${DOWNLOAD_PATH}${/}excel-example.xls

        :param url: target URL for GET request
        :param target_file: filepath to save request content, default ``None``
        :param verify: if SSL verification should be done, default ``True``,
            a CA_BUNDLE path can also be provided
        :param force_new_session: if new HTTP session should be created,
            default ``False``
        :param overwrite: used together with ``target_file``, if ``True`` will overwrite
            the target file, default ``False``
        :param stream: if ``False``, the response content will be immediately downloaded
        :return: request response as a dict
        """  # noqa: E501
        uc = urlparse(url)

        http_host = f"{uc.scheme}://{uc.netloc}"
        request_alias = f"{self.session_alias_prefix}{uc.scheme}{uc.netloc}"
        url_path = url.replace(http_host, "")

        if force_new_session or not self.session_exists(request_alias):
            self.logger.info("Creating a new HTTP session")
            self.create_session(request_alias, http_host, verify=verify)
        else:
            self.logger.info("Using already existing HTTP session")

        self.current_session_alias = request_alias
        response = self.get_on_session(request_alias, url_path, stream=stream, **kwargs)

        if target_file is not None:
            self._create_or_overwrite_target_file(
                target_file, response.content, overwrite
            )

        return response

    def _create_or_overwrite_target_file(
        self,
        path: str,
        response: Any,
        overwrite: bool,
    ) -> None:
        CHUNK_SIZE = 32768
        Path(path).parent.mkdir(parents=True, exist_ok=True)
        file_exists = Path(path).is_file()
        if not file_exists or (file_exists and overwrite):
            with open(path, "wb") as f:
                for chunk in response.iter_content(CHUNK_SIZE):
                    if chunk:  # filter out keep-alive new chunks
                        f.write(chunk)
        notebook_file(path)

    def get_current_session_alias(self) -> str:
        """Get request session alias that was used with the ``HTTP Get`` keyword.

        :return: name of session alias as a string
        """
        return self.current_session_alias

    def download(
        self,
        url: str,
        target_file: Optional[str] = None,
        verify: Union[bool, str] = True,
        force_new_session: bool = False,
        overwrite: bool = False,
        stream: bool = False,
        **kwargs,
    ) -> dict:
        """An alias for the ``HTTP Get`` keyword.

        The difference in use is that the URL is always downloaded based on
        the URL path (even without ``target_file``). If there is a filename
        in the path, then that is used as ``target_file`` to save to. By default,
        the filename will be "downloaded.html".

        .. code-block:: robotframework

            *** Settings ***
            Library    RPA.HTTP

            *** Variables ***
            ${DOWNLOAD_PATH}=   ${OUTPUT DIR}${/}downloads
            ${WORD_EXAMPLE}=    https://file-examples.com/wp-content/uploads/2017/02/file-sample_100kB.doc
            ${EXCEL_EXAMPLE}=   https://file-examples.com/wp-content/uploads/2017/02/file_example_XLS_10.xls

            *** Tasks ***
            Download files with reused session with provided file names
                # Starts a new session
                Download    ${WORD_EXAMPLE}    target_file=${DOWNLOAD_PATH}
                # Uses the previous session
                Download    ${EXCEL_EXAMPLE}    target_file=${DOWNLOAD_PATH}
                # Above files are downloaded using the same names as they have
                # on the remote server.

        :param url: target URL for GET request
        :param target_file: filepath to save request content, default ``None``
        :param verify: if SSL verification should be done, default ``True``,
         a CA_BUNDLE path can also be provided
        :param force_new_session: if new HTTP session should be created,
         default ``False``
        :param overwrite: used together with ``target_file``, if ``True`` will overwrite
<<<<<<< HEAD
            the target file, default ``False``
        :param stream: if ``False``, the response content will
            be immediately downloaded
=======
         the target file, default ``False``
        :param stream: if ``False`` the response content will be immediately downloaded
>>>>>>> f9d3ac91
        :return: request response as a dict
        """  # noqa: E501
        response = self.http_get(
            url,
            verify=verify,
            force_new_session=force_new_session,
            overwrite=overwrite,
            stream=stream,
            **kwargs,
        )

        dirname = Path()
        filename = None

        if target_file is not None:
            target = Path(target_file)
            if target.is_dir():
                dirname = target
            else:
                dirname = target.parent
                filename = target.name

        if filename is None:
            filename = urlparse(url).path.rsplit("/", 1)[-1] or "downloaded.html"

        self._create_or_overwrite_target_file(dirname / filename, response, overwrite)

        return response<|MERGE_RESOLUTION|>--- conflicted
+++ resolved
@@ -228,14 +228,8 @@
         :param force_new_session: if new HTTP session should be created,
          default ``False``
         :param overwrite: used together with ``target_file``, if ``True`` will overwrite
-<<<<<<< HEAD
-            the target file, default ``False``
-        :param stream: if ``False``, the response content will
-            be immediately downloaded
-=======
          the target file, default ``False``
         :param stream: if ``False`` the response content will be immediately downloaded
->>>>>>> f9d3ac91
         :return: request response as a dict
         """  # noqa: E501
         response = self.http_get(
