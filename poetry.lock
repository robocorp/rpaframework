--- conflicted
+++ resolved
@@ -135,22 +135,14 @@
 
 [[package]]
 name = "boto3"
-<<<<<<< HEAD
-version = "1.21.39"
-=======
 version = "1.21.42"
->>>>>>> c186e678
 description = "The AWS SDK for Python"
 category = "main"
 optional = false
 python-versions = ">= 3.6"
 
 [package.dependencies]
-<<<<<<< HEAD
-botocore = ">=1.24.39,<1.25.0"
-=======
 botocore = ">=1.24.42,<1.25.0"
->>>>>>> c186e678
 jmespath = ">=0.7.1,<2.0.0"
 s3transfer = ">=0.5.0,<0.6.0"
 
@@ -159,11 +151,7 @@
 
 [[package]]
 name = "botocore"
-<<<<<<< HEAD
-version = "1.24.39"
-=======
 version = "1.24.42"
->>>>>>> c186e678
 description = "Low-level, data-driven core of boto 3."
 category = "main"
 optional = false
@@ -428,11 +416,7 @@
 
 [[package]]
 name = "google-auth"
-<<<<<<< HEAD
-version = "2.6.4"
-=======
 version = "2.6.5"
->>>>>>> c186e678
 description = "Google Authentication Library"
 category = "main"
 optional = false
@@ -1280,13 +1264,8 @@
 
 [[package]]
 name = "pypdf2"
-<<<<<<< HEAD
-version = "1.27.4"
-description = "PDF toolkit"
-=======
 version = "1.27.6"
 description = "A pure-python PDF library capable of splitting, merging, cropping, and transforming PDF files"
->>>>>>> c186e678
 category = "main"
 optional = false
 python-versions = ">=2.7"
@@ -1589,14 +1568,14 @@
 
 [[package]]
 name = "robotframework-docgen"
-version = "0.15.0"
+version = "0.14.0"
 description = "Robot Framework documentation finder and generator"
 category = "dev"
 optional = false
 python-versions = ">=3.6,<4.0"
 
 [package.dependencies]
-robotframework = ">=3.2.2,<4.0.1 || >4.0.1,<6.0.0"
+robotframework = ">=3.2.2,<5"
 
 [[package]]
 name = "robotframework-pythonlibcore"
@@ -1701,7 +1680,7 @@
 pywin32 = {version = ">=302,<304", markers = "python_full_version < \"3.7.6\" and sys_platform == \"win32\" or python_full_version > \"3.7.6\" and python_full_version < \"3.8.1\" and sys_platform == \"win32\" or python_full_version > \"3.8.1\" and sys_platform == \"win32\""}
 pywinauto = {version = "^0.6.8", markers = "python_full_version < \"3.7.6\" and sys_platform == \"win32\" or python_full_version > \"3.7.6\" and python_full_version < \"3.8.1\" and sys_platform == \"win32\" or python_full_version > \"3.8.1\" and sys_platform == \"win32\""}
 PyYAML = "^5.4.1"
-robotframework = ">=4.0.0,!=4.0.1,<6.0.0"
+robotframework = ">=4.0.0,!=4.0.1,<5.0.0"
 robotframework-browser = {version = "^11.1.0", optional = true, markers = "python_version >= \"3.7\" and python_version < \"4.0\""}
 robotframework-pythonlibcore = "^3.0.0"
 robotframework-requests = "^0.9.1"
@@ -2348,13 +2327,8 @@
 
 [metadata]
 lock-version = "1.1"
-<<<<<<< HEAD
-python-versions = "^3.6.2"
-content-hash = "d703ac3377d2880168af57490ad3ad5ef9e7cb5d9db2901909928d5fc7c88a8e"
-=======
 python-versions = "^3.7"
 content-hash = "8e279407ca9982f35ded02f6b4062e6e0b115b483b4b3524312196709358382b"
->>>>>>> c186e678
 
 [metadata.files]
 alabaster = [
@@ -2437,21 +2411,12 @@
     {file = "black-22.3.0.tar.gz", hash = "sha256:35020b8886c022ced9282b51b5a875b6d1ab0c387b31a065b84db7c33085ca79"},
 ]
 boto3 = [
-<<<<<<< HEAD
-    {file = "boto3-1.21.39-py3-none-any.whl", hash = "sha256:b709cb65ffc4e3f78c590145e2dee40758056c9edafb9ee692f67d170855dfc3"},
-    {file = "boto3-1.21.39.tar.gz", hash = "sha256:56425debf5f1fd2cf5494d9cb110b2a977453888f071898a12e6ab64bdd41796"},
-]
-botocore = [
-    {file = "botocore-1.24.39-py3-none-any.whl", hash = "sha256:94f50a544003918270ba726eb5652b2c31f6cb34accbf25e053ed6ea97ecf1fd"},
-    {file = "botocore-1.24.39.tar.gz", hash = "sha256:a0883dfe8b81689060af7bb2ca4ce3048b954b25bef4ed712c6760ce3da51485"},
-=======
     {file = "boto3-1.21.42-py3-none-any.whl", hash = "sha256:895fb88c69be78f82cfee58a79c97a3ad8d4a2a1209041a411d7d6b9fc5393e4"},
     {file = "boto3-1.21.42.tar.gz", hash = "sha256:bcb541175a7d190dd919a0af0e807ee6e9d26f135551e741b10d94343f2d7588"},
 ]
 botocore = [
     {file = "botocore-1.24.42-py3-none-any.whl", hash = "sha256:14aee41c8bf59d2dd2d89e8751fa37d3c95dcb92707d1966aa02697e914c1417"},
     {file = "botocore-1.24.42.tar.gz", hash = "sha256:a2baa9484bbaee96ef312c049b8e360badcab58329e487b57567644a571b5f4a"},
->>>>>>> c186e678
 ]
 cached-property = [
     {file = "cached-property-1.5.2.tar.gz", hash = "sha256:9fa5755838eecbb2d234c3aa390bd80fbd3ac6b6869109bfc1b499f7bd89a130"},
@@ -2602,13 +2567,8 @@
     {file = "google_api_python_client-2.44.0-py2.py3-none-any.whl", hash = "sha256:0588acf65ea0569ece979c4eecdd5366c98ba314c1212a86a2808de0b7bcd02b"},
 ]
 google-auth = [
-<<<<<<< HEAD
-    {file = "google-auth-2.6.4.tar.gz", hash = "sha256:1a8c2c70c070b72fe038e2eb20072e5b4f0fd8ca1875e8fafe7f71b689a8d572"},
-    {file = "google_auth-2.6.4-py2.py3-none-any.whl", hash = "sha256:4dacb91d8a15b7755fc08688576481bd9c37cfac9842289469cf000d557f8962"},
-=======
     {file = "google-auth-2.6.5.tar.gz", hash = "sha256:04e224f241c0566477bb35a8a93be8c635210de743bde454d49393cfb605266d"},
     {file = "google_auth-2.6.5-py2.py3-none-any.whl", hash = "sha256:9a88ee548f6fd49467e2e443dfbfe10344e5a270629a137a3a0b3437ec6b02a6"},
->>>>>>> c186e678
 ]
 google-auth-httplib2 = [
     {file = "google-auth-httplib2-0.1.0.tar.gz", hash = "sha256:a07c39fd632becacd3f07718dfd6021bf396978f03ad3ce4321d060015cc30ac"},
@@ -3341,13 +3301,8 @@
     {file = "pyparsing-3.0.8.tar.gz", hash = "sha256:7bf433498c016c4314268d95df76c81b842a4cb2b276fa3312cfb1e1d85f6954"},
 ]
 pypdf2 = [
-<<<<<<< HEAD
-    {file = "PyPDF2-1.27.4-py3-none-any.whl", hash = "sha256:47f41f8d3834e8aa0cc715eb230302886240c249c8dc020065977e2ff002e75f"},
-    {file = "PyPDF2-1.27.4.tar.gz", hash = "sha256:3c91ed584f7e27ab775516050060daec280ff68d3f26b44c3872568ef79fe808"},
-=======
     {file = "PyPDF2-1.27.6-py3-none-any.whl", hash = "sha256:a5ad0438eca255278b73d3d43d3e6662b26a594ede899e7edd347a88b4f9b500"},
     {file = "PyPDF2-1.27.6.tar.gz", hash = "sha256:3a3c0585678279b93a4c0fa31fb6f6217cfbdac3f6d3dcd1dfc9888579f3e858"},
->>>>>>> c186e678
 ]
 pyperclip = [
     {file = "pyperclip-1.8.2.tar.gz", hash = "sha256:105254a8b04934f0bc84e9c24eb360a591aaf6535c9def5f29d92af107a9bf57"},
@@ -3534,8 +3489,8 @@
     {file = "robotframework_browser-11.4.0-py3-none-any.whl", hash = "sha256:54f9ff2fd045d583576ef23a7e8e9b6ba606126dc83dac5b6062c876d7a3f023"},
 ]
 robotframework-docgen = [
-    {file = "robotframework-docgen-0.15.0.tar.gz", hash = "sha256:72933b6a0690e6ae4701dda391dbd99b034e905799b344a67ab63f4c94892948"},
-    {file = "robotframework_docgen-0.15.0-py3-none-any.whl", hash = "sha256:9678da187f7cb49cd307823d1e2f35f724920378e0be98ee03d0a41a59844ed6"},
+    {file = "robotframework-docgen-0.14.0.tar.gz", hash = "sha256:9bf716ed85daa5e33fd4861f34645d522ec110eade58883057931619eecde3b0"},
+    {file = "robotframework_docgen-0.14.0-py3-none-any.whl", hash = "sha256:d22e7a19c26eac7ca030a3b0c803910354c81d12770573c23f6112d7b7ff1456"},
 ]
 robotframework-pythonlibcore = [
     {file = "robotframework-pythonlibcore-3.0.0.tar.gz", hash = "sha256:1bce3b8dfcb7519789ee3a89320f6402e126f6d0a02794184a1ab8cee0e46b5d"},
