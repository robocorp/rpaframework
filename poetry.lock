--- conflicted
+++ resolved
@@ -136,22 +136,14 @@
 
 [[package]]
 name = "boto3"
-<<<<<<< HEAD
-version = "1.24.81"
-=======
 version = "1.24.82"
->>>>>>> 4d6d6269
 description = "The AWS SDK for Python"
 category = "main"
 optional = false
 python-versions = ">= 3.7"
 
 [package.dependencies]
-<<<<<<< HEAD
-botocore = ">=1.27.81,<1.28.0"
-=======
 botocore = ">=1.27.82,<1.28.0"
->>>>>>> 4d6d6269
 jmespath = ">=0.7.1,<2.0.0"
 s3transfer = ">=0.6.0,<0.7.0"
 
@@ -160,11 +152,7 @@
 
 [[package]]
 name = "botocore"
-<<<<<<< HEAD
-version = "1.27.81"
-=======
 version = "1.27.82"
->>>>>>> 4d6d6269
 description = "Low-level, data-driven core of boto 3."
 category = "main"
 optional = false
@@ -2703,21 +2691,12 @@
     {file = "black-22.8.0.tar.gz", hash = "sha256:792f7eb540ba9a17e8656538701d3eb1afcb134e3b45b71f20b25c77a8db7e6e"},
 ]
 boto3 = [
-<<<<<<< HEAD
-    {file = "boto3-1.24.81-py3-none-any.whl", hash = "sha256:a84f11ba5d369ee4bb3e6d4c9595fe05c8c804ab9b817e578f87d956b803dcfc"},
-    {file = "boto3-1.24.81.tar.gz", hash = "sha256:75defbacdeb48b7fb321c2e283bc57b270595467e873c401b7914a79efd372c7"},
-]
-botocore = [
-    {file = "botocore-1.27.81-py3-none-any.whl", hash = "sha256:ad789bfc36ade270671c6846e314193c1968cc3523828aec1e12d012c900652f"},
-    {file = "botocore-1.27.81.tar.gz", hash = "sha256:b6b54560b110666e6f0248c0d39e0588589410186c35f4cee44be847d83fec07"},
-=======
     {file = "boto3-1.24.82-py3-none-any.whl", hash = "sha256:90d590eda672775ef5ad0cdd4f5c2a51a964e3de631f3deccbc96e29cf0cd5a9"},
     {file = "boto3-1.24.82.tar.gz", hash = "sha256:2a9b283cd4208cfcea873baac29e5ceb011afbd5a5c5b7a35cb305f377c39f60"},
 ]
 botocore = [
     {file = "botocore-1.27.82-py3-none-any.whl", hash = "sha256:034cdcfb74bcca9124fcaafed857ad78ec572ff95ed802b0608fa7505aaf4a1f"},
     {file = "botocore-1.27.82.tar.gz", hash = "sha256:b122c7048a79fef53f3d45f7ca2999c2559e15fc4531653824ebd3154d77ede5"},
->>>>>>> 4d6d6269
 ]
 cached-property = [
     {file = "cached-property-1.5.2.tar.gz", hash = "sha256:9fa5755838eecbb2d234c3aa390bd80fbd3ac6b6869109bfc1b499f7bd89a130"},
